--- conflicted
+++ resolved
@@ -1,46 +1,42 @@
-﻿namespace Vec3
-
-open System
-open Avalonia
-open Vec3.Interpreter.Repl
-open Vec3.Interpreter
-open Vec3.Interpreter.Parser
-open Vec3.Interpreter.Eval
-open Vec3.Interpreter.Typing.Checker
-
-module Program =
-    
-    // args, -r to repl, -f to file, -g or no args for GUI
-    let usg_msg = "Usage: vec3 [-r | -f <filename> | -g]"
-    
-    [<CompiledName "BuildAvaloniaApp">] 
-    let buildAvaloniaApp () = 
-        AppBuilder
-            .Configure<App>()
-            .UsePlatformDetect()
-            .WithInterFont()
-            .LogToTrace(areas = Array.empty)
-
-    [<EntryPoint; STAThread>]
-    let main argv =
-        match argv with
-        | [||] | [|"-g"|] ->
-            // Start the GUI
-            // evalRepl
-<<<<<<< HEAD
-            buildAvaloniaApp().StartWithClassicDesktopLifetime(argv)
-=======
-            // 0
-             buildAvaloniaApp().StartWithClassicDesktopLifetime(argv)
->>>>>>> 649b7b72
-        | [|"-r"|] ->
-            // Explicit REPL mode
-            evalRepl
-            0
-        | [|"-f"; filename|] ->
-            // File execution mode
-            let _ = NotImplementedException "File execution not implemented yet."
-            0
-        | _ ->
-            printfn $"{usg_msg}"
-            1
+﻿namespace Vec3
+
+open System
+open Avalonia
+open Vec3.Interpreter.Repl
+open Vec3.Interpreter
+open Vec3.Interpreter.Parser
+open Vec3.Interpreter.Eval
+open Vec3.Interpreter.Typing.Checker
+
+module Program =
+    
+    // args, -r to repl, -f to file, -g or no args for GUI
+    let usg_msg = "Usage: vec3 [-r | -f <filename> | -g]"
+    
+    [<CompiledName "BuildAvaloniaApp">] 
+    let buildAvaloniaApp () = 
+        AppBuilder
+            .Configure<App>()
+            .UsePlatformDetect()
+            .WithInterFont()
+            .LogToTrace(areas = Array.empty)
+
+    [<EntryPoint; STAThread>]
+    let main argv =
+        match argv with
+        | [||] | [|"-g"|] ->
+            // Start the GUI
+            // evalRepl
+            // 0
+             buildAvaloniaApp().StartWithClassicDesktopLifetime(argv)
+        | [|"-r"|] ->
+            // Explicit REPL mode
+            evalRepl
+            0
+        | [|"-f"; filename|] ->
+            // File execution mode
+            let _ = NotImplementedException "File execution not implemented yet."
+            0
+        | _ ->
+            printfn $"{usg_msg}"
+            1