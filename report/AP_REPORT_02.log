<<<<<<< HEAD
This is pdfTeX, Version 3.141592653-2.6-1.40.26 (TeX Live 2024) (preloaded format=pdflatex 2024.10.8)  9 JAN 2025 12:33
=======
This is pdfTeX, Version 3.141592653-2.6-1.40.26 (TeX Live 2024) (preloaded format=pdflatex 2024.11.22)  7 JAN 2025 11:12
>>>>>>> f54f2df9
entering extended mode
 restricted \write18 enabled.
 file:line:error style messages enabled.
 %&-line parsing enabled.
**AP_REPORT_02.tex
(/Users/jamie/Dev/university/year3/F/Vec3/report/AP_REPORT_02.tex
LaTeX2e <2023-11-01> patch level 1
L3 programming layer <2024-02-20>
(/usr/local/texlive/2024/texmf-dist/tex/latex/base/report.cls
Document Class: report 2023/05/17 v1.4n Standard LaTeX document class
(/usr/local/texlive/2024/texmf-dist/tex/latex/base/size11.clo
File: size11.clo 2023/05/17 v1.4n Standard LaTeX file (size option)
)
\c@part=\count188
\c@chapter=\count189
\c@section=\count190
\c@subsection=\count191
\c@subsubsection=\count192
\c@paragraph=\count193
\c@subparagraph=\count194
\c@figure=\count195
\c@table=\count196
\abovecaptionskip=\skip48
\belowcaptionskip=\skip49
\bibindent=\dimen140
)
(/usr/local/texlive/2024/texmf-dist/tex/latex/minted/minted.sty
Package: minted 2023/12/18 v2.9 Yet another Pygments shim for LaTeX

(/usr/local/texlive/2024/texmf-dist/tex/latex/graphics/keyval.sty
Package: keyval 2022/05/29 v1.15 key=value parser (DPC)
\KV@toks@=\toks17
)
(/usr/local/texlive/2024/texmf-dist/tex/latex/kvoptions/kvoptions.sty
Package: kvoptions 2022-06-15 v3.15 Key value format for package options (HO)

(/usr/local/texlive/2024/texmf-dist/tex/generic/ltxcmds/ltxcmds.sty
Package: ltxcmds 2023-12-04 v1.26 LaTeX kernel commands for general use (HO)
)
(/usr/local/texlive/2024/texmf-dist/tex/latex/kvsetkeys/kvsetkeys.sty
Package: kvsetkeys 2022-10-05 v1.19 Key value parser (HO)
))
(/usr/local/texlive/2024/texmf-dist/tex/latex/fvextra/fvextra.sty
Package: fvextra 2023/11/28 v1.6.1 fvextra - extensions and patches for fancyvr
b

(/usr/local/texlive/2024/texmf-dist/tex/latex/etoolbox/etoolbox.sty
Package: etoolbox 2020/10/05 v2.5k e-TeX tools for LaTeX (JAW)
\etb@tempcnta=\count197
)
(/usr/local/texlive/2024/texmf-dist/tex/latex/fancyvrb/fancyvrb.sty
Package: fancyvrb 2024/01/20 4.5c verbatim text (tvz,hv)
\FV@CodeLineNo=\count198
\FV@InFile=\read2
\FV@TabBox=\box51
\c@FancyVerbLine=\count199
\FV@StepNumber=\count266
\FV@OutFile=\write3
)
(/usr/local/texlive/2024/texmf-dist/tex/latex/upquote/upquote.sty
Package: upquote 2012/04/19 v1.3 upright-quote and grave-accent glyphs in verba
tim
)
(/usr/local/texlive/2024/texmf-dist/tex/latex/lineno/lineno.sty
Package: lineno 2023/05/20 line numbers on paragraphs v5.3
\linenopenalty=\count267
\output=\toks18
\linenoprevgraf=\count268
\linenumbersep=\dimen141
\linenumberwidth=\dimen142
\c@linenumber=\count269
\c@pagewiselinenumber=\count270
\c@LN@truepage=\count271
\c@internallinenumber=\count272
\c@internallinenumbers=\count273
\quotelinenumbersep=\dimen143
\bframerule=\dimen144
\bframesep=\dimen145
\bframebox=\box52
LaTeX Info: Redefining \\ on input line 3180.
)
\c@FancyVerbWriteLine=\count274
\c@FancyVerbBufferIndex=\count275
\c@FancyVerbBufferLength=\count276
\c@FancyVerbBufferLine=\count277
\c@FV@oldbufferlength=\count278
\c@FV@TrueTabGroupLevel=\count279
\c@FV@TrueTabCounter=\count280
\FV@TabBox@Group=\box53
\FV@TmpLength=\skip50
\c@FV@HighlightLinesStart=\count281
\c@FV@HighlightLinesStop=\count282
\FV@LoopCount=\count283
\FV@NCharsBox=\box54
\FV@BreakIndent=\dimen146
\FV@BreakIndentNChars=\count284
\FV@BreakSymbolSepLeft=\dimen147
\FV@BreakSymbolSepLeftNChars=\count285
\FV@BreakSymbolSepRight=\dimen148
\FV@BreakSymbolSepRightNChars=\count286
\FV@BreakSymbolIndentLeft=\dimen149
\FV@BreakSymbolIndentLeftNChars=\count287
\FV@BreakSymbolIndentRight=\dimen150
\FV@BreakSymbolIndentRightNChars=\count288
\c@FancyVerbLineBreakLast=\count289
\FV@LineBox=\box55
\FV@LineIndentBox=\box56
\c@FV@BreakBufferDepth=\count290
\FV@LineWidth=\dimen151
)
(/usr/local/texlive/2024/texmf-dist/tex/latex/base/ifthen.sty
Package: ifthen 2022/04/13 v1.1d Standard LaTeX ifthen package (DPC)
)
(/usr/local/texlive/2024/texmf-dist/tex/latex/tools/shellesc.sty
Package: shellesc 2023/07/08 v1.0d unified shell escape interface for LaTeX
Package shellesc Info: Restricted shell escape enabled on input line 77.
)
(/usr/local/texlive/2024/texmf-dist/tex/latex/ifplatform/ifplatform.sty
Package: ifplatform 2017/10/13 v0.4a Testing for the operating system

(/usr/local/texlive/2024/texmf-dist/tex/generic/pdftexcmds/pdftexcmds.sty
Package: pdftexcmds 2020-06-27 v0.33 Utility functions of pdfTeX for LuaTeX (HO
)

(/usr/local/texlive/2024/texmf-dist/tex/generic/infwarerr/infwarerr.sty
Package: infwarerr 2019/12/03 v1.5 Providing info/warning/error messages (HO)
)
(/usr/local/texlive/2024/texmf-dist/tex/generic/iftex/iftex.sty
Package: iftex 2022/02/03 v1.0f TeX engine tests
)
Package pdftexcmds Info: \pdf@primitive is available.
Package pdftexcmds Info: \pdf@ifprimitive is available.
Package pdftexcmds Info: \pdfdraftmode found.
)
(/usr/local/texlive/2024/texmf-dist/tex/generic/catchfile/catchfile.sty
Package: catchfile 2019/12/09 v1.8 Catch the contents of a file (HO)

(/usr/local/texlive/2024/texmf-dist/tex/generic/etexcmds/etexcmds.sty
Package: etexcmds 2019/12/15 v1.7 Avoid name clashes with e-TeX commands (HO)
))
(/usr/local/texlive/2024/texmf-dist/tex/generic/iftex/ifluatex.sty
Package: ifluatex 2019/10/25 v1.5 ifluatex legacy package. Use iftex instead.
)

Package ifplatform Warning: 
    shell escape is disabled, so I can only detect \ifwindows.

) (/usr/local/texlive/2024/texmf-dist/tex/generic/xstring/xstring.sty
(/usr/local/texlive/2024/texmf-dist/tex/generic/xstring/xstring.tex
\xs_counta=\count291
\xs_countb=\count292
)
Package: xstring 2023/08/22 v1.86 String manipulations (CT)
)
(/usr/local/texlive/2024/texmf-dist/tex/latex/framed/framed.sty
Package: framed 2011/10/22 v 0.96: framed or shaded text with page breaks
\OuterFrameSep=\skip51
\fb@frw=\dimen152
\fb@frh=\dimen153
\FrameRule=\dimen154
\FrameSep=\dimen155
)
(/usr/local/texlive/2024/texmf-dist/tex/latex/float/float.sty
Package: float 2001/11/08 v1.3d Float enhancements (AL)
\c@float@type=\count293
\float@exts=\toks19
\float@box=\box57
\@float@everytoks=\toks20
\@floatcapt=\box58
)
\minted@appexistsfile=\read3
\minted@bgbox=\box59
\minted@code=\write4
\c@minted@FancyVerbLineTemp=\count294
\c@minted@pygmentizecounter=\count295
\@float@every@listing=\toks21
\c@listing=\count296
)
runsystem(mkdir -p _minted-AP_REPORT_02)...disabled (restricted).



/Users/jamie/Dev/university/year3/F/Vec3/report/AP_REPORT_02.tex:4: Package min
ted Error: You must invoke LaTeX with the -shell-escape flag.

See the minted package documentation for explanation.
Type  H <return>  for immediate help.
 ...                                              
                                                  
l.4 \usepackage
               {graphicx}
Pass the -shell-escape flag to LaTeX. Refer to the minted.sty documentation for
 more information.

(/usr/local/texlive/2024/texmf-dist/tex/latex/graphics/graphicx.sty
Package: graphicx 2021/09/16 v1.2d Enhanced LaTeX Graphics (DPC,SPQR)

(/usr/local/texlive/2024/texmf-dist/tex/latex/graphics/graphics.sty
Package: graphics 2022/03/10 v1.4e Standard LaTeX Graphics (DPC,SPQR)

(/usr/local/texlive/2024/texmf-dist/tex/latex/graphics/trig.sty
Package: trig 2021/08/11 v1.11 sin cos tan (DPC)
)
(/usr/local/texlive/2024/texmf-dist/tex/latex/graphics-cfg/graphics.cfg
File: graphics.cfg 2016/06/04 v1.11 sample graphics configuration
)
Package graphics Info: Driver file: pdftex.def on input line 107.

(/usr/local/texlive/2024/texmf-dist/tex/latex/graphics-def/pdftex.def
File: pdftex.def 2022/09/22 v1.2b Graphics/color driver for pdftex
))
\Gin@req@height=\dimen156
\Gin@req@width=\dimen157
)
(/usr/local/texlive/2024/texmf-dist/tex/latex/subfig/subfig.sty
Package: subfig 2005/06/28 ver: 1.3 subfig package

(/usr/local/texlive/2024/texmf-dist/tex/latex/caption/caption.sty
Package: caption 2023/08/05 v3.6o Customizing captions (AR)

(/usr/local/texlive/2024/texmf-dist/tex/latex/caption/caption3.sty
Package: caption3 2023/07/31 v2.4d caption3 kernel (AR)
\caption@tempdima=\dimen158
\captionmargin=\dimen159
\caption@leftmargin=\dimen160
\caption@rightmargin=\dimen161
\caption@width=\dimen162
\caption@indent=\dimen163
\caption@parindent=\dimen164
\caption@hangindent=\dimen165
Package caption Info: Standard document class detected.
)
\c@caption@flags=\count297
\c@continuedfloat=\count298
Package caption Info: float package is loaded.
)
\c@KVtest=\count299
\sf@farskip=\skip52
\sf@captopadj=\dimen166
\sf@capskip=\skip53
\sf@nearskip=\skip54
\c@subfigure=\count300
\c@subfigure@save=\count301
\c@lofdepth=\count302
\c@subtable=\count303
\c@subtable@save=\count304
\c@lotdepth=\count305
\sf@top=\skip55
\sf@bottom=\skip56
)
(/usr/local/texlive/2024/texmf-dist/tex/latex/mdwtools/syntax.sty
Package: syntax 1996/05/17 1.07 Syntax typesetting (MDW)
\grammarparsep=\skip57
\grammarindent=\dimen167
\sdstartspace=\skip58
\sdendspace=\skip59
\sdmidskip=\skip60
\sdtokskip=\skip61
\sdfinalskip=\skip62
\sdrulewidth=\dimen168
\sdcirclediam=\dimen169
\sdindent=\dimen170
)
(/usr/local/texlive/2024/texmf-dist/tex/latex/graphics/epsfig.sty
Package: epsfig 2017/06/25 v1.7b (e)psfig emulation (SPQR)
\epsfxsize=\dimen171
\epsfysize=\dimen172
)
(/usr/local/texlive/2024/texmf-dist/tex/latex/psnfss/pifont.sty
Package: pifont 2020/03/25 PSNFSS-v9.3 Pi font support (SPQR) 
LaTeX Font Info:    Trying to load font information for U+pzd on input line 63.


(/usr/local/texlive/2024/texmf-dist/tex/latex/psnfss/upzd.fd
File: upzd.fd 2001/06/04 font definitions for U/pzd.
)
LaTeX Font Info:    Trying to load font information for U+psy on input line 64.


(/usr/local/texlive/2024/texmf-dist/tex/latex/psnfss/upsy.fd
File: upsy.fd 2001/06/04 font definitions for U/psy.
))
(/usr/local/texlive/2024/texmf-dist/tex/latex/multirow/multirow.sty
Package: multirow 2021/03/15 v2.8 Span multiple rows of a table
\multirow@colwidth=\skip63
\multirow@cntb=\count306
\multirow@dima=\skip64
\bigstrutjot=\dimen173
)
(/usr/local/texlive/2024/texmf-dist/tex/latex/amsmath/amsmath.sty
Package: amsmath 2023/05/13 v2.17o AMS math features
\@mathmargin=\skip65

For additional information on amsmath, use the `?' option.
(/usr/local/texlive/2024/texmf-dist/tex/latex/amsmath/amstext.sty
Package: amstext 2021/08/26 v2.01 AMS text

(/usr/local/texlive/2024/texmf-dist/tex/latex/amsmath/amsgen.sty
File: amsgen.sty 1999/11/30 v2.0 generic functions
\@emptytoks=\toks22
\ex@=\dimen174
))
(/usr/local/texlive/2024/texmf-dist/tex/latex/amsmath/amsbsy.sty
Package: amsbsy 1999/11/29 v1.2d Bold Symbols
\pmbraise@=\dimen175
)
(/usr/local/texlive/2024/texmf-dist/tex/latex/amsmath/amsopn.sty
Package: amsopn 2022/04/08 v2.04 operator names
)
\inf@bad=\count307
LaTeX Info: Redefining \frac on input line 234.
\uproot@=\count308
\leftroot@=\count309
LaTeX Info: Redefining \overline on input line 399.
LaTeX Info: Redefining \colon on input line 410.
\classnum@=\count310
\DOTSCASE@=\count311
LaTeX Info: Redefining \ldots on input line 496.
LaTeX Info: Redefining \dots on input line 499.
LaTeX Info: Redefining \cdots on input line 620.
\Mathstrutbox@=\box60
\strutbox@=\box61
LaTeX Info: Redefining \big on input line 722.
LaTeX Info: Redefining \Big on input line 723.
LaTeX Info: Redefining \bigg on input line 724.
LaTeX Info: Redefining \Bigg on input line 725.
\big@size=\dimen176
LaTeX Font Info:    Redeclaring font encoding OML on input line 743.
LaTeX Font Info:    Redeclaring font encoding OMS on input line 744.
\macc@depth=\count312
LaTeX Info: Redefining \bmod on input line 905.
LaTeX Info: Redefining \pmod on input line 910.
LaTeX Info: Redefining \smash on input line 940.
LaTeX Info: Redefining \relbar on input line 970.
LaTeX Info: Redefining \Relbar on input line 971.
\c@MaxMatrixCols=\count313
\dotsspace@=\muskip16
\c@parentequation=\count314
\dspbrk@lvl=\count315
\tag@help=\toks23
\row@=\count316
\column@=\count317
\maxfields@=\count318
\andhelp@=\toks24
\eqnshift@=\dimen177
\alignsep@=\dimen178
\tagshift@=\dimen179
\tagwidth@=\dimen180
\totwidth@=\dimen181
\lineht@=\dimen182
\@envbody=\toks25
\multlinegap=\skip66
\multlinetaggap=\skip67
\mathdisplay@stack=\toks26
LaTeX Info: Redefining \[ on input line 2953.
LaTeX Info: Redefining \] on input line 2954.
)
\linenoamsmath@ams@eqpen=\count319

(/usr/local/texlive/2024/texmf-dist/tex/latex/amsfonts/amssymb.sty
Package: amssymb 2013/01/14 v3.01 AMS font symbols

(/usr/local/texlive/2024/texmf-dist/tex/latex/amsfonts/amsfonts.sty
Package: amsfonts 2013/01/14 v3.01 Basic AMSFonts support
\symAMSa=\mathgroup4
\symAMSb=\mathgroup5
LaTeX Font Info:    Redeclaring math symbol \hbar on input line 98.
LaTeX Font Info:    Overwriting math alphabet `\mathfrak' in version `bold'
(Font)                  U/euf/m/n --> U/euf/b/n on input line 106.
))
(/usr/local/texlive/2024/texmf-dist/tex/latex/hyperref/hyperref.sty
Package: hyperref 2024-01-20 v7.01h Hypertext links for LaTeX

(/usr/local/texlive/2024/texmf-dist/tex/generic/kvdefinekeys/kvdefinekeys.sty
Package: kvdefinekeys 2019-12-19 v1.6 Define keys (HO)
)
(/usr/local/texlive/2024/texmf-dist/tex/generic/pdfescape/pdfescape.sty
Package: pdfescape 2019/12/09 v1.15 Implements pdfTeX's escape features (HO)
)
(/usr/local/texlive/2024/texmf-dist/tex/latex/hycolor/hycolor.sty
Package: hycolor 2020-01-27 v1.10 Color options for hyperref/bookmark (HO)
)
(/usr/local/texlive/2024/texmf-dist/tex/latex/auxhook/auxhook.sty
Package: auxhook 2019-12-17 v1.6 Hooks for auxiliary files (HO)
)
(/usr/local/texlive/2024/texmf-dist/tex/latex/hyperref/nameref.sty
Package: nameref 2023-11-26 v2.56 Cross-referencing by name of section

(/usr/local/texlive/2024/texmf-dist/tex/latex/refcount/refcount.sty
Package: refcount 2019/12/15 v3.6 Data extraction from label references (HO)
)
(/usr/local/texlive/2024/texmf-dist/tex/generic/gettitlestring/gettitlestring.s
ty
Package: gettitlestring 2019/12/15 v1.6 Cleanup title references (HO)
)
\c@section@level=\count320
)
\@linkdim=\dimen183
\Hy@linkcounter=\count321
\Hy@pagecounter=\count322
 (/usr/local/texlive/2024/texmf-dist/tex/latex/hyperref/pd1enc.def
File: pd1enc.def 2024-01-20 v7.01h Hyperref: PDFDocEncoding definition (HO)
Now handling font encoding PD1 ...
... no UTF-8 mapping file for font encoding PD1
)
(/usr/local/texlive/2024/texmf-dist/tex/generic/intcalc/intcalc.sty
Package: intcalc 2019/12/15 v1.3 Expandable calculations with integers (HO)
)
\Hy@SavedSpaceFactor=\count323

(/usr/local/texlive/2024/texmf-dist/tex/latex/hyperref/puenc.def
File: puenc.def 2024-01-20 v7.01h Hyperref: PDF Unicode definition (HO)
Now handling font encoding PU ...
... no UTF-8 mapping file for font encoding PU
)
Package hyperref Info: Hyper figures OFF on input line 4179.
Package hyperref Info: Link nesting OFF on input line 4184.
Package hyperref Info: Hyper index ON on input line 4187.
Package hyperref Info: Plain pages OFF on input line 4194.
Package hyperref Info: Backreferencing OFF on input line 4199.
Package hyperref Info: Implicit mode ON; LaTeX internals redefined.
Package hyperref Info: Bookmarks ON on input line 4446.
\c@Hy@tempcnt=\count324

(/usr/local/texlive/2024/texmf-dist/tex/latex/url/url.sty
\Urlmuskip=\muskip17
Package: url 2013/09/16  ver 3.4  Verb mode for urls, etc.
)
LaTeX Info: Redefining \url on input line 4784.
\XeTeXLinkMargin=\dimen184

(/usr/local/texlive/2024/texmf-dist/tex/generic/bitset/bitset.sty
Package: bitset 2019/12/09 v1.3 Handle bit-vector datatype (HO)

(/usr/local/texlive/2024/texmf-dist/tex/generic/bigintcalc/bigintcalc.sty
Package: bigintcalc 2019/12/15 v1.5 Expandable calculations on big integers (HO
)
))
\Fld@menulength=\count325
\Field@Width=\dimen185
\Fld@charsize=\dimen186
Package hyperref Info: Hyper figures OFF on input line 6063.
Package hyperref Info: Link nesting OFF on input line 6068.
Package hyperref Info: Hyper index ON on input line 6071.
Package hyperref Info: backreferencing OFF on input line 6078.
Package hyperref Info: Link coloring OFF on input line 6083.
Package hyperref Info: Link coloring with OCG OFF on input line 6088.
Package hyperref Info: PDF/A mode OFF on input line 6093.

(/usr/local/texlive/2024/texmf-dist/tex/latex/base/atbegshi-ltx.sty
Package: atbegshi-ltx 2021/01/10 v1.0c Emulation of the original atbegshi
package with kernel methods
)
\Hy@abspage=\count326
\c@Item=\count327
\c@Hfootnote=\count328
)
Package hyperref Info: Driver (autodetected): hpdftex.

(/usr/local/texlive/2024/texmf-dist/tex/latex/hyperref/hpdftex.def
File: hpdftex.def 2024-01-20 v7.01h Hyperref driver for pdfTeX

(/usr/local/texlive/2024/texmf-dist/tex/latex/base/atveryend-ltx.sty
Package: atveryend-ltx 2020/08/19 v1.0a Emulation of the original atveryend pac
kage
with kernel methods
)
\Fld@listcount=\count329
\c@bookmark@seq@number=\count330

(/usr/local/texlive/2024/texmf-dist/tex/latex/rerunfilecheck/rerunfilecheck.sty
Package: rerunfilecheck 2022-07-10 v1.10 Rerun checks for auxiliary files (HO)

(/usr/local/texlive/2024/texmf-dist/tex/generic/uniquecounter/uniquecounter.sty
Package: uniquecounter 2019/12/15 v1.4 Provide unlimited unique counter (HO)
)
Package uniquecounter Info: New unique counter `rerunfilecheck' on input line 2
85.
)
\Hy@SectionHShift=\skip68
) (/usr/local/texlive/2024/texmf-dist/tex/latex/enumitem/enumitem.sty
Package: enumitem 2019/06/20 v3.9 Customized lists
\labelindent=\skip69
\enit@outerparindent=\dimen187
\enit@toks=\toks27
\enit@inbox=\box62
\enit@count@id=\count331
\enitdp@description=\count332
)
(/usr/local/texlive/2024/texmf-dist/tex/latex/pdfpages/pdfpages.sty
Package: pdfpages 2024/01/21 v0.5y Insert pages of external PDF documents (AM)

(/usr/local/texlive/2024/texmf-dist/tex/latex/tools/calc.sty
Package: calc 2023/07/08 v4.3 Infix arithmetic (KKT,FJ)
\calc@Acount=\count333
\calc@Bcount=\count334
\calc@Adimen=\dimen188
\calc@Bdimen=\dimen189
\calc@Askip=\skip70
\calc@Bskip=\skip71
LaTeX Info: Redefining \setlength on input line 80.
LaTeX Info: Redefining \addtolength on input line 81.
\calc@Ccount=\count335
\calc@Cskip=\skip72
)
(/usr/local/texlive/2024/texmf-dist/tex/latex/eso-pic/eso-pic.sty
Package: eso-pic 2023/05/03 v3.0c eso-pic (RN)
\ESO@tempdima=\dimen190
\ESO@tempdimb=\dimen191

(/usr/local/texlive/2024/texmf-dist/tex/latex/xcolor/xcolor.sty
Package: xcolor 2023/11/15 v3.01 LaTeX color extensions (UK)

(/usr/local/texlive/2024/texmf-dist/tex/latex/graphics-cfg/color.cfg
File: color.cfg 2016/01/02 v1.6 sample color configuration
)
Package xcolor Info: Driver file: pdftex.def on input line 274.

(/usr/local/texlive/2024/texmf-dist/tex/latex/graphics/mathcolor.ltx)
Package xcolor Info: Model `cmy' substituted by `cmy0' on input line 1350.
Package xcolor Info: Model `hsb' substituted by `rgb' on input line 1354.
Package xcolor Info: Model `RGB' extended on input line 1366.
Package xcolor Info: Model `HTML' substituted by `rgb' on input line 1368.
Package xcolor Info: Model `Hsb' substituted by `hsb' on input line 1369.
Package xcolor Info: Model `tHsb' substituted by `hsb' on input line 1370.
Package xcolor Info: Model `HSB' substituted by `hsb' on input line 1371.
Package xcolor Info: Model `Gray' substituted by `gray' on input line 1372.
Package xcolor Info: Model `wave' substituted by `hsb' on input line 1373.
))
\AM@pagewidth=\dimen192
\AM@pageheight=\dimen193
\AM@fboxrule=\dimen194

(/usr/local/texlive/2024/texmf-dist/tex/latex/pdfpages/pppdftex.def
File: pppdftex.def 2024/01/21 v0.5y Pdfpages driver for pdfTeX (AM)
)
\pdfpages@includegraphics@status=\count336
\AM@pagebox=\box63
\AM@global@opts=\toks28
\AM@pagecnt=\count337
\AM@toc@title=\toks29
\AM@lof@heading=\toks30
\c@AM@survey=\count338
\AM@templatesizebox=\box64
)
(/usr/local/texlive/2024/texmf-dist/tex/latex/algorithms/algorithm.sty
Package: algorithm 2009/08/24 v0.1 Document Style `algorithm' - floating enviro
nment
\@float@every@algorithm=\toks31
\c@algorithm=\count339
)
(/usr/local/texlive/2024/texmf-dist/tex/latex/natbib/natbib.sty
Package: natbib 2010/09/13 8.31b (PWD, AO)
\bibhang=\skip73
\bibsep=\skip74
LaTeX Info: Redefining \cite on input line 694.
\c@NAT@ctr=\count340
)
(/usr/local/texlive/2024/texmf-dist/tex/latex/algorithmicx/algpseudocode.sty
Package: algpseudocode 

(/usr/local/texlive/2024/texmf-dist/tex/latex/algorithmicx/algorithmicx.sty
Package: algorithmicx 2005/04/27 v1.2 Algorithmicx

Document Style algorithmicx 1.2 - a greatly improved `algorithmic' style
\c@ALG@line=\count341
\c@ALG@rem=\count342
\c@ALG@nested=\count343
\ALG@tlm=\skip75
\ALG@thistlm=\skip76
\c@ALG@Lnr=\count344
\c@ALG@blocknr=\count345
\c@ALG@storecount=\count346
\c@ALG@tmpcounter=\count347
\ALG@tmplength=\skip77
)
Document Style - pseudocode environments for use with the `algorithmicx' style
)
runsystem(command -v pygmentize && touch AP_REPORT_02.aex)...disabled (restrict
ed).



/Users/jamie/Dev/university/year3/F/Vec3/report/AP_REPORT_02.tex:29: Package mi
nted Error: You must have `pygmentize' installed to use this package.

See the minted package documentation for explanation.
Type  H <return>  for immediate help.
 ...                                              
                                                  
l.29 \begin{document}
                     
Refer to the installation instructions in the minted documentation for more inf
ormation.

(/usr/local/texlive/2024/texmf-dist/tex/latex/l3backend/l3backend-pdftex.def
File: l3backend-pdftex.def 2024-02-20 L3 backend support: PDF output (pdfTeX)
\l__color_backend_stack_int=\count348
\l__pdf_internal_box=\box65
)
(/Users/jamie/Dev/university/year3/F/Vec3/report/AP_REPORT_02.aux)
\openout1 = `AP_REPORT_02.aux'.

LaTeX Font Info:    Checking defaults for OML/cmm/m/it on input line 29.
LaTeX Font Info:    ... okay on input line 29.
LaTeX Font Info:    Checking defaults for OMS/cmsy/m/n on input line 29.
LaTeX Font Info:    ... okay on input line 29.
LaTeX Font Info:    Checking defaults for OT1/cmr/m/n on input line 29.
LaTeX Font Info:    ... okay on input line 29.
LaTeX Font Info:    Checking defaults for T1/cmr/m/n on input line 29.
LaTeX Font Info:    ... okay on input line 29.
LaTeX Font Info:    Checking defaults for TS1/cmr/m/n on input line 29.
LaTeX Font Info:    ... okay on input line 29.
LaTeX Font Info:    Checking defaults for OMX/cmex/m/n on input line 29.
LaTeX Font Info:    ... okay on input line 29.
LaTeX Font Info:    Checking defaults for U/cmr/m/n on input line 29.
LaTeX Font Info:    ... okay on input line 29.
LaTeX Font Info:    Checking defaults for PD1/pdf/m/n on input line 29.
LaTeX Font Info:    ... okay on input line 29.
LaTeX Font Info:    Checking defaults for PU/pdf/m/n on input line 29.
LaTeX Font Info:    ... okay on input line 29.

(/usr/local/texlive/2024/texmf-dist/tex/context/base/mkii/supp-pdf.mkii
[Loading MPS to PDF converter (version 2006.09.02).]
\scratchcounter=\count349
\scratchdimen=\dimen195
\scratchbox=\box66
\nofMPsegments=\count350
\nofMParguments=\count351
\everyMPshowfont=\toks32
\MPscratchCnt=\count352
\MPscratchDim=\dimen196
\MPnumerator=\count353
\makeMPintoPDFobject=\count354
\everyMPtoPDFconversion=\toks33
) (/usr/local/texlive/2024/texmf-dist/tex/latex/epstopdf-pkg/epstopdf-base.sty
Package: epstopdf-base 2020-01-24 v2.11 Base part for package epstopdf
Package epstopdf-base Info: Redefining graphics rule for `.eps' on input line 4
85.

(/usr/local/texlive/2024/texmf-dist/tex/latex/latexconfig/epstopdf-sys.cfg
File: epstopdf-sys.cfg 2010/07/13 v1.3 Configuration of (r)epstopdf for TeX Liv
e
))
Package caption Info: Begin \AtBeginDocument code.
Package caption Info: subfig package v1.3 is loaded.
Package caption Info: hyperref package is loaded.
Package caption Info: End \AtBeginDocument code.
Package hyperref Info: Link coloring OFF on input line 29.

(/Users/jamie/Dev/university/year3/F/Vec3/report/AP_REPORT_02.out)
(/Users/jamie/Dev/university/year3/F/Vec3/report/AP_REPORT_02.out)
\@outlinefile=\write5
\openout5 = `AP_REPORT_02.out'.


(/usr/local/texlive/2024/texmf-dist/tex/latex/pdflscape/pdflscape.sty
Package: pdflscape 2022-10-27 v0.13 Display of landscape pages in PDF

(/usr/local/texlive/2024/texmf-dist/tex/latex/pdflscape/pdflscape-nometadata.st
y
Package: pdflscape-nometadata 2022-10-28 v0.13 Display of landscape pages in PD
F (HO)
 (/usr/local/texlive/2024/texmf-dist/tex/latex/graphics/lscape.sty
Package: lscape 2020/05/28 v3.02 Landscape Pages (DPC)
)
Package pdflscape Info: Auto-detected driver: pdftex on input line 81.
)) [1

{/usr/local/texlive/2024/texmf-var/fonts/map/pdftex/updmap/pdftex.map}]
pdfTeX warning (ext4): destination with the same identifier (name{page.1}) has 
been already used, duplicate ignored
<to be read again> 
                   \relax 
l.81 \end{abstract}
                    [1{/usr/local/texlive/2024/texmf-dist/fonts/enc/dvips/cm-su
per/cm-super-ts1.enc}]
Chapter 1.
LaTeX Font Info:    Trying to load font information for U+msa on input line 106
.
(/usr/local/texlive/2024/texmf-dist/tex/latex/amsfonts/umsa.fd
File: umsa.fd 2013/01/14 v3.01 AMS symbols A
)
LaTeX Font Info:    Trying to load font information for U+msb on input line 106
.

(/usr/local/texlive/2024/texmf-dist/tex/latex/amsfonts/umsb.fd
File: umsb.fd 2013/01/14 v3.01 AMS symbols B
)
/Users/jamie/Dev/university/year3/F/Vec3/report/AP_REPORT_02.tex:109: Missing {
 inserted.
<to be read again> 
                   $
l.109 ...ithmetic operations & $+, -, /, *, \%, ^$
                                                   \\ \cline{2-3}
A left brace was mandatory here, so I've put one in.
You might want to delete and/or insert some corrections
so that I will find a matching right brace soon.
(If you're confused by all this, try typing `I}' now.)

/Users/jamie/Dev/university/year3/F/Vec3/report/AP_REPORT_02.tex:109: Missing }
 inserted.
<inserted text> 
                }
l.109 ...ithmetic operations & $+, -, /, *, \%, ^$
                                                   \\ \cline{2-3}
I've inserted something that you may have forgotten.
(See the <inserted text> above.)
With luck, this will get me unwedged. But if you
really didn't forget anything, try typing `2' now; then
my insertion and my current dilemma will both disappear.


Overfull \hbox (8.48497pt too wide) in paragraph at lines 106--138
 [] 
 []


LaTeX Warning: `h' float specifier changed to `ht'.


pdfTeX warning (ext4): destination with the same identifier (name{page.1}) has 
been already used, duplicate ignored
<to be read again> 
                   \relax 
l.141 \chapter
              {Background}\label{ch:background} [1

] [2]
Chapter 2.
[3

]
Chapter 3.

(/Users/jamie/Dev/university/year3/F/Vec3/report/sections/development-history.t
ex [4

]
Overfull \hbox (86.63321pt too wide) in paragraph at lines 65--65
[]\OT1/cmtt/m/n/10.95 <letter> ::=  "a" | "b" | "c" | "d" | "e" | "f" | "g" | "
h" | "i" | "j" | "k" | "l" | "m"[] 
 []


Overfull \hbox (86.63321pt too wide) in paragraph at lines 65--65
[]            \OT1/cmtt/m/n/10.95 | "n" | "o" | "p" | "q" | "r" | "s" | "t" | "
u" | "v" | "w" | "x" | "y" | "z"[] 
 []

[5]
Overfull \hbox (86.63321pt too wide) in paragraph at lines 135--135
[]\OT1/cmtt/m/n/10.95 <letter> ::=  "a" | "b" | "c" | "d" | "e" | "f" | "g" | "
h" | "i" | "j" | "k" | "l" | "m"[] 
 []


Overfull \hbox (86.63321pt too wide) in paragraph at lines 135--135
[]            \OT1/cmtt/m/n/10.95 | "n" | "o" | "p" | "q" | "r" | "s" | "t" | "
u" | "v" | "w" | "x" | "y" | "z"[] 
 []

[6]
Overfull \hbox (86.63321pt too wide) in paragraph at lines 205--205
[]\OT1/cmtt/m/n/10.95 <letter> ::=  "a" | "b" | "c" | "d" | "e" | "f" | "g" | "
h" | "i" | "j" | "k" | "l" | "m"[] 
 []


Overfull \hbox (86.63321pt too wide) in paragraph at lines 205--205
[]            \OT1/cmtt/m/n/10.95 | "n" | "o" | "p" | "q" | "r" | "s" | "t" | "
u" | "v" | "w" | "x" | "y" | "z"[] 
 []

[7]
LaTeX Font Info:    Trying to load font information for OMS+cmtt on input line 
238.
LaTeX Font Info:    No file OMScmtt.fd. on input line 238.


LaTeX Font Warning: Font shape `OMS/cmtt/m/n' undefined
(Font)              using `OMS/cmsy/m/n' instead
(Font)              for symbol `textbraceleft' on input line 238.

[8]
Overfull \hbox (178.61221pt too wide) in paragraph at lines 323--323
[]\OT1/cmtt/m/n/10.95 <literal> ::= <number> | <identifier> | <bool> | <list> |
 <lambda> | <string> | "()" | <tuple> | <record>[] 
 []


Overfull \hbox (86.63321pt too wide) in paragraph at lines 323--323
[]\OT1/cmtt/m/n/10.95 <letter> ::=  "a" | "b" | "c" | "d" | "e" | "f" | "g" | "
h" | "i" | "j" | "k" | "l" | "m"[] 
 []


Overfull \hbox (86.63321pt too wide) in paragraph at lines 323--323
[]            \OT1/cmtt/m/n/10.95 | "n" | "o" | "p" | "q" | "r" | "s" | "t" | "
u" | "v" | "w" | "x" | "y" | "z"[] 
 []


Overfull \hbox (98.13058pt too wide) in paragraph at lines 323--323
[]\OT1/cmtt/m/n/10.95 <recordtypelist> ::= <identifier> ":" <type> | <identifie
r> ":" <type> "," <recordtypelist>[] 
 []

[9]
Overfull \hbox (178.61221pt too wide) in paragraph at lines 421--421
[]\OT1/cmtt/m/n/10.95 <literal> ::= <number> | <identifier> | <bool> | <list> |
 <lambda> | <string> | "()" | <tuple> | <record>[] 
 []

[10]
Overfull \hbox (17.64896pt too wide) in paragraph at lines 421--421
[]\OT1/cmtt/m/n/10.95 <complex> ::= <float> "+" <float> "i" | <float> "-" <floa
t> "i" | <float> "i"[] 
 []


Overfull \hbox (86.63321pt too wide) in paragraph at lines 421--421
[]\OT1/cmtt/m/n/10.95 <letter> ::=  "a" | "b" | "c" | "d" | "e" | "f" | "g" | "
h" | "i" | "j" | "k" | "l" | "m"[] 
 []


Overfull \hbox (86.63321pt too wide) in paragraph at lines 421--421
[]            \OT1/cmtt/m/n/10.95 | "n" | "o" | "p" | "q" | "r" | "s" | "t" | "
u" | "v" | "w" | "x" | "y" | "z"[] 
 []


Overfull \hbox (98.13058pt too wide) in paragraph at lines 421--421
[]\OT1/cmtt/m/n/10.95 <recordtypelist> ::= <identifier> ":" <type> | <identifie
r> ":" <type> "," <recordtypelist>[] 
 []

[11]
Overfull \hbox (178.61221pt too wide) in paragraph at lines 525--525
[]\OT1/cmtt/m/n/10.95 <literal> ::= <number> | <identifier> | <bool> | <list> |
 <lambda> | <string> | "()" | <tuple> | <record>[] 
 []

[12]
Overfull \hbox (17.64896pt too wide) in paragraph at lines 525--525
[]\OT1/cmtt/m/n/10.95 <complex> ::= <float> "+" <float> "i" | <float> "-" <floa
t> "i" | <float> "i"[] 
 []


Overfull \hbox (86.63321pt too wide) in paragraph at lines 525--525
[]\OT1/cmtt/m/n/10.95 <letter> ::=  "a" | "b" | "c" | "d" | "e" | "f" | "g" | "
h" | "i" | "j" | "k" | "l" | "m"[] 
 []


Overfull \hbox (86.63321pt too wide) in paragraph at lines 525--525
[]            \OT1/cmtt/m/n/10.95 | "n" | "o" | "p" | "q" | "r" | "s" | "t" | "
u" | "v" | "w" | "x" | "y" | "z"[] 
 []


Overfull \hbox (98.13058pt too wide) in paragraph at lines 525--525
[]\OT1/cmtt/m/n/10.95 <recordtypelist> ::= <identifier> ":" <type> | <identifie
r> ":" <type> "," <recordtypelist>[] 
 []

) [13]
Chapter 4.

(/Users/jamie/Dev/university/year3/F/Vec3/report/sections/final-deliverable.tex
(/Users/jamie/Dev/university/year3/F/Vec3/report/sections/final-bnf.tex
[14

]
Overfull \hbox (178.61221pt too wide) in paragraph at lines 109--109
[]\OT1/cmtt/m/n/10.95 <literal> ::= <number> | <identifier> | <bool> | <list> |
 <lambda> | <string> | "()" | <tuple> | <record>[] 
 []


Overfull \hbox (17.64896pt too wide) in paragraph at lines 109--109
[]\OT1/cmtt/m/n/10.95 <complex> ::= <float> "+" <float> "i" | <float> "-" <floa
t> "i" | <float> "i"[] 
 []


Overfull \hbox (86.63321pt too wide) in paragraph at lines 109--109
[]\OT1/cmtt/m/n/10.95 <letter> ::=  "a" | "b" | "c" | "d" | "e" | "f" | "g" | "
h" | "i" | "j" | "k" | "l" | "m"[] 
 []


Overfull \hbox (86.63321pt too wide) in paragraph at lines 109--109
[]            \OT1/cmtt/m/n/10.95 | "n" | "o" | "p" | "q" | "r" | "s" | "t" | "
u" | "v" | "w" | "x" | "y" | "z"[] 
 []

[15]
Overfull \hbox (98.13058pt too wide) in paragraph at lines 109--109
[]\OT1/cmtt/m/n/10.95 <recordtypelist> ::= <identifier> ":" <type> | <identifie
r> ":" <type> "," <recordtypelist>[] 
 []

\openout3 = `AP_REPORT_02.pyg'.

runsystem(pygmentize -S default -f latex -P commandprefix=PYG > _minted-AP_REPO
RT_02/default.pygstyle)...disabled (restricted).


/Users/jamie/Dev/university/year3/F/Vec3/report/sections/final-bnf.tex:181: Pac
kage catchfile Error: File `_minted-AP_REPORT_02/default.pygstyle' not found.

See the catchfile package documentation for explanation.
Type  H <return>  for immediate help.
 ...                                              
                                                  
l.181 \end{minted}
                  
Try typing  <return>  to proceed.
If that doesn't work, type  X <return>  to quit.

runsystem(pygmentize -S default -f latex -P commandprefix=PYG > _minted-AP_REPO
RT_02/default.pygstyle)...disabled (restricted).


<<<<<<< HEAD
/Users/jamie/Dev/university/year3/F/Vec3/report/sections/final-bnf.tex:181: Pac
kage catchfile Error: File `_minted-AP_REPORT_02/default.pygstyle' not found.

See the catchfile package documentation for explanation.
Type  H <return>  for immediate help.
 ...                                              
                                                  
l.181 \end{minted}
                  
Try typing  <return>  to proceed.
If that doesn't work, type  X <return>  to quit.
=======
runsystem(latexminted config  --timestamp 20250107111258 E017103BDF0CAED79F13B8
F548EAF24E)...executed safely (allowed).

(./_E017103BDF0CAED79F13B8F548EAF24E.config.minted)
runsystem(latexminted cleanconfig  --timestamp 20250107111258 E017103BDF0CAED79
F13B8F548EAF24E)...executed safely (allowed).
>>>>>>> f54f2df9


/Users/jamie/Dev/university/year3/F/Vec3/report/sections/final-bnf.tex:181: Pac
kage minted Error: Cannot find Pygments style default.

See the minted package documentation for explanation.
Type  H <return>  for immediate help.
 ...                                              
                                                  
l.181 \end{minted}
                  
Cannot find Pygments style default

runsystem(pygmentize -l 'fsharp' -f latex -P commandprefix=PYG -F tokenmerge -P
 stripnl='False' -o _minted-AP_REPORT_02/9C1E9335DAE6C9A0DADA637988EEB91CFD688A
B7A9D535830C57D4F055DA6C4F.pygtex AP_REPORT_02.pyg)...disabled (restricted).


/Users/jamie/Dev/university/year3/F/Vec3/report/sections/final-bnf.tex:181: Pac
kage minted Error: Missing Pygments output; \inputminted was
probably given a file that does not exist--otherwise, you may need 
the outputdir package option, or may be using an incompatible build tool,
or may be using frozencache with a missing file.

See the minted package documentation for explanation.
Type  H <return>  for immediate help.
 ...                                              
                                                  
l.181 \end{minted}
                  
This could be caused by using -output-directory or -aux-directory 
without setting minted's outputdir, or by using a build tool that 
changes paths in ways minted cannot detect, 
or using frozencache with a missing file.

)
<assets/finalCodeEditor.png, id=487, 1196.47pt x 796.9775pt>
File: assets/finalCodeEditor.png Graphic file (type png)
<use assets/finalCodeEditor.png>
Package pdftex.def Info: assets/finalCodeEditor.png  used on input line 15.
(pdftex.def)             Requested size: 340.0013pt x 226.47209pt.
<assets/finalGuiParserError.png, id=489, 608.2725pt x 275.0275pt>
File: assets/finalGuiParserError.png Graphic file (type png)
<use assets/finalGuiParserError.png>
Package pdftex.def Info: assets/finalGuiParserError.png  used on input line 16.

(pdftex.def)             Requested size: 340.0013pt x 153.73317pt.
<assets/finalGuiTypeError.png, id=490, 605.26125pt x 272.01625pt>
File: assets/finalGuiTypeError.png Graphic file (type png)
<use assets/finalGuiTypeError.png>
Package pdftex.def Info: assets/finalGuiTypeError.png  used on input line 17.
(pdftex.def)             Requested size: 340.0013pt x 152.80537pt.
 [16]
<assets/finalNotebook.png, id=499, 1196.47pt x 857.2025pt>
File: assets/finalNotebook.png Graphic file (type png)
<use assets/finalNotebook.png>
Package pdftex.def Info: assets/finalNotebook.png  used on input line 38.
(pdftex.def)             Requested size: 340.0013pt x 243.58586pt.
 [17 </Users/jamie/Dev/university/year3/F/Vec3/report/assets/finalCodeEditor.pn
g> </Users/jamie/Dev/university/year3/F/Vec3/report/assets/finalGuiParserError.
png> </Users/jamie/Dev/university/year3/F/Vec3/report/assets/finalGuiTypeError.
png>]

pdfTeX warning: /Library/TeX/texbin/pdflatex (file /Users/jamie/Dev/university/
year3/F/Vec3/report/assets/plotPDF.pdf): PDF inclusion: found PDF version <1.7>
, but at most version <1.5> allowed
<assets/plotPDF.pdf, id=513, page=1, 597.23125pt x 845.1575pt>
File: assets/plotPDF.pdf Graphic file (type pdf)
<use assets/plotPDF.pdf, page 1>
Package pdftex.def Info: assets/plotPDF.pdf , page1 used on input line 46.
(pdftex.def)             Requested size: 340.0013pt x 481.15157pt.


pdfTeX warning: /Library/TeX/texbin/pdflatex (file /Users/jamie/Dev/university/
year3/F/Vec3/report/assets/plotPDF.pdf): PDF inclusion: found PDF version <1.7>
, but at most version <1.5> allowed
<assets/plotPDF.pdf, id=514, page=2, 597.23125pt x 845.1575pt>
File: assets/plotPDF.pdf Graphic file (type pdf)
<use assets/plotPDF.pdf, page 2>
Package pdftex.def Info: assets/plotPDF.pdf , page2 used on input line 47.
(pdftex.def)             Requested size: 340.0013pt x 481.15157pt.
[18 </Users/jamie/Dev/university/year3/F/Vec3/report/assets/finalNotebook.png>]

Overfull \vbox (236.90312pt too high) has occurred while \output is active []


[19 </Users/jamie/Dev/university/year3/F/Vec3/report/assets/plotPDF.pdf> </User
s/jamie/Dev/university/year3/F/Vec3/report/assets/plotPDF.pdf>]
(/Users/jamie/Dev/university/year3/F/Vec3/report/sections/notable-features.tex

/Users/jamie/Dev/university/year3/F/Vec3/report/sections/notable-features.tex:1
: LaTeX Error: Can be used only in preamble.

See the LaTeX manual or LaTeX Companion for explanation.
Type  H <return>  for immediate help.
 ...                                              
                                                  
l.1 \usepackage
               {minted}Alongside standard arithmetic operations, variable as...

Your command was ignored.
Type  I <command> <return>  to replace it with another command,
or  <return>  to continue without it.

\openout3 = `AP_REPORT_02.pyg'.

runsystem(pygmentize -l 'fsharp' -f latex -P commandprefix=PYG -F tokenmerge -P
 stripnl='False' -o _minted-AP_REPORT_02/172347974813CEAC403F049E8E796831FD688A
B7A9D535830C57D4F055DA6C4F.pygtex AP_REPORT_02.pyg)...disabled (restricted).


/Users/jamie/Dev/university/year3/F/Vec3/report/sections/notable-features.tex:1
3: Package minted Error: Missing Pygments output; \inputminted was
probably given a file that does not exist--otherwise, you may need 
the outputdir package option, or may be using an incompatible build tool,
or may be using frozencache with a missing file.

See the minted package documentation for explanation.
Type  H <return>  for immediate help.
 ...                                              
                                                  
l.13 \end{minted}
                 
This could be caused by using -output-directory or -aux-directory 
without setting minted's outputdir, or by using a build tool that 
changes paths in ways minted cannot detect, 
or using frozencache with a missing file.

\openout3 = `AP_REPORT_02.pyg'.

runsystem(pygmentize -l 'fsharp' -f latex -P commandprefix=PYG -F tokenmerge -P
 stripnl='False' -o _minted-AP_REPORT_02/8D2A1634771FAF74FD95641444FBEC68FD688A
B7A9D535830C57D4F055DA6C4F.pygtex AP_REPORT_02.pyg)...disabled (restricted).


/Users/jamie/Dev/university/year3/F/Vec3/report/sections/notable-features.tex:2
5: Package minted Error: Missing Pygments output; \inputminted was
probably given a file that does not exist--otherwise, you may need 
the outputdir package option, or may be using an incompatible build tool,
or may be using frozencache with a missing file.

See the minted package documentation for explanation.
Type  H <return>  for immediate help.
 ...                                              
                                                  
l.25 \end{minted}
                 
This could be caused by using -output-directory or -aux-directory 
without setting minted's outputdir, or by using a build tool that 
changes paths in ways minted cannot detect, 
or using frozencache with a missing file.

\openout3 = `AP_REPORT_02.pyg'.

runsystem(pygmentize -l 'fsharp' -f latex -P commandprefix=PYG -F tokenmerge -P
 stripnl='False' -o _minted-AP_REPORT_02/F2509061E2AF8A2DE10611D07F232CD7FD688A
B7A9D535830C57D4F055DA6C4F.pygtex AP_REPORT_02.pyg)...disabled (restricted).


/Users/jamie/Dev/university/year3/F/Vec3/report/sections/notable-features.tex:3
8: Package minted Error: Missing Pygments output; \inputminted was
probably given a file that does not exist--otherwise, you may need 
the outputdir package option, or may be using an incompatible build tool,
or may be using frozencache with a missing file.

See the minted package documentation for explanation.
Type  H <return>  for immediate help.
 ...                                              
                                                  
l.38 \end{minted}
                 
This could be caused by using -output-directory or -aux-directory 
without setting minted's outputdir, or by using a build tool that 
changes paths in ways minted cannot detect, 
or using frozencache with a missing file.

\openout3 = `AP_REPORT_02.pyg'.

runsystem(pygmentize -l 'fsharp' -f latex -P commandprefix=PYG -F tokenmerge -P
 stripnl='False' -o _minted-AP_REPORT_02/EE8A13E939A6238EEAB27DE9501EDAFDFD688A
B7A9D535830C57D4F055DA6C4F.pygtex AP_REPORT_02.pyg)...disabled (restricted).


/Users/jamie/Dev/university/year3/F/Vec3/report/sections/notable-features.tex:5
1: Package minted Error: Missing Pygments output; \inputminted was
probably given a file that does not exist--otherwise, you may need 
the outputdir package option, or may be using an incompatible build tool,
or may be using frozencache with a missing file.

See the minted package documentation for explanation.
Type  H <return>  for immediate help.
 ...                                              
                                                  
l.51 \end{minted}
                 
This could be caused by using -output-directory or -aux-directory 
without setting minted's outputdir, or by using a build tool that 
changes paths in ways minted cannot detect, 
or using frozencache with a missing file.

\openout3 = `AP_REPORT_02.pyg'.

runsystem(pygmentize -l 'fsharp' -f latex -P commandprefix=PYG -F tokenmerge -P
 stripnl='False' -o _minted-AP_REPORT_02/04C53673FB8955B088BF499AC8F232CFFD688A
B7A9D535830C57D4F055DA6C4F.pygtex AP_REPORT_02.pyg)...disabled (restricted).


/Users/jamie/Dev/university/year3/F/Vec3/report/sections/notable-features.tex:6
0: Package minted Error: Missing Pygments output; \inputminted was
probably given a file that does not exist--otherwise, you may need 
the outputdir package option, or may be using an incompatible build tool,
or may be using frozencache with a missing file.

See the minted package documentation for explanation.
Type  H <return>  for immediate help.
 ...                                              
                                                  
l.60 \end{minted}
                 
This could be caused by using -output-directory or -aux-directory 
without setting minted's outputdir, or by using a build tool that 
changes paths in ways minted cannot detect, 
or using frozencache with a missing file.

\openout3 = `AP_REPORT_02.pyg'.

runsystem(pygmentize -l 'fsharp' -f latex -P commandprefix=PYG -F tokenmerge -P
 stripnl='False' -o _minted-AP_REPORT_02/E6502AEC3A540897173DBECB1585E88CFD688A
B7A9D535830C57D4F055DA6C4F.pygtex AP_REPORT_02.pyg)...disabled (restricted).


/Users/jamie/Dev/university/year3/F/Vec3/report/sections/notable-features.tex:7
1: Package minted Error: Missing Pygments output; \inputminted was
probably given a file that does not exist--otherwise, you may need 
the outputdir package option, or may be using an incompatible build tool,
or may be using frozencache with a missing file.

See the minted package documentation for explanation.
Type  H <return>  for immediate help.
 ...                                              
                                                  
l.71 \end{minted}
                 
This could be caused by using -output-directory or -aux-directory 
without setting minted's outputdir, or by using a build tool that 
changes paths in ways minted cannot detect, 
or using frozencache with a missing file.

\openout3 = `AP_REPORT_02.pyg'.

runsystem(pygmentize -l 'fsharp' -f latex -P commandprefix=PYG -F tokenmerge -P
 stripnl='False' -o _minted-AP_REPORT_02/64CF8BB1889E146E9C95AA20C802306DFD688A
B7A9D535830C57D4F055DA6C4F.pygtex AP_REPORT_02.pyg)...disabled (restricted).


/Users/jamie/Dev/university/year3/F/Vec3/report/sections/notable-features.tex:8
5: Package minted Error: Missing Pygments output; \inputminted was
probably given a file that does not exist--otherwise, you may need 
the outputdir package option, or may be using an incompatible build tool,
or may be using frozencache with a missing file.

See the minted package documentation for explanation.
Type  H <return>  for immediate help.
 ...                                              
                                                  
l.85 \end{minted}
                 
This could be caused by using -output-directory or -aux-directory 
without setting minted's outputdir, or by using a build tool that 
changes paths in ways minted cannot detect, 
or using frozencache with a missing file.

\openout3 = `AP_REPORT_02.pyg'.

runsystem(pygmentize -l 'fsharp' -f latex -P commandprefix=PYG -F tokenmerge -P
 stripnl='False' -o _minted-AP_REPORT_02/CEB0F049B7BBC99D82735ADE3EC5169DFD688A
B7A9D535830C57D4F055DA6C4F.pygtex AP_REPORT_02.pyg)...disabled (restricted).


/Users/jamie/Dev/university/year3/F/Vec3/report/sections/notable-features.tex:9
3: Package minted Error: Missing Pygments output; \inputminted was
probably given a file that does not exist--otherwise, you may need 
the outputdir package option, or may be using an incompatible build tool,
or may be using frozencache with a missing file.

See the minted package documentation for explanation.
Type  H <return>  for immediate help.
 ...                                              
                                                  
l.93 \end{minted}
                 
This could be caused by using -output-directory or -aux-directory 
without setting minted's outputdir, or by using a build tool that 
changes paths in ways minted cannot detect, 
or using frozencache with a missing file.

\openout3 = `AP_REPORT_02.pyg'.

runsystem(pygmentize -l 'fsharp' -f latex -P commandprefix=PYG -F tokenmerge -P
 stripnl='False' -o _minted-AP_REPORT_02/293C8E1E6BDA8969BA51E8E8AB4EB55FFD688A
B7A9D535830C57D4F055DA6C4F.pygtex AP_REPORT_02.pyg)...disabled (restricted).


/Users/jamie/Dev/university/year3/F/Vec3/report/sections/notable-features.tex:1
03: Package minted Error: Missing Pygments output; \inputminted was
probably given a file that does not exist--otherwise, you may need 
the outputdir package option, or may be using an incompatible build tool,
or may be using frozencache with a missing file.

See the minted package documentation for explanation.
Type  H <return>  for immediate help.
 ...                                              
                                                  
l.103 \end{minted}
                  
This could be caused by using -output-directory or -aux-directory 
without setting minted's outputdir, or by using a build tool that 
changes paths in ways minted cannot detect, 
or using frozencache with a missing file.

\openout3 = `AP_REPORT_02.pyg'.

runsystem(pygmentize -l 'fsharp' -f latex -P commandprefix=PYG -F tokenmerge -P
 stripnl='False' -o _minted-AP_REPORT_02/E58A2B929E14FBDF7F1283159B4DBCC0FD688A
B7A9D535830C57D4F055DA6C4F.pygtex AP_REPORT_02.pyg)...disabled (restricted).


/Users/jamie/Dev/university/year3/F/Vec3/report/sections/notable-features.tex:1
14: Package minted Error: Missing Pygments output; \inputminted was
probably given a file that does not exist--otherwise, you may need 
the outputdir package option, or may be using an incompatible build tool,
or may be using frozencache with a missing file.

See the minted package documentation for explanation.
Type  H <return>  for immediate help.
 ...                                              
                                                  
l.114 \end{minted}
                  
This could be caused by using -output-directory or -aux-directory 
without setting minted's outputdir, or by using a build tool that 
changes paths in ways minted cannot detect, 
or using frozencache with a missing file.

[20]) [21]

LaTeX Warning: Reference `sec:virtual-machine2' on page 22 undefined on input l
ine 129.

(/Users/jamie/Dev/university/year3/F/Vec3/report/sections/type-inference.tex
[22]
Package hyperref Info: bookmark level for unknown algorithm defaults to 0 on in
put line 42.
\openout3 = `AP_REPORT_02.pyg'.

runsystem(pygmentize -l 'fsharp' -f latex -P commandprefix=PYG -F tokenmerge -P
 stripnl='False' -o _minted-AP_REPORT_02/AE45DD491D9B35D6FCE5DCC71A49A601FD688A
B7A9D535830C57D4F055DA6C4F.pygtex AP_REPORT_02.pyg)...disabled (restricted).



/Users/jamie/Dev/university/year3/F/Vec3/report/sections/type-inference.tex:129
: Package minted Error: Missing Pygments output; \inputminted was
probably given a file that does not exist--otherwise, you may need 
the outputdir package option, or may be using an incompatible build tool,
or may be using frozencache with a missing file.

See the minted package documentation for explanation.
Type  H <return>  for immediate help.
 ...                                              
                                                  
l.129 \end{minted}
                  
This could be caused by using -output-directory or -aux-directory 
without setting minted's outputdir, or by using a build tool that 
changes paths in ways minted cannot detect, 
or using frozencache with a missing file.

\openout3 = `AP_REPORT_02.pyg'.

runsystem(pygmentize -l 'fsharp' -f latex -P commandprefix=PYG -F tokenmerge -P
 stripnl='False' -o _minted-AP_REPORT_02/EA4621B9CA9B207E7A706AC57426CC1FFD688A
B7A9D535830C57D4F055DA6C4F.pygtex AP_REPORT_02.pyg)...disabled (restricted).


/Users/jamie/Dev/university/year3/F/Vec3/report/sections/type-inference.tex:137
: Package minted Error: Missing Pygments output; \inputminted was
probably given a file that does not exist--otherwise, you may need 
the outputdir package option, or may be using an incompatible build tool,
or may be using frozencache with a missing file.

See the minted package documentation for explanation.
Type  H <return>  for immediate help.
 ...                                              
                                                  
l.137 \end{minted}
                  
This could be caused by using -output-directory or -aux-directory 
without setting minted's outputdir, or by using a build tool that 
changes paths in ways minted cannot detect, 
or using frozencache with a missing file.

[23] [24]
\openout3 = `AP_REPORT_02.pyg'.

runsystem(pygmentize -l 'fsharp' -f latex -P commandprefix=PYG -F tokenmerge -P
 stripnl='False' -o _minted-AP_REPORT_02/AA8FE8C156F1B306823328FCA85DF69CFD688A
B7A9D535830C57D4F055DA6C4F.pygtex AP_REPORT_02.pyg)...disabled (restricted).



/Users/jamie/Dev/university/year3/F/Vec3/report/sections/type-inference.tex:178
: Package minted Error: Missing Pygments output; \inputminted was
probably given a file that does not exist--otherwise, you may need 
the outputdir package option, or may be using an incompatible build tool,
or may be using frozencache with a missing file.

See the minted package documentation for explanation.
Type  H <return>  for immediate help.
 ...                                              
                                                  
l.178 \end{minted}
                  
This could be caused by using -output-directory or -aux-directory 
without setting minted's outputdir, or by using a build tool that 
changes paths in ways minted cannot detect, 
or using frozencache with a missing file.

\openout3 = `AP_REPORT_02.pyg'.

runsystem(pygmentize -l 'fsharp' -f latex -P commandprefix=PYG -F tokenmerge -P
 stripnl='False' -o _minted-AP_REPORT_02/2B4131701F984C915CF5501A920975BFFD688A
B7A9D535830C57D4F055DA6C4F.pygtex AP_REPORT_02.pyg)...disabled (restricted).


/Users/jamie/Dev/university/year3/F/Vec3/report/sections/type-inference.tex:187
: Package minted Error: Missing Pygments output; \inputminted was
probably given a file that does not exist--otherwise, you may need 
the outputdir package option, or may be using an incompatible build tool,
or may be using frozencache with a missing file.

See the minted package documentation for explanation.
Type  H <return>  for immediate help.
 ...                                              
                                                  
l.187 \end{minted}
                  
This could be caused by using -output-directory or -aux-directory 
without setting minted's outputdir, or by using a build tool that 
changes paths in ways minted cannot detect, 
or using frozencache with a missing file.

[25]
\openout3 = `AP_REPORT_02.pyg'.

runsystem(pygmentize -l 'fsharp' -f latex -P commandprefix=PYG -F tokenmerge -P
 stripnl='False' -o _minted-AP_REPORT_02/8F270872F02B89D55E9E1A35B726AE9FFD688A
B7A9D535830C57D4F055DA6C4F.pygtex AP_REPORT_02.pyg)...disabled (restricted).



/Users/jamie/Dev/university/year3/F/Vec3/report/sections/type-inference.tex:229
: Package minted Error: Missing Pygments output; \inputminted was
probably given a file that does not exist--otherwise, you may need 
the outputdir package option, or may be using an incompatible build tool,
or may be using frozencache with a missing file.

See the minted package documentation for explanation.
Type  H <return>  for immediate help.
 ...                                              
                                                  
l.229 \end{minted}
                  
This could be caused by using -output-directory or -aux-directory 
without setting minted's outputdir, or by using a build tool that 
changes paths in ways minted cannot detect, 
or using frozencache with a missing file.

\openout3 = `AP_REPORT_02.pyg'.

runsystem(pygmentize -l 'fsharp' -f latex -P commandprefix=PYG -F tokenmerge -P
 stripnl='False' -o _minted-AP_REPORT_02/4193D5E759C4280E07839577E02E76B0FD688A
B7A9D535830C57D4F055DA6C4F.pygtex AP_REPORT_02.pyg)...disabled (restricted).


/Users/jamie/Dev/university/year3/F/Vec3/report/sections/type-inference.tex:244
: Package minted Error: Missing Pygments output; \inputminted was
probably given a file that does not exist--otherwise, you may need 
the outputdir package option, or may be using an incompatible build tool,
or may be using frozencache with a missing file.

See the minted package documentation for explanation.
Type  H <return>  for immediate help.
 ...                                              
                                                  
l.244 \end{minted}
                  
This could be caused by using -output-directory or -aux-directory 
without setting minted's outputdir, or by using a build tool that 
changes paths in ways minted cannot detect, 
or using frozencache with a missing file.

\openout3 = `AP_REPORT_02.pyg'.

runsystem(pygmentize -l 'fsharp' -f latex -P commandprefix=PYG -F tokenmerge -P
 stripnl='False' -o _minted-AP_REPORT_02/1603E9021032D4CA4FE8ADAF98AFBD08FD688A
B7A9D535830C57D4F055DA6C4F.pygtex AP_REPORT_02.pyg)...disabled (restricted).


/Users/jamie/Dev/university/year3/F/Vec3/report/sections/type-inference.tex:284
: Package minted Error: Missing Pygments output; \inputminted was
probably given a file that does not exist--otherwise, you may need 
the outputdir package option, or may be using an incompatible build tool,
or may be using frozencache with a missing file.

See the minted package documentation for explanation.
Type  H <return>  for immediate help.
 ...                                              
                                                  
l.284 \end{minted}
                  
This could be caused by using -output-directory or -aux-directory 
without setting minted's outputdir, or by using a build tool that 
changes paths in ways minted cannot detect, 
or using frozencache with a missing file.

[26]
\openout3 = `AP_REPORT_02.pyg'.

runsystem(pygmentize -l 'fsharp' -f latex -P commandprefix=PYG -F tokenmerge -P
 stripnl='False' -o _minted-AP_REPORT_02/829ADD56C16D911F006B031AE6538219FD688A
B7A9D535830C57D4F055DA6C4F.pygtex AP_REPORT_02.pyg)...disabled (restricted).



/Users/jamie/Dev/university/year3/F/Vec3/report/sections/type-inference.tex:295
: Package minted Error: Missing Pygments output; \inputminted was
probably given a file that does not exist--otherwise, you may need 
the outputdir package option, or may be using an incompatible build tool,
or may be using frozencache with a missing file.

See the minted package documentation for explanation.
Type  H <return>  for immediate help.
 ...                                              
                                                  
l.295 \end{minted}
                  
This could be caused by using -output-directory or -aux-directory 
without setting minted's outputdir, or by using a build tool that 
changes paths in ways minted cannot detect, 
or using frozencache with a missing file.

\openout3 = `AP_REPORT_02.pyg'.

runsystem(pygmentize -l 'fsharp' -f latex -P commandprefix=PYG -F tokenmerge -P
 stripnl='False' -o _minted-AP_REPORT_02/05017E093A83B0322FDCC71B153A9B10FD688A
B7A9D535830C57D4F055DA6C4F.pygtex AP_REPORT_02.pyg)...disabled (restricted).


/Users/jamie/Dev/university/year3/F/Vec3/report/sections/type-inference.tex:302
: Package minted Error: Missing Pygments output; \inputminted was
probably given a file that does not exist--otherwise, you may need 
the outputdir package option, or may be using an incompatible build tool,
or may be using frozencache with a missing file.

See the minted package documentation for explanation.
Type  H <return>  for immediate help.
 ...                                              
                                                  
l.302 \end{minted}
                  
This could be caused by using -output-directory or -aux-directory 
without setting minted's outputdir, or by using a build tool that 
changes paths in ways minted cannot detect, 
or using frozencache with a missing file.

) [27]
(/Users/jamie/Dev/university/year3/F/Vec3/report/sections/initial-design-of-the
-bytecode-virtual-machine-and-compiler.tex

/Users/jamie/Dev/university/year3/F/Vec3/report/sections/initial-design-of-the-
bytecode-virtual-machine-and-compiler.tex:26: LaTeX Error: Illegal character in
 array arg.

See the LaTeX manual or LaTeX Companion for explanation.
Type  H <return>  for immediate help.
 ...                                              
                                                  
l.26 ...idth} p{0.45\linewidth} p{0.15\linewidth}}
                                                  
You're in trouble here.  Try typing  <return>  to proceed.
If that doesn't work, type  X <return>  to quit.


/Users/jamie/Dev/university/year3/F/Vec3/report/sections/initial-design-of-the-
bytecode-virtual-machine-and-compiler.tex:26: LaTeX Error:  Illegal character i
n array arg.

See the LaTeX manual or LaTeX Companion for explanation.
Type  H <return>  for immediate help.
 ...                                              
                                                  
l.26 ...idth} p{0.45\linewidth} p{0.15\linewidth}}
                                                  
You're in trouble here.  Try typing  <return>  to proceed.
If that doesn't work, type  X <return>  to quit.

/Users/jamie/Dev/university/year3/F/Vec3/report/sections/initial-design-of-the-
bytecode-virtual-machine-and-compiler.tex:27: Undefined control sequence.
l.27 \toprule
             
The control sequence at the end of the top line
of your error message was never \def'ed. If you have
misspelled it (e.g., `\hobx'), type `I' and the correct
spelling (e.g., `I\hbox'). Otherwise just continue,
and I'll forget about whatever was undefined.

/Users/jamie/Dev/university/year3/F/Vec3/report/sections/initial-design-of-the-
bytecode-virtual-machine-and-compiler.tex:29: Undefined control sequence.
<recently read> \midrule 
                         
l.29 \midrule
             
The control sequence at the end of the top line
of your error message was never \def'ed. If you have
misspelled it (e.g., `\hobx'), type `I' and the correct
spelling (e.g., `I\hbox'). Otherwise just continue,
and I'll forget about whatever was undefined.


Underfull \hbox (badness 10000) in paragraph at lines 30--30
[]\OT1/cmr/m/n/10.95 Load con-stant
 []


Underfull \hbox (badness 10000) in paragraph at lines 31--31
[]\OT1/cmr/m/n/10.95 Load con-stant
 []


Underfull \hbox (badness 10000) in paragraph at lines 35--36
[]$\OML/cmm/m/it/10.95 ::: \OMS/cmtt/m/n/10.95 !
 []


Underfull \hbox (badness 2042) in paragraph at lines 36--36
[]\OT1/cmr/m/n/10.95 Load lo-cal vari-
 []


Underfull \hbox (badness 10000) in paragraph at lines 37--37
[]\OT1/cmr/m/n/10.95 Store to lo-cal
 []


Underfull \hbox (badness 6125) in paragraph at lines 39--39
[]\OT1/cmr/m/n/10.95 Store to global
 []


Underfull \hbox (badness 10000) in paragraph at lines 40--40
[]\OT1/cmr/m/n/10.95 Define global
 []


Overfull \hbox (23.05664pt too wide) in paragraph at lines 46--47
[]$\OML/cmm/m/it/10.95 :::; fn; a[]; :::; a[] \OMS/cmtt/m/n/10.95 !
 []


Underfull \hbox (badness 10000) in paragraph at lines 48--49
[]$\OML/cmm/m/it/10.95 ::: \OMS/cmtt/m/n/10.95 !
 []


Overfull \hbox (2.35188pt too wide) in paragraph at lines 49--50
[]$\OML/cmm/m/it/10.95 :::; upvalue \OMS/cmtt/m/n/10.95 !
 []


Underfull \hbox (badness 10000) in paragraph at lines 50--51
[]$\OML/cmm/m/it/10.95 ::: \OMS/cmtt/m/n/10.95 !
 []

/Users/jamie/Dev/university/year3/F/Vec3/report/sections/initial-design-of-the-
bytecode-virtual-machine-and-compiler.tex:51: Undefined control sequence.
<recently read> \bottomrule 
                            
l.51 \bottomrule
                
The control sequence at the end of the top line
of your error message was never \def'ed. If you have
misspelled it (e.g., `\hobx'), type `I' and the correct
spelling (e.g., `I\hbox'). Otherwise just continue,
and I'll forget about whatever was undefined.


LaTeX Warning: `h' float specifier changed to `ht'.

/Users/jamie/Dev/university/year3/F/Vec3/report/sections/initial-design-of-the-
bytecode-virtual-machine-and-compiler.tex:56: You can't use `macro parameter ch
aracter #' in vertical mode.
l.56 #
      ## \subsubsection{Chunk Structure}
Sorry, but I'm not programmed to handle this case;
I'll just pretend that you didn't ask for it.
If you're in the wrong mode, you might be able to
return to the right one by typing `I}' or `I$' or `I\par'.

/Users/jamie/Dev/university/year3/F/Vec3/report/sections/initial-design-of-the-
bytecode-virtual-machine-and-compiler.tex:56: You can't use `macro parameter ch
aracter #' in vertical mode.
l.56 ##
       # \subsubsection{Chunk Structure}
Sorry, but I'm not programmed to handle this case;
I'll just pretend that you didn't ask for it.
If you're in the wrong mode, you might be able to
return to the right one by typing `I}' or `I$' or `I\par'.

/Users/jamie/Dev/university/year3/F/Vec3/report/sections/initial-design-of-the-
bytecode-virtual-machine-and-compiler.tex:56: You can't use `macro parameter ch
aracter #' in vertical mode.
l.56 ###
         \subsubsection{Chunk Structure}
Sorry, but I'm not programmed to handle this case;
I'll just pretend that you didn't ask for it.
If you're in the wrong mode, you might be able to
return to the right one by typing `I}' or `I$' or `I\par'.

[28]
/Users/jamie/Dev/university/year3/F/Vec3/report/sections/initial-design-of-the-
bytecode-virtual-machine-and-compiler.tex:70: You can't use `macro parameter ch
aracter #' in horizontal mode.
l.70 The compiler, implemented in F#
                                    , performs a recursive descent traversal...
Sorry, but I'm not programmed to handle this case;
I'll just pretend that you didn't ask for it.
If you're in the wrong mode, you might be able to
return to the right one by typing `I}' or `I$' or `I\par'.

[29]
Overfull \hbox (2.96216pt too wide) in paragraph at lines 74--75
\OT1/cmr/m/n/10.95 The com-piler main-tains state through-out the com-pi-la-tio
n pro-cess us-ing the \OT1/cmtt/m/n/10.95 CompilerState
 []

/Users/jamie/Dev/university/year3/F/Vec3/report/sections/initial-design-of-the-
bytecode-virtual-machine-and-compiler.tex:78: You can't use `macro parameter ch
aracter #' in horizontal mode.
l.78 The compiler, implemented in F#
                                    , performs a recursive descent traversal...
Sorry, but I'm not programmed to handle this case;
I'll just pretend that you didn't ask for it.
If you're in the wrong mode, you might be able to
return to the right one by typing `I}' or `I$' or `I\par'.

/Users/jamie/Dev/university/year3/F/Vec3/report/sections/initial-design-of-the-
bytecode-virtual-machine-and-compiler.tex:83: You can't use `macro parameter ch
aracter #' in horizontal mode.
l.83 F#
       
Sorry, but I'm not programmed to handle this case;
I'll just pretend that you didn't ask for it.
If you're in the wrong mode, you might be able to
return to the right one by typing `I}' or `I$' or `I\par'.


Overfull \hbox (2.96216pt too wide) in paragraph at lines 82--84
\OT1/cmr/m/n/10.95 The com-piler main-tains state through-out the com-pi-la-tio
n pro-cess us-ing the \OT1/cmtt/m/n/10.95 CompilerState
 []

[30]
Overfull \hbox (22.69856pt too wide) in paragraph at lines 129--130
\OT1/cmr/m/n/10.95 "REPL[]Input", is typ-i-cally as-signed to this top-level fu
nc-tion. An ini-tial \OT1/cmtt/m/n/10.95 CompilerState
 []


Overfull \hbox (9.5316pt too wide) in paragraph at lines 135--136
[]\OT1/cmr/bx/n/10.95 Closure Cre-ation\OT1/cmr/m/n/10.95 : A new \OT1/cmtt/m/n
/10.95 Closure \OT1/cmr/m/n/10.95 ob-ject is cre-ated based on the pro-vided \O
T1/cmtt/m/n/10.95 Function\OT1/cmr/m/n/10.95 . 
 []

[31]
\openout3 = `AP_REPORT_02.pyg'.

runsystem(pygmentize -l 'fsharp' -f latex -P commandprefix=PYG -F tokenmerge -P
 stripnl='False' -o _minted-AP_REPORT_02/7F33326999DD385EE735F835B1396F16FD688A
B7A9D535830C57D4F055DA6C4F.pygtex AP_REPORT_02.pyg)...disabled (restricted).



/Users/jamie/Dev/university/year3/F/Vec3/report/sections/initial-design-of-the-
bytecode-virtual-machine-and-compiler.tex:170: Package minted Error: Missing Py
gments output; \inputminted was
probably given a file that does not exist--otherwise, you may need 
the outputdir package option, or may be using an incompatible build tool,
or may be using frozencache with a missing file.

See the minted package documentation for explanation.
Type  H <return>  for immediate help.
 ...                                              
                                                  
l.170 \end{minted}
                  
This could be caused by using -output-directory or -aux-directory 
without setting minted's outputdir, or by using a build tool that 
changes paths in ways minted cannot detect, 
or using frozencache with a missing file.

\openout3 = `AP_REPORT_02.pyg'.

runsystem(pygmentize -l 'fsharp' -f latex -P commandprefix=PYG -F tokenmerge -P
 stripnl='False' -o _minted-AP_REPORT_02/5F52E9C063803081720BAAD7FB185891FD688A
B7A9D535830C57D4F055DA6C4F.pygtex AP_REPORT_02.pyg)...disabled (restricted).


/Users/jamie/Dev/university/year3/F/Vec3/report/sections/initial-design-of-the-
bytecode-virtual-machine-and-compiler.tex:186: Package minted Error: Missing Py
gments output; \inputminted was
probably given a file that does not exist--otherwise, you may need 
the outputdir package option, or may be using an incompatible build tool,
or may be using frozencache with a missing file.

See the minted package documentation for explanation.
Type  H <return>  for immediate help.
 ...                                              
                                                  
l.186 \end{minted}
                  
This could be caused by using -output-directory or -aux-directory 
without setting minted's outputdir, or by using a build tool that 
changes paths in ways minted cannot detect, 
or using frozencache with a missing file.

\openout3 = `AP_REPORT_02.pyg'.

runsystem(pygmentize -l 'fsharp' -f latex -P commandprefix=PYG -F tokenmerge -P
 stripnl='False' -o _minted-AP_REPORT_02/7270EBE0DF1AB459D8EC2440BF1FE923FD688A
B7A9D535830C57D4F055DA6C4F.pygtex AP_REPORT_02.pyg)...disabled (restricted).


/Users/jamie/Dev/university/year3/F/Vec3/report/sections/initial-design-of-the-
bytecode-virtual-machine-and-compiler.tex:200: Package minted Error: Missing Py
gments output; \inputminted was
probably given a file that does not exist--otherwise, you may need 
the outputdir package option, or may be using an incompatible build tool,
or may be using frozencache with a missing file.

See the minted package documentation for explanation.
Type  H <return>  for immediate help.
 ...                                              
                                                  
l.200 \end{minted}
                  
This could be caused by using -output-directory or -aux-directory 
without setting minted's outputdir, or by using a build tool that 
changes paths in ways minted cannot detect, 
or using frozencache with a missing file.

\openout3 = `AP_REPORT_02.pyg'.

runsystem(pygmentize -l 'fsharp' -f latex -P commandprefix=PYG -F tokenmerge -P
 stripnl='False' -o _minted-AP_REPORT_02/819355EF68AB2FE81B397E3AB27DC2FEFD688A
B7A9D535830C57D4F055DA6C4F.pygtex AP_REPORT_02.pyg)...disabled (restricted).


/Users/jamie/Dev/university/year3/F/Vec3/report/sections/initial-design-of-the-
bytecode-virtual-machine-and-compiler.tex:217: Package minted Error: Missing Py
gments output; \inputminted was
probably given a file that does not exist--otherwise, you may need 
the outputdir package option, or may be using an incompatible build tool,
or may be using frozencache with a missing file.

See the minted package documentation for explanation.
Type  H <return>  for immediate help.
 ...                                              
                                                  
l.217 \end{minted}
                  
This could be caused by using -output-directory or -aux-directory 
without setting minted's outputdir, or by using a build tool that 
changes paths in ways minted cannot detect, 
or using frozencache with a missing file.

[32]
\openout3 = `AP_REPORT_02.pyg'.

runsystem(pygmentize -l 'fsharp' -f latex -P commandprefix=PYG -F tokenmerge -P
 stripnl='False' -o _minted-AP_REPORT_02/CC0618078E7AD681C4513904C4491795FD688A
B7A9D535830C57D4F055DA6C4F.pygtex AP_REPORT_02.pyg)...disabled (restricted).



/Users/jamie/Dev/university/year3/F/Vec3/report/sections/initial-design-of-the-
bytecode-virtual-machine-and-compiler.tex:232: Package minted Error: Missing Py
gments output; \inputminted was
probably given a file that does not exist--otherwise, you may need 
the outputdir package option, or may be using an incompatible build tool,
or may be using frozencache with a missing file.

See the minted package documentation for explanation.
Type  H <return>  for immediate help.
 ...                                              
                                                  
l.232 \end{minted}
                  
This could be caused by using -output-directory or -aux-directory 
without setting minted's outputdir, or by using a build tool that 
changes paths in ways minted cannot detect, 
or using frozencache with a missing file.

\openout3 = `AP_REPORT_02.pyg'.

runsystem(pygmentize -l 'fsharp' -f latex -P commandprefix=PYG -F tokenmerge -P
 stripnl='False' -o _minted-AP_REPORT_02/9F335B950C60EDFC77641419A71D36BBFD688A
B7A9D535830C57D4F055DA6C4F.pygtex AP_REPORT_02.pyg)...disabled (restricted).


/Users/jamie/Dev/university/year3/F/Vec3/report/sections/initial-design-of-the-
bytecode-virtual-machine-and-compiler.tex:251: Package minted Error: Missing Py
gments output; \inputminted was
probably given a file that does not exist--otherwise, you may need 
the outputdir package option, or may be using an incompatible build tool,
or may be using frozencache with a missing file.

See the minted package documentation for explanation.
Type  H <return>  for immediate help.
 ...                                              
                                                  
l.251 \end{minted}
                  
This could be caused by using -output-directory or -aux-directory 
without setting minted's outputdir, or by using a build tool that 
changes paths in ways minted cannot detect, 
or using frozencache with a missing file.

) [33] (/Users/jamie/Dev/university/year3/F/Vec3/report/sections/plotting.tex
\openout3 = `AP_REPORT_02.pyg'.

runsystem(pygmentize -l 'fsharp' -f latex -P commandprefix=PYG -F tokenmerge -P
 stripnl='False' -o _minted-AP_REPORT_02/1555E88468689A177EAD5D8802480675FD688A
B7A9D535830C57D4F055DA6C4F.pygtex AP_REPORT_02.pyg)...disabled (restricted).



/Users/jamie/Dev/university/year3/F/Vec3/report/sections/plotting.tex:15: Packa
ge minted Error: Missing Pygments output; \inputminted was
probably given a file that does not exist--otherwise, you may need 
the outputdir package option, or may be using an incompatible build tool,
or may be using frozencache with a missing file.

See the minted package documentation for explanation.
Type  H <return>  for immediate help.
 ...                                              
                                                  
l.15 \end{minted}
                 
This could be caused by using -output-directory or -aux-directory 
without setting minted's outputdir, or by using a build tool that 
changes paths in ways minted cannot detect, 
or using frozencache with a missing file.

\openout3 = `AP_REPORT_02.pyg'.

runsystem(pygmentize -l 'fsharp' -f latex -P commandprefix=PYG -F tokenmerge -P
 stripnl='False' -o _minted-AP_REPORT_02/9B7133E69DFD187313F1A6202331D9D2FD688A
B7A9D535830C57D4F055DA6C4F.pygtex AP_REPORT_02.pyg)...disabled (restricted).


/Users/jamie/Dev/university/year3/F/Vec3/report/sections/plotting.tex:31: Packa
ge minted Error: Missing Pygments output; \inputminted was
probably given a file that does not exist--otherwise, you may need 
the outputdir package option, or may be using an incompatible build tool,
or may be using frozencache with a missing file.

See the minted package documentation for explanation.
Type  H <return>  for immediate help.
 ...                                              
                                                  
l.31 \end{minted}
                 
This could be caused by using -output-directory or -aux-directory 
without setting minted's outputdir, or by using a build tool that 
changes paths in ways minted cannot detect, 
or using frozencache with a missing file.

<assets/scatterPlot.png, id=716, 794.97pt x 597.23125pt>
File: assets/scatterPlot.png Graphic file (type png)
<use assets/scatterPlot.png>
Package pdftex.def Info: assets/scatterPlot.png  used on input line 37.
(pdftex.def)             Requested size: 340.0013pt x 255.43747pt.
<assets/barChart.png, id=718, 800.9925pt x 599.23875pt>
File: assets/barChart.png Graphic file (type png)
<use assets/barChart.png>
Package pdftex.def Info: assets/barChart.png  used on input line 50.
(pdftex.def)             Requested size: 340.0013pt x 254.36679pt.
[34 </Users/jamie/Dev/university/year3/F/Vec3/report/assets/scatterPlot.png>]
\openout3 = `AP_REPORT_02.pyg'.

runsystem(pygmentize -l 'fsharp' -f latex -P commandprefix=PYG -F tokenmerge -P
 stripnl='False' -o _minted-AP_REPORT_02/8D51F5DE399FC78FAB2E71277AABA3D7FD688A
B7A9D535830C57D4F055DA6C4F.pygtex AP_REPORT_02.pyg)...disabled (restricted).



/Users/jamie/Dev/university/year3/F/Vec3/report/sections/plotting.tex:64: Packa
ge minted Error: Missing Pygments output; \inputminted was
probably given a file that does not exist--otherwise, you may need 
the outputdir package option, or may be using an incompatible build tool,
or may be using frozencache with a missing file.

See the minted package documentation for explanation.
Type  H <return>  for immediate help.
 ...                                              
                                                  
l.64 \end{minted}
                 
This could be caused by using -output-directory or -aux-directory 
without setting minted's outputdir, or by using a build tool that 
changes paths in ways minted cannot detect, 
or using frozencache with a missing file.

<assets/polynomialPlot.png, id=730, 797.98125pt x 598.235pt>
File: assets/polynomialPlot.png Graphic file (type png)
<use assets/polynomialPlot.png>
Package pdftex.def Info: assets/polynomialPlot.png  used on input line 70.
(pdftex.def)             Requested size: 340.0013pt x 254.89006pt.
[35 </Users/jamie/Dev/university/year3/F/Vec3/report/assets/barChart.png> </Use
rs/jamie/Dev/university/year3/F/Vec3/report/assets/polynomialPlot.png>]
\openout3 = `AP_REPORT_02.pyg'.

runsystem(pygmentize -l 'fsharp' -f latex -P commandprefix=PYG -F tokenmerge -P
 stripnl='False' -o _minted-AP_REPORT_02/06039D5624FFD3D45B32EC834571EE04FD688A
B7A9D535830C57D4F055DA6C4F.pygtex AP_REPORT_02.pyg)...disabled (restricted).



/Users/jamie/Dev/university/year3/F/Vec3/report/sections/plotting.tex:93: Packa
ge minted Error: Missing Pygments output; \inputminted was
probably given a file that does not exist--otherwise, you may need 
the outputdir package option, or may be using an incompatible build tool,
or may be using frozencache with a missing file.

See the minted package documentation for explanation.
Type  H <return>  for immediate help.
 ...                                              
                                                  
l.93 \end{minted}
                 
This could be caused by using -output-directory or -aux-directory 
without setting minted's outputdir, or by using a build tool that 
changes paths in ways minted cannot detect, 
or using frozencache with a missing file.

<assets/multiplePlots.png, id=741, 1257.69875pt x 795.97375pt>
File: assets/multiplePlots.png Graphic file (type png)
<use assets/multiplePlots.png>
Package pdftex.def Info: assets/multiplePlots.png  used on input line 99.
(pdftex.def)             Requested size: 340.0013pt x 215.17084pt.
<assets/plotInput.png, id=743, 787.94376pt x 43.16125pt>
File: assets/plotInput.png Graphic file (type png)
<use assets/plotInput.png>
Package pdftex.def Info: assets/plotInput.png  used on input line 115.
(pdftex.def)             Requested size: 340.0013pt x 18.62416pt.
<assets/plotInput2.png, id=744, 789.95125pt x 45.16875pt>
File: assets/plotInput2.png Graphic file (type png)
<use assets/plotInput2.png>
Package pdftex.def Info: assets/plotInput2.png  used on input line 116.
(pdftex.def)             Requested size: 340.0013pt x 19.44078pt.
)
\openout3 = `AP_REPORT_02.pyg'.

runsystem(pygmentize -l 'fsharp' -f latex -P commandprefix=PYG -F tokenmerge -P
 stripnl='False' -o _minted-AP_REPORT_02/C94B94ACC22DE0833B32D0BCEAA49AF2FD688A
B7A9D535830C57D4F055DA6C4F.pygtex AP_REPORT_02.pyg)...disabled (restricted).



/Users/jamie/Dev/university/year3/F/Vec3/report/sections/final-deliverable.tex:
248: Package minted Error: Missing Pygments output; \inputminted was
probably given a file that does not exist--otherwise, you may need 
the outputdir package option, or may be using an incompatible build tool,
or may be using frozencache with a missing file.

See the minted package documentation for explanation.
Type  H <return>  for immediate help.
 ...                                              
                                                  
l.248 \end{minted}
                  
This could be caused by using -output-directory or -aux-directory 
without setting minted's outputdir, or by using a build tool that 
changes paths in ways minted cannot detect, 
or using frozencache with a missing file.

\openout3 = `AP_REPORT_02.pyg'.

runsystem(pygmentize -l 'fsharp' -f latex -P commandprefix=PYG -F tokenmerge -P
 stripnl='False' -o _minted-AP_REPORT_02/C3A7035594C3FF427743E9C3AE2CDE8FFD688A
B7A9D535830C57D4F055DA6C4F.pygtex AP_REPORT_02.pyg)...disabled (restricted).


/Users/jamie/Dev/university/year3/F/Vec3/report/sections/final-deliverable.tex:
272: Package minted Error: Missing Pygments output; \inputminted was
probably given a file that does not exist--otherwise, you may need 
the outputdir package option, or may be using an incompatible build tool,
or may be using frozencache with a missing file.

See the minted package documentation for explanation.
Type  H <return>  for immediate help.
 ...                                              
                                                  
l.272 \end{minted}
                  
This could be caused by using -output-directory or -aux-directory 
without setting minted's outputdir, or by using a build tool that 
changes paths in ways minted cannot detect, 
or using frozencache with a missing file.

<assets/drawImage.png, id=746, 792.9625pt x 594.22pt>
File: assets/drawImage.png Graphic file (type png)
<use assets/drawImage.png>
Package pdftex.def Info: assets/drawImage.png  used on input line 278.
(pdftex.def)             Requested size: 340.0013pt x 254.78426pt.
[36 </Users/jamie/Dev/university/year3/F/Vec3/report/assets/multiplePlots.png> 
</Users/jamie/Dev/university/year3/F/Vec3/report/assets/plotInput.png> </Users/
jamie/Dev/university/year3/F/Vec3/report/assets/plotInput2.png>]
\openout3 = `AP_REPORT_02.pyg'.

runsystem(pygmentize -l 'fsharp' -f latex -P commandprefix=PYG -F tokenmerge -P
 stripnl='False' -o _minted-AP_REPORT_02/A4B8DA74E1C2C456C54D9FEE46127BFAFD688A
B7A9D535830C57D4F055DA6C4F.pygtex AP_REPORT_02.pyg)...disabled (restricted).



/Users/jamie/Dev/university/year3/F/Vec3/report/sections/final-deliverable.tex:
290: Package minted Error: Missing Pygments output; \inputminted was
probably given a file that does not exist--otherwise, you may need 
the outputdir package option, or may be using an incompatible build tool,
or may be using frozencache with a missing file.

See the minted package documentation for explanation.
Type  H <return>  for immediate help.
 ...                                              
                                                  
l.290 \end{minted}
                  
This could be caused by using -output-directory or -aux-directory 
without setting minted's outputdir, or by using a build tool that 
changes paths in ways minted cannot detect, 
or using frozencache with a missing file.

[37 </Users/jamie/Dev/university/year3/F/Vec3/report/assets/drawImage.png>])
[38]
Chapter 5.
(/Users/jamie/Dev/university/year3/F/Vec3/report/AP_REPORT_02.bbl [39

]
Underfull \hbox (badness 6808) in paragraph at lines 16--19
[]\OT1/cmr/m/n/10.95 BMITC (2022).  Sym-bolic cal-cu-lus in f#.  []$\OT1/cmtt/m
/n/10.95 https : / / bmitc . me / articles /
 []


Underfull \hbox (badness 2027) in paragraph at lines 21--24
[]\OT1/cmr/m/n/10.95 Desmos Stu-dio PBC (2023).  Desmos web-site.  https://desm
os.com [Ac-cessed:
 []

<<<<<<< HEAD
) [40
=======


[39
>>>>>>> f54f2df9

])

[40]
Appendix A.
<<<<<<< HEAD
=======


>>>>>>> f54f2df9
[41

]
Appendix B.
(/Users/jamie/Dev/university/year3/F/Vec3/report/sections/testing.tex
Overfull \hbox (1.16759pt too wide) in paragraph at lines 14--14
[]\OT1/cmr/m/n/10.95 Pass/Fail| 
 []


Underfull \hbox (badness 10000) in paragraph at lines 24--24
[]\OT1/cmr/m/n/10.95 precedence
 []


Underfull \hbox (badness 10000) in paragraph at lines 25--25
[]\OT1/cmr/m/n/10.95 precedence pow >
 []


Underfull \hbox (badness 10000) in paragraph at lines 26--26
[]\OT1/cmr/m/n/10.95 75.750
 []


Underfull \hbox (badness 10000) in paragraph at lines 27--27
[]\OT1/cmr/m/n/10.95 -
 []


Overfull \hbox (1.50916pt too wide) in paragraph at lines 27--27
\OT1/cmr/m/n/10.95 75.750| 
 []


Underfull \hbox (badness 10000) in paragraph at lines 29--29
[]\OT1/cmr/m/n/10.95 Error:
 []


Underfull \hbox (badness 10000) in paragraph at lines 29--29
\OT1/cmr/m/n/10.95 Ex-
 []


Overfull \hbox (2.42166pt too wide) in paragraph at lines 29--29
\OT1/cmr/m/n/10.95 pected
 []


Overfull \hbox (21.91876pt too wide) in paragraph at lines 29--29
\OT1/cmr/m/n/10.95 "$argument
 []


Underfull \hbox (badness 2564) in paragraph at lines 29--29
\OT1/cmr/m/n/10.95 or $[]$('
 []


Underfull \hbox (badness 10000) in paragraph at lines 29--29
\OT1/cmr/m/n/10.95 af-ter
 []


Underfull \hbox (badness 10000) in paragraph at lines 37--37
[]\OT1/cmr/m/n/10.95 Rational num-ber
 []


LaTeX Warning: `h' float specifier changed to `ht'.

\openout3 = `AP_REPORT_02.pyg'.

runsystem(pygmentize -l 'fsharp' -f latex -P commandprefix=PYG -F tokenmerge -P
 stripnl='False' -o _minted-AP_REPORT_02/215E75733F48B61F5134006A0577DC40FD688A
B7A9D535830C57D4F055DA6C4F.pygtex AP_REPORT_02.pyg)...disabled (restricted).


/Users/jamie/Dev/university/year3/F/Vec3/report/sections/testing.tex:56: Packag
e minted Error: Missing Pygments output; \inputminted was
probably given a file that does not exist--otherwise, you may need 
the outputdir package option, or may be using an incompatible build tool,
or may be using frozencache with a missing file.

See the minted package documentation for explanation.
Type  H <return>  for immediate help.
 ...                                              
                                                  
l.56 \end{minted}
                 
This could be caused by using -output-directory or -aux-directory 
without setting minted's outputdir, or by using a build tool that 
changes paths in ways minted cannot detect, 
or using frozencache with a missing file.


Overfull \hbox (1.16759pt too wide) in paragraph at lines 76--76
[]\OT1/cmr/m/n/10.95 Pass/Fail| 
 []


LaTeX Warning: `h' float specifier changed to `ht'.

\openout3 = `AP_REPORT_02.pyg'.

runsystem(pygmentize -l 'fsharp' -f latex -P commandprefix=PYG -F tokenmerge -P
 stripnl='False' -o _minted-AP_REPORT_02/B1CEE3BACDD16B933F583C595C5A5C8CFD688A
B7A9D535830C57D4F055DA6C4F.pygtex AP_REPORT_02.pyg)...disabled (restricted).


/Users/jamie/Dev/university/year3/F/Vec3/report/sections/testing.tex:109: Packa
ge minted Error: Missing Pygments output; \inputminted was
probably given a file that does not exist--otherwise, you may need 
the outputdir package option, or may be using an incompatible build tool,
or may be using frozencache with a missing file.

See the minted package documentation for explanation.
Type  H <return>  for immediate help.
 ...                                              
                                                  
l.109 \end{minted}
                  
This could be caused by using -output-directory or -aux-directory 
without setting minted's outputdir, or by using a build tool that 
changes paths in ways minted cannot detect, 
or using frozencache with a missing file.


Overfull \hbox (1.16759pt too wide) in paragraph at lines 118--118
[]\OT1/cmr/m/n/10.95 Pass/Fail| 
 []


LaTeX Warning: `h' float specifier changed to `ht'.

\openout3 = `AP_REPORT_02.pyg'.

<<<<<<< HEAD
runsystem(pygmentize -l 'fsharp' -f latex -P commandprefix=PYG -F tokenmerge -P
 stripnl='False' -o _minted-AP_REPORT_02/83AB3BBF6291A77BC586B903DC71E798FD688A
B7A9D535830C57D4F055DA6C4F.pygtex AP_REPORT_02.pyg)...disabled (restricted).
=======
[42
>>>>>>> f54f2df9


/Users/jamie/Dev/university/year3/F/Vec3/report/sections/testing.tex:152: Packa
ge minted Error: Missing Pygments output; \inputminted was
probably given a file that does not exist--otherwise, you may need 
the outputdir package option, or may be using an incompatible build tool,
or may be using frozencache with a missing file.

See the minted package documentation for explanation.
Type  H <return>  for immediate help.
 ...                                              
                                                  
l.152 \end{minted}
                  
This could be caused by using -output-directory or -aux-directory 
without setting minted's outputdir, or by using a build tool that 
changes paths in ways minted cannot detect, 
or using frozencache with a missing file.


Overfull \hbox (1.16759pt too wide) in paragraph at lines 161--161
[]\OT1/cmr/m/n/10.95 Pass/Fail| 
 []


Overfull \hbox (9.703pt too wide) in paragraph at lines 170--170
[]\OT1/cmr/m/n/10.95 List[float]| 
 []


Overfull \hbox (16.93045pt too wide) in paragraph at lines 170--170
[]\OT1/cmr/m/n/10.95 List[float]| 
 []


Overfull \hbox (9.06422pt too wide) in paragraph at lines 171--171
[]\OT1/cmr/m/n/10.95 Record[a:
 []


Overfull \hbox (16.29167pt too wide) in paragraph at lines 171--171
[]\OT1/cmr/m/n/10.95 Record[a:
 []


Underfull \hbox (badness 10000) in paragraph at lines 172--172
[]$\OML/cmm/m/it/10.95 let x \OT1/cmr/m/n/10.95 = (() =\OML/cmm/m/it/10.95 >
 []


Overfull \hbox (9.06422pt too wide) in paragraph at lines 172--172
[]\OT1/cmr/m/n/10.95 Record[a:
 []


Underfull \hbox (badness 3189) in paragraph at lines 172--172
\OT1/cmr/m/n/10.95 int, b:
 []


Overfull \hbox (16.29167pt too wide) in paragraph at lines 172--172
[]\OT1/cmr/m/n/10.95 Record[a:
 []


LaTeX Warning: `h' float specifier changed to `ht'.


Overfull \hbox (1.16759pt too wide) in paragraph at lines 188--188
[]\OT1/cmr/m/n/10.95 Pass/Fail| 
 []


Underfull \hbox (badness 3514) in paragraph at lines 202--202
[]$\OMS/cmtt/m/n/10.95 f\OML/cmm/m/it/10.95 a \OT1/cmr/m/n/10.95 = 3\OML/cmm/m/
it/10.95 ; b \OT1/cmr/m/n/10.95 = 4\OMS/cmtt/m/n/10.95 g\OML/cmm/m/it/10.95 :a 
\OT1/cmr/m/n/10.95 +
 []


LaTeX Warning: `h' float specifier changed to `ht'.


Overfull \hbox (1.16759pt too wide) in paragraph at lines 214--214
[]\OT1/cmr/m/n/10.95 Pass/Fail| 
 []


Underfull \hbox (badness 1817) in paragraph at lines 219--219
[]\OT1/cmr/m/n/10.95 print no else (unit
 []

[42

<<<<<<< HEAD
]
=======
LaTeX Warning: `h' float specifier changed to `ht'.

)

[43]

[44]
>>>>>>> f54f2df9

LaTeX Warning: `h' float specifier changed to `ht'.

<<<<<<< HEAD
) [43] [44] [45] [46] [47]
=======
[46]

[47]
>>>>>>> f54f2df9
Appendix C.
(/Users/jamie/Dev/university/year3/F/Vec3/report/sections/algorithms.tex
[48

<<<<<<< HEAD
]) [49] [50]
(/Users/jamie/Dev/university/year3/F/Vec3/report/AP_REPORT_02.aux)
=======
[48

])

[49]

[50] (./AP_REPORT_02.aux)
>>>>>>> f54f2df9
 ***********
LaTeX2e <2023-11-01> patch level 1
L3 programming layer <2024-02-20>
 ***********


LaTeX Font Warning: Some font shapes were not available, defaults substituted.


LaTeX Warning: There were undefined references.

Package rerunfilecheck Info: File `AP_REPORT_02.out' has not changed.
(rerunfilecheck)             Checksum: B9499EE121E946E8FF31E08446FC3B2B;13254.
runsystem(rm AP_REPORT_02.pyg)...disabled (restricted).

 ) 
Here is how much of TeX's memory you used:
<<<<<<< HEAD
 17711 strings out of 474116
 311257 string characters out of 5743682
 2013187 words of memory out of 5000000
 39556 multiletter control sequences out of 15000+600000
=======
 19471 strings out of 473362
 372874 string characters out of 5720983
 934652 words of memory out of 5000000
 41990 multiletter control sequences out of 15000+600000
>>>>>>> f54f2df9
 569039 words of font info for 75 fonts, out of 8000000 for 9000
 1141 hyphenation exceptions out of 8191
 77i,12n,79p,685b,631s stack positions out of 10000i,1000n,20000p,200000b,200000s
</usr/local/texlive/2024/texmf-dist/fonts/type1/public/amsfonts/cm/cmbx10.pfb
></usr/local/texlive/2024/texmf-dist/fonts/type1/public/amsfonts/cm/cmbx12.pfb>
</usr/local/texlive/2024/texmf-dist/fonts/type1/public/amsfonts/cm/cmbxti10.pfb
></usr/local/texlive/2024/texmf-dist/fonts/type1/public/amsfonts/cm/cmcsc10.pfb
></usr/local/texlive/2024/texmf-dist/fonts/type1/public/amsfonts/cm/cmitt10.pfb
></usr/local/texlive/2024/texmf-dist/fonts/type1/public/amsfonts/cm/cmmi10.pfb>
</usr/local/texlive/2024/texmf-dist/fonts/type1/public/amsfonts/cm/cmmi8.pfb></
usr/local/texlive/2024/texmf-dist/fonts/type1/public/amsfonts/cm/cmr10.pfb></us
r/local/texlive/2024/texmf-dist/fonts/type1/public/amsfonts/cm/cmr12.pfb></usr/
local/texlive/2024/texmf-dist/fonts/type1/public/amsfonts/cm/cmr17.pfb></usr/lo
cal/texlive/2024/texmf-dist/fonts/type1/public/amsfonts/cm/cmr8.pfb></usr/local
/texlive/2024/texmf-dist/fonts/type1/public/amsfonts/cm/cmr9.pfb></usr/local/te
xlive/2024/texmf-dist/fonts/type1/public/amsfonts/cm/cmsy10.pfb></usr/local/tex
live/2024/texmf-dist/fonts/type1/public/amsfonts/cm/cmsy8.pfb></usr/local/texli
ve/2024/texmf-dist/fonts/type1/public/amsfonts/cm/cmti10.pfb></usr/local/texliv
e/2024/texmf-dist/fonts/type1/public/amsfonts/cm/cmtt10.pfb></usr/local/texlive
/2024/texmf-dist/fonts/type1/public/cm-super/sfrm1095.pfb>
<<<<<<< HEAD
Output written on /Users/jamie/Dev/university/year3/F/Vec3/report/AP_REPORT_02.
pdf (52 pages, 1647323 bytes).
PDF statistics:
 983 PDF objects out of 1000 (max. 8388607)
 846 compressed objects within 9 object streams
 231 named destinations out of 1000 (max. 500000)
 786 words of extra memory for PDF output out of 10000 (max. 10000000)
=======
Output written on AP_REPORT_02.pdf (52 pages, 1648782 bytes).
PDF statistics:
 918 PDF objects out of 1000 (max. 8388607)
 782 compressed objects within 8 object streams
 203 named destinations out of 1000 (max. 500000)
 682 words of extra memory for PDF output out of 10000 (max. 10000000)
>>>>>>> f54f2df9
<|MERGE_RESOLUTION|>--- conflicted
+++ resolved
@@ -1,221 +1,184 @@
-<<<<<<< HEAD
-This is pdfTeX, Version 3.141592653-2.6-1.40.26 (TeX Live 2024) (preloaded format=pdflatex 2024.10.8)  9 JAN 2025 12:33
-=======
 This is pdfTeX, Version 3.141592653-2.6-1.40.26 (TeX Live 2024) (preloaded format=pdflatex 2024.11.22)  7 JAN 2025 11:12
->>>>>>> f54f2df9
 entering extended mode
  restricted \write18 enabled.
- file:line:error style messages enabled.
  %&-line parsing enabled.
 **AP_REPORT_02.tex
-(/Users/jamie/Dev/university/year3/F/Vec3/report/AP_REPORT_02.tex
-LaTeX2e <2023-11-01> patch level 1
-L3 programming layer <2024-02-20>
+(./AP_REPORT_02.tex
+LaTeX2e <2024-11-01>
+L3 programming layer <2024-11-02>
 (/usr/local/texlive/2024/texmf-dist/tex/latex/base/report.cls
-Document Class: report 2023/05/17 v1.4n Standard LaTeX document class
+Document Class: report 2024/06/29 v1.4n Standard LaTeX document class
 (/usr/local/texlive/2024/texmf-dist/tex/latex/base/size11.clo
-File: size11.clo 2023/05/17 v1.4n Standard LaTeX file (size option)
-)
-\c@part=\count188
-\c@chapter=\count189
-\c@section=\count190
-\c@subsection=\count191
-\c@subsubsection=\count192
-\c@paragraph=\count193
-\c@subparagraph=\count194
-\c@figure=\count195
-\c@table=\count196
-\abovecaptionskip=\skip48
-\belowcaptionskip=\skip49
-\bibindent=\dimen140
+File: size11.clo 2024/06/29 v1.4n Standard LaTeX file (size option)
+)
+\c@part=\count196
+\c@chapter=\count197
+\c@section=\count198
+\c@subsection=\count199
+\c@subsubsection=\count266
+\c@paragraph=\count267
+\c@subparagraph=\count268
+\c@figure=\count269
+\c@table=\count270
+\abovecaptionskip=\skip49
+\belowcaptionskip=\skip50
+\bibindent=\dimen141
 )
 (/usr/local/texlive/2024/texmf-dist/tex/latex/minted/minted.sty
-Package: minted 2023/12/18 v2.9 Yet another Pygments shim for LaTeX
+Package: minted 2024/11/17 v3.4.0 Yet another Pygments shim for LaTeX
+
+(/usr/local/texlive/2024/texmf-dist/tex/generic/catchfile/catchfile.sty
+Package: catchfile 2019/12/09 v1.8 Catch the contents of a file (HO)
+
+(/usr/local/texlive/2024/texmf-dist/tex/generic/infwarerr/infwarerr.sty
+Package: infwarerr 2019/12/03 v1.5 Providing info/warning/error messages (HO)
+)
+(/usr/local/texlive/2024/texmf-dist/tex/generic/ltxcmds/ltxcmds.sty
+Package: ltxcmds 2023-12-04 v1.26 LaTeX kernel commands for general use (HO)
+)
+(/usr/local/texlive/2024/texmf-dist/tex/generic/etexcmds/etexcmds.sty
+Package: etexcmds 2019/12/15 v1.7 Avoid name clashes with e-TeX commands (HO)
+
+(/usr/local/texlive/2024/texmf-dist/tex/generic/iftex/iftex.sty
+Package: iftex 2022/02/03 v1.0f TeX engine tests
+)))
+(/usr/local/texlive/2024/texmf-dist/tex/latex/etoolbox/etoolbox.sty
+Package: etoolbox 2020/10/05 v2.5k e-TeX tools for LaTeX (JAW)
+\etb@tempcnta=\count271
+)
+(/usr/local/texlive/2024/texmf-dist/tex/latex/fvextra/fvextra.sty
+Package: fvextra 2024/11/17 v1.10.0 fvextra - extensions and patches for fancyv
+rb
+
+(/usr/local/texlive/2024/texmf-dist/tex/latex/fancyvrb/fancyvrb.sty
+Package: fancyvrb 2024/01/20 4.5c verbatim text (tvz,hv)
 
 (/usr/local/texlive/2024/texmf-dist/tex/latex/graphics/keyval.sty
 Package: keyval 2022/05/29 v1.15 key=value parser (DPC)
 \KV@toks@=\toks17
 )
+\FV@CodeLineNo=\count272
+\FV@InFile=\read2
+\FV@TabBox=\box52
+\c@FancyVerbLine=\count273
+\FV@StepNumber=\count274
+\FV@OutFile=\write3
+)
+(/usr/local/texlive/2024/texmf-dist/tex/latex/upquote/upquote.sty
+Package: upquote 2012/04/19 v1.3 upright-quote and grave-accent glyphs in verba
+tim
+)
+(/usr/local/texlive/2024/texmf-dist/tex/latex/lineno/lineno.sty
+Package: lineno 2023/05/20 line numbers on paragraphs v5.3
+
 (/usr/local/texlive/2024/texmf-dist/tex/latex/kvoptions/kvoptions.sty
 Package: kvoptions 2022-06-15 v3.15 Key value format for package options (HO)
 
-(/usr/local/texlive/2024/texmf-dist/tex/generic/ltxcmds/ltxcmds.sty
-Package: ltxcmds 2023-12-04 v1.26 LaTeX kernel commands for general use (HO)
-)
 (/usr/local/texlive/2024/texmf-dist/tex/latex/kvsetkeys/kvsetkeys.sty
 Package: kvsetkeys 2022-10-05 v1.19 Key value parser (HO)
 ))
-(/usr/local/texlive/2024/texmf-dist/tex/latex/fvextra/fvextra.sty
-Package: fvextra 2023/11/28 v1.6.1 fvextra - extensions and patches for fancyvr
-b
-
-(/usr/local/texlive/2024/texmf-dist/tex/latex/etoolbox/etoolbox.sty
-Package: etoolbox 2020/10/05 v2.5k e-TeX tools for LaTeX (JAW)
-\etb@tempcnta=\count197
-)
-(/usr/local/texlive/2024/texmf-dist/tex/latex/fancyvrb/fancyvrb.sty
-Package: fancyvrb 2024/01/20 4.5c verbatim text (tvz,hv)
-\FV@CodeLineNo=\count198
-\FV@InFile=\read2
-\FV@TabBox=\box51
-\c@FancyVerbLine=\count199
-\FV@StepNumber=\count266
-\FV@OutFile=\write3
-)
-(/usr/local/texlive/2024/texmf-dist/tex/latex/upquote/upquote.sty
-Package: upquote 2012/04/19 v1.3 upright-quote and grave-accent glyphs in verba
-tim
-)
-(/usr/local/texlive/2024/texmf-dist/tex/latex/lineno/lineno.sty
-Package: lineno 2023/05/20 line numbers on paragraphs v5.3
-\linenopenalty=\count267
+\linenopenalty=\count275
 \output=\toks18
-\linenoprevgraf=\count268
-\linenumbersep=\dimen141
-\linenumberwidth=\dimen142
-\c@linenumber=\count269
-\c@pagewiselinenumber=\count270
-\c@LN@truepage=\count271
-\c@internallinenumber=\count272
-\c@internallinenumbers=\count273
-\quotelinenumbersep=\dimen143
-\bframerule=\dimen144
-\bframesep=\dimen145
-\bframebox=\box52
+\linenoprevgraf=\count276
+\linenumbersep=\dimen142
+\linenumberwidth=\dimen143
+\c@linenumber=\count277
+\c@pagewiselinenumber=\count278
+\c@LN@truepage=\count279
+\c@internallinenumber=\count280
+\c@internallinenumbers=\count281
+\quotelinenumbersep=\dimen144
+\bframerule=\dimen145
+\bframesep=\dimen146
+\bframebox=\box53
 LaTeX Info: Redefining \\ on input line 3180.
 )
-\c@FancyVerbWriteLine=\count274
-\c@FancyVerbBufferIndex=\count275
-\c@FancyVerbBufferLength=\count276
-\c@FancyVerbBufferLine=\count277
-\c@FV@oldbufferlength=\count278
-\c@FV@TrueTabGroupLevel=\count279
-\c@FV@TrueTabCounter=\count280
-\FV@TabBox@Group=\box53
-\FV@TmpLength=\skip50
-\c@FV@HighlightLinesStart=\count281
-\c@FV@HighlightLinesStop=\count282
-\FV@LoopCount=\count283
-\FV@NCharsBox=\box54
-\FV@BreakIndent=\dimen146
-\FV@BreakIndentNChars=\count284
-\FV@BreakSymbolSepLeft=\dimen147
-\FV@BreakSymbolSepLeftNChars=\count285
-\FV@BreakSymbolSepRight=\dimen148
-\FV@BreakSymbolSepRightNChars=\count286
-\FV@BreakSymbolIndentLeft=\dimen149
-\FV@BreakSymbolIndentLeftNChars=\count287
-\FV@BreakSymbolIndentRight=\dimen150
-\FV@BreakSymbolIndentRightNChars=\count288
-\c@FancyVerbLineBreakLast=\count289
-\FV@LineBox=\box55
-\FV@LineIndentBox=\box56
-\c@FV@BreakBufferDepth=\count290
-\FV@LineWidth=\dimen151
-)
-(/usr/local/texlive/2024/texmf-dist/tex/latex/base/ifthen.sty
-Package: ifthen 2022/04/13 v1.1d Standard LaTeX ifthen package (DPC)
+\c@FancyVerbWriteLine=\count282
+\c@FancyVerbBufferLine=\count283
+\c@FV@TrueTabGroupLevel=\count284
+\c@FV@TrueTabCounter=\count285
+\FV@TabBox@Group=\box54
+\FV@TmpLength=\skip51
+\c@FV@HighlightLinesStart=\count286
+\c@FV@HighlightLinesStop=\count287
+\FV@LoopCount=\count288
+\FV@NCharsBox=\box55
+\FV@BreakIndent=\dimen147
+\FV@BreakIndentNChars=\count289
+\FV@BreakSymbolSepLeft=\dimen148
+\FV@BreakSymbolSepLeftNChars=\count290
+\FV@BreakSymbolSepRight=\dimen149
+\FV@BreakSymbolSepRightNChars=\count291
+\FV@BreakSymbolIndentLeft=\dimen150
+\FV@BreakSymbolIndentLeftNChars=\count292
+\FV@BreakSymbolIndentRight=\dimen151
+\FV@BreakSymbolIndentRightNChars=\count293
+\c@FancyVerbLineBreakLast=\count294
+\FV@LineBox=\box56
+\FV@LineIndentBox=\box57
+\c@FV@BreakBufferDepth=\count295
+\FV@LineWidth=\dimen152
+)
+(/usr/local/texlive/2024/texmf-dist/tex/latex/latex2pydata/latex2pydata.sty
+Package: latex2pydata 2024/11/17 v0.4.0 latex2pydata - write data to file in Py
+thon literal format
+
+(/usr/local/texlive/2024/texmf-dist/tex/generic/pdftexcmds/pdftexcmds.sty
+Package: pdftexcmds 2020-06-27 v0.33 Utility functions of pdfTeX for LuaTeX (HO
+)
+Package pdftexcmds Info: \pdf@primitive is available.
+Package pdftexcmds Info: \pdf@ifprimitive is available.
+Package pdftexcmds Info: \pdfdraftmode found.
+))
+(/usr/local/texlive/2024/texmf-dist/tex/latex/pgf/utilities/pgfkeys.sty
+(/usr/local/texlive/2024/texmf-dist/tex/generic/pgf/utilities/pgfkeys.code.tex
+\pgfkeys@pathtoks=\toks19
+\pgfkeys@temptoks=\toks20
+
+(/usr/local/texlive/2024/texmf-dist/tex/generic/pgf/utilities/pgfkeyslibraryfil
+tered.code.tex
+\pgfkeys@tmptoks=\toks21
+)))
+(/usr/local/texlive/2024/texmf-dist/tex/latex/pgfopts/pgfopts.sty
+Package: pgfopts 2014/07/10 v2.1a LaTeX package options with pgfkeys
+\pgfopts@list@add@a@toks=\toks22
+\pgfopts@list@add@b@toks=\toks23
 )
 (/usr/local/texlive/2024/texmf-dist/tex/latex/tools/shellesc.sty
 Package: shellesc 2023/07/08 v1.0d unified shell escape interface for LaTeX
 Package shellesc Info: Restricted shell escape enabled on input line 77.
 )
-(/usr/local/texlive/2024/texmf-dist/tex/latex/ifplatform/ifplatform.sty
-Package: ifplatform 2017/10/13 v0.4a Testing for the operating system
-
-(/usr/local/texlive/2024/texmf-dist/tex/generic/pdftexcmds/pdftexcmds.sty
-Package: pdftexcmds 2020-06-27 v0.33 Utility functions of pdfTeX for LuaTeX (HO
-)
-
-(/usr/local/texlive/2024/texmf-dist/tex/generic/infwarerr/infwarerr.sty
-Package: infwarerr 2019/12/03 v1.5 Providing info/warning/error messages (HO)
-)
-(/usr/local/texlive/2024/texmf-dist/tex/generic/iftex/iftex.sty
-Package: iftex 2022/02/03 v1.0f TeX engine tests
-)
-Package pdftexcmds Info: \pdf@primitive is available.
-Package pdftexcmds Info: \pdf@ifprimitive is available.
-Package pdftexcmds Info: \pdfdraftmode found.
-)
-(/usr/local/texlive/2024/texmf-dist/tex/generic/catchfile/catchfile.sty
-Package: catchfile 2019/12/09 v1.8 Catch the contents of a file (HO)
-
-(/usr/local/texlive/2024/texmf-dist/tex/generic/etexcmds/etexcmds.sty
-Package: etexcmds 2019/12/15 v1.7 Avoid name clashes with e-TeX commands (HO)
-))
-(/usr/local/texlive/2024/texmf-dist/tex/generic/iftex/ifluatex.sty
-Package: ifluatex 2019/10/25 v1.5 ifluatex legacy package. Use iftex instead.
-)
-
-Package ifplatform Warning: 
-    shell escape is disabled, so I can only detect \ifwindows.
-
-) (/usr/local/texlive/2024/texmf-dist/tex/generic/xstring/xstring.sty
-(/usr/local/texlive/2024/texmf-dist/tex/generic/xstring/xstring.tex
-\xs_counta=\count291
-\xs_countb=\count292
-)
-Package: xstring 2023/08/22 v1.86 String manipulations (CT)
-)
-(/usr/local/texlive/2024/texmf-dist/tex/latex/framed/framed.sty
-Package: framed 2011/10/22 v 0.96: framed or shaded text with page breaks
-\OuterFrameSep=\skip51
-\fb@frw=\dimen152
-\fb@frh=\dimen153
-\FrameRule=\dimen154
-\FrameSep=\dimen155
-)
 (/usr/local/texlive/2024/texmf-dist/tex/latex/float/float.sty
 Package: float 2001/11/08 v1.3d Float enhancements (AL)
-\c@float@type=\count293
-\float@exts=\toks19
-\float@box=\box57
-\@float@everytoks=\toks20
-\@floatcapt=\box58
-)
-\minted@appexistsfile=\read3
-\minted@bgbox=\box59
-\minted@code=\write4
-\c@minted@FancyVerbLineTemp=\count294
-\c@minted@pygmentizecounter=\count295
-\@float@every@listing=\toks21
-\c@listing=\count296
-)
-runsystem(mkdir -p _minted-AP_REPORT_02)...disabled (restricted).
-
-
-
-/Users/jamie/Dev/university/year3/F/Vec3/report/AP_REPORT_02.tex:4: Package min
-ted Error: You must invoke LaTeX with the -shell-escape flag.
-
-See the minted package documentation for explanation.
-Type  H <return>  for immediate help.
- ...                                              
-                                                  
-l.4 \usepackage
-               {graphicx}
-Pass the -shell-escape flag to LaTeX. Refer to the minted.sty documentation for
- more information.
-
+\c@float@type=\count296
+\float@exts=\toks24
+\float@box=\box58
+\@float@everytoks=\toks25
+\@floatcapt=\box59
+)
+\c@minted@FancyVerbLineTemp=\count297
+\@float@every@listing=\toks26
+\c@listing=\count298
+)
 (/usr/local/texlive/2024/texmf-dist/tex/latex/graphics/graphicx.sty
 Package: graphicx 2021/09/16 v1.2d Enhanced LaTeX Graphics (DPC,SPQR)
 
 (/usr/local/texlive/2024/texmf-dist/tex/latex/graphics/graphics.sty
-Package: graphics 2022/03/10 v1.4e Standard LaTeX Graphics (DPC,SPQR)
+Package: graphics 2024/08/06 v1.4g Standard LaTeX Graphics (DPC,SPQR)
 
 (/usr/local/texlive/2024/texmf-dist/tex/latex/graphics/trig.sty
-Package: trig 2021/08/11 v1.11 sin cos tan (DPC)
+Package: trig 2023/12/02 v1.11 sin cos tan (DPC)
 )
 (/usr/local/texlive/2024/texmf-dist/tex/latex/graphics-cfg/graphics.cfg
 File: graphics.cfg 2016/06/04 v1.11 sample graphics configuration
 )
-Package graphics Info: Driver file: pdftex.def on input line 107.
+Package graphics Info: Driver file: pdftex.def on input line 106.
 
 (/usr/local/texlive/2024/texmf-dist/tex/latex/graphics-def/pdftex.def
-File: pdftex.def 2022/09/22 v1.2b Graphics/color driver for pdftex
+File: pdftex.def 2024/04/13 v1.2c Graphics/color driver for pdftex
 ))
-\Gin@req@height=\dimen156
-\Gin@req@width=\dimen157
+\Gin@req@height=\dimen153
+\Gin@req@width=\dimen154
 )
 (/usr/local/texlive/2024/texmf-dist/tex/latex/subfig/subfig.sty
 Package: subfig 2005/06/28 ver: 1.3 subfig package
@@ -225,51 +188,51 @@
 
 (/usr/local/texlive/2024/texmf-dist/tex/latex/caption/caption3.sty
 Package: caption3 2023/07/31 v2.4d caption3 kernel (AR)
-\caption@tempdima=\dimen158
-\captionmargin=\dimen159
-\caption@leftmargin=\dimen160
-\caption@rightmargin=\dimen161
-\caption@width=\dimen162
-\caption@indent=\dimen163
-\caption@parindent=\dimen164
-\caption@hangindent=\dimen165
+\caption@tempdima=\dimen155
+\captionmargin=\dimen156
+\caption@leftmargin=\dimen157
+\caption@rightmargin=\dimen158
+\caption@width=\dimen159
+\caption@indent=\dimen160
+\caption@parindent=\dimen161
+\caption@hangindent=\dimen162
 Package caption Info: Standard document class detected.
 )
-\c@caption@flags=\count297
-\c@continuedfloat=\count298
+\c@caption@flags=\count299
+\c@continuedfloat=\count300
 Package caption Info: float package is loaded.
 )
-\c@KVtest=\count299
+\c@KVtest=\count301
 \sf@farskip=\skip52
-\sf@captopadj=\dimen166
+\sf@captopadj=\dimen163
 \sf@capskip=\skip53
 \sf@nearskip=\skip54
-\c@subfigure=\count300
-\c@subfigure@save=\count301
-\c@lofdepth=\count302
-\c@subtable=\count303
-\c@subtable@save=\count304
-\c@lotdepth=\count305
+\c@subfigure=\count302
+\c@subfigure@save=\count303
+\c@lofdepth=\count304
+\c@subtable=\count305
+\c@subtable@save=\count306
+\c@lotdepth=\count307
 \sf@top=\skip55
 \sf@bottom=\skip56
 )
 (/usr/local/texlive/2024/texmf-dist/tex/latex/mdwtools/syntax.sty
 Package: syntax 1996/05/17 1.07 Syntax typesetting (MDW)
 \grammarparsep=\skip57
-\grammarindent=\dimen167
+\grammarindent=\dimen164
 \sdstartspace=\skip58
 \sdendspace=\skip59
 \sdmidskip=\skip60
 \sdtokskip=\skip61
 \sdfinalskip=\skip62
-\sdrulewidth=\dimen168
-\sdcirclediam=\dimen169
-\sdindent=\dimen170
+\sdrulewidth=\dimen165
+\sdcirclediam=\dimen166
+\sdindent=\dimen167
 )
 (/usr/local/texlive/2024/texmf-dist/tex/latex/graphics/epsfig.sty
-Package: epsfig 2017/06/25 v1.7b (e)psfig emulation (SPQR)
-\epsfxsize=\dimen171
-\epsfysize=\dimen172
+Package: epsfig 2024/01/14 v1.7b (e)psfig emulation (SPQR)
+\epsfxsize=\dimen168
+\epsfysize=\dimen169
 )
 (/usr/local/texlive/2024/texmf-dist/tex/latex/psnfss/pifont.sty
 Package: pifont 2020/03/25 PSNFSS-v9.3 Pi font support (SPQR) 
@@ -286,14 +249,14 @@
 File: upsy.fd 2001/06/04 font definitions for U/psy.
 ))
 (/usr/local/texlive/2024/texmf-dist/tex/latex/multirow/multirow.sty
-Package: multirow 2021/03/15 v2.8 Span multiple rows of a table
+Package: multirow 2024/11/12 v2.9 Span multiple rows of a table
 \multirow@colwidth=\skip63
-\multirow@cntb=\count306
+\multirow@cntb=\count308
 \multirow@dima=\skip64
-\bigstrutjot=\dimen173
+\bigstrutjot=\dimen170
 )
 (/usr/local/texlive/2024/texmf-dist/tex/latex/amsmath/amsmath.sty
-Package: amsmath 2023/05/13 v2.17o AMS math features
+Package: amsmath 2024/11/05 v2.17t AMS math features
 \@mathmargin=\skip65
 
 For additional information on amsmath, use the `?' option.
@@ -302,65 +265,65 @@
 
 (/usr/local/texlive/2024/texmf-dist/tex/latex/amsmath/amsgen.sty
 File: amsgen.sty 1999/11/30 v2.0 generic functions
-\@emptytoks=\toks22
-\ex@=\dimen174
+\@emptytoks=\toks27
+\ex@=\dimen171
 ))
 (/usr/local/texlive/2024/texmf-dist/tex/latex/amsmath/amsbsy.sty
 Package: amsbsy 1999/11/29 v1.2d Bold Symbols
-\pmbraise@=\dimen175
+\pmbraise@=\dimen172
 )
 (/usr/local/texlive/2024/texmf-dist/tex/latex/amsmath/amsopn.sty
 Package: amsopn 2022/04/08 v2.04 operator names
 )
-\inf@bad=\count307
-LaTeX Info: Redefining \frac on input line 234.
-\uproot@=\count308
-\leftroot@=\count309
-LaTeX Info: Redefining \overline on input line 399.
-LaTeX Info: Redefining \colon on input line 410.
-\classnum@=\count310
-\DOTSCASE@=\count311
-LaTeX Info: Redefining \ldots on input line 496.
-LaTeX Info: Redefining \dots on input line 499.
-LaTeX Info: Redefining \cdots on input line 620.
+\inf@bad=\count309
+LaTeX Info: Redefining \frac on input line 233.
+\uproot@=\count310
+\leftroot@=\count311
+LaTeX Info: Redefining \overline on input line 398.
+LaTeX Info: Redefining \colon on input line 409.
+\classnum@=\count312
+\DOTSCASE@=\count313
+LaTeX Info: Redefining \ldots on input line 495.
+LaTeX Info: Redefining \dots on input line 498.
+LaTeX Info: Redefining \cdots on input line 619.
 \Mathstrutbox@=\box60
 \strutbox@=\box61
-LaTeX Info: Redefining \big on input line 722.
-LaTeX Info: Redefining \Big on input line 723.
-LaTeX Info: Redefining \bigg on input line 724.
-LaTeX Info: Redefining \Bigg on input line 725.
-\big@size=\dimen176
-LaTeX Font Info:    Redeclaring font encoding OML on input line 743.
-LaTeX Font Info:    Redeclaring font encoding OMS on input line 744.
-\macc@depth=\count312
-LaTeX Info: Redefining \bmod on input line 905.
-LaTeX Info: Redefining \pmod on input line 910.
-LaTeX Info: Redefining \smash on input line 940.
-LaTeX Info: Redefining \relbar on input line 970.
-LaTeX Info: Redefining \Relbar on input line 971.
-\c@MaxMatrixCols=\count313
-\dotsspace@=\muskip16
-\c@parentequation=\count314
-\dspbrk@lvl=\count315
-\tag@help=\toks23
-\row@=\count316
-\column@=\count317
-\maxfields@=\count318
-\andhelp@=\toks24
-\eqnshift@=\dimen177
-\alignsep@=\dimen178
-\tagshift@=\dimen179
-\tagwidth@=\dimen180
-\totwidth@=\dimen181
-\lineht@=\dimen182
-\@envbody=\toks25
+LaTeX Info: Redefining \big on input line 721.
+LaTeX Info: Redefining \Big on input line 722.
+LaTeX Info: Redefining \bigg on input line 723.
+LaTeX Info: Redefining \Bigg on input line 724.
+\big@size=\dimen173
+LaTeX Font Info:    Redeclaring font encoding OML on input line 742.
+LaTeX Font Info:    Redeclaring font encoding OMS on input line 743.
+\macc@depth=\count314
+LaTeX Info: Redefining \bmod on input line 904.
+LaTeX Info: Redefining \pmod on input line 909.
+LaTeX Info: Redefining \smash on input line 939.
+LaTeX Info: Redefining \relbar on input line 969.
+LaTeX Info: Redefining \Relbar on input line 970.
+\c@MaxMatrixCols=\count315
+\dotsspace@=\muskip17
+\c@parentequation=\count316
+\dspbrk@lvl=\count317
+\tag@help=\toks28
+\row@=\count318
+\column@=\count319
+\maxfields@=\count320
+\andhelp@=\toks29
+\eqnshift@=\dimen174
+\alignsep@=\dimen175
+\tagshift@=\dimen176
+\tagwidth@=\dimen177
+\totwidth@=\dimen178
+\lineht@=\dimen179
+\@envbody=\toks30
 \multlinegap=\skip66
 \multlinetaggap=\skip67
-\mathdisplay@stack=\toks26
+\mathdisplay@stack=\toks31
 LaTeX Info: Redefining \[ on input line 2953.
 LaTeX Info: Redefining \] on input line 2954.
 )
-\linenoamsmath@ams@eqpen=\count319
+\linenoamsmath@ams@eqpen=\count321
 
 (/usr/local/texlive/2024/texmf-dist/tex/latex/amsfonts/amssymb.sty
 Package: amssymb 2013/01/14 v3.01 AMS font symbols
@@ -374,7 +337,7 @@
 (Font)                  U/euf/m/n --> U/euf/b/n on input line 106.
 ))
 (/usr/local/texlive/2024/texmf-dist/tex/latex/hyperref/hyperref.sty
-Package: hyperref 2024-01-20 v7.01h Hypertext links for LaTeX
+Package: hyperref 2024-11-05 v7.01l Hypertext links for LaTeX
 
 (/usr/local/texlive/2024/texmf-dist/tex/generic/kvdefinekeys/kvdefinekeys.sty
 Package: kvdefinekeys 2019-12-19 v1.6 Define keys (HO)
@@ -384,9 +347,6 @@
 )
 (/usr/local/texlive/2024/texmf-dist/tex/latex/hycolor/hycolor.sty
 Package: hycolor 2020-01-27 v1.10 Color options for hyperref/bookmark (HO)
-)
-(/usr/local/texlive/2024/texmf-dist/tex/latex/auxhook/auxhook.sty
-Package: auxhook 2019-12-17 v1.6 Hooks for auxiliary files (HO)
 )
 (/usr/local/texlive/2024/texmf-dist/tex/latex/hyperref/nameref.sty
 Package: nameref 2023-11-26 v2.56 Cross-referencing by name of section
@@ -398,41 +358,45 @@
 ty
 Package: gettitlestring 2019/12/15 v1.6 Cleanup title references (HO)
 )
-\c@section@level=\count320
-)
-\@linkdim=\dimen183
-\Hy@linkcounter=\count321
-\Hy@pagecounter=\count322
- (/usr/local/texlive/2024/texmf-dist/tex/latex/hyperref/pd1enc.def
-File: pd1enc.def 2024-01-20 v7.01h Hyperref: PDFDocEncoding definition (HO)
+\c@section@level=\count322
+) (/usr/local/texlive/2024/texmf-dist/tex/generic/stringenc/stringenc.sty
+Package: stringenc 2019/11/29 v1.12 Convert strings between diff. encodings (HO
+)
+)
+\@linkdim=\dimen180
+\Hy@linkcounter=\count323
+\Hy@pagecounter=\count324
+
+(/usr/local/texlive/2024/texmf-dist/tex/latex/hyperref/pd1enc.def
+File: pd1enc.def 2024-11-05 v7.01l Hyperref: PDFDocEncoding definition (HO)
 Now handling font encoding PD1 ...
 ... no UTF-8 mapping file for font encoding PD1
 )
 (/usr/local/texlive/2024/texmf-dist/tex/generic/intcalc/intcalc.sty
 Package: intcalc 2019/12/15 v1.3 Expandable calculations with integers (HO)
 )
-\Hy@SavedSpaceFactor=\count323
+\Hy@SavedSpaceFactor=\count325
 
 (/usr/local/texlive/2024/texmf-dist/tex/latex/hyperref/puenc.def
-File: puenc.def 2024-01-20 v7.01h Hyperref: PDF Unicode definition (HO)
+File: puenc.def 2024-11-05 v7.01l Hyperref: PDF Unicode definition (HO)
 Now handling font encoding PU ...
 ... no UTF-8 mapping file for font encoding PU
 )
-Package hyperref Info: Hyper figures OFF on input line 4179.
-Package hyperref Info: Link nesting OFF on input line 4184.
-Package hyperref Info: Hyper index ON on input line 4187.
-Package hyperref Info: Plain pages OFF on input line 4194.
-Package hyperref Info: Backreferencing OFF on input line 4199.
+Package hyperref Info: Hyper figures OFF on input line 4157.
+Package hyperref Info: Link nesting OFF on input line 4162.
+Package hyperref Info: Hyper index ON on input line 4165.
+Package hyperref Info: Plain pages OFF on input line 4172.
+Package hyperref Info: Backreferencing OFF on input line 4177.
 Package hyperref Info: Implicit mode ON; LaTeX internals redefined.
-Package hyperref Info: Bookmarks ON on input line 4446.
-\c@Hy@tempcnt=\count324
+Package hyperref Info: Bookmarks ON on input line 4424.
+\c@Hy@tempcnt=\count326
 
 (/usr/local/texlive/2024/texmf-dist/tex/latex/url/url.sty
-\Urlmuskip=\muskip17
+\Urlmuskip=\muskip18
 Package: url 2013/09/16  ver 3.4  Verb mode for urls, etc.
 )
-LaTeX Info: Redefining \url on input line 4784.
-\XeTeXLinkMargin=\dimen184
+LaTeX Info: Redefining \url on input line 4763.
+\XeTeXLinkMargin=\dimen181
 
 (/usr/local/texlive/2024/texmf-dist/tex/generic/bitset/bitset.sty
 Package: bitset 2019/12/09 v1.3 Handle bit-vector datatype (HO)
@@ -441,37 +405,37 @@
 Package: bigintcalc 2019/12/15 v1.5 Expandable calculations on big integers (HO
 )
 ))
-\Fld@menulength=\count325
-\Field@Width=\dimen185
-\Fld@charsize=\dimen186
-Package hyperref Info: Hyper figures OFF on input line 6063.
-Package hyperref Info: Link nesting OFF on input line 6068.
-Package hyperref Info: Hyper index ON on input line 6071.
-Package hyperref Info: backreferencing OFF on input line 6078.
-Package hyperref Info: Link coloring OFF on input line 6083.
-Package hyperref Info: Link coloring with OCG OFF on input line 6088.
-Package hyperref Info: PDF/A mode OFF on input line 6093.
+\Fld@menulength=\count327
+\Field@Width=\dimen182
+\Fld@charsize=\dimen183
+Package hyperref Info: Hyper figures OFF on input line 6042.
+Package hyperref Info: Link nesting OFF on input line 6047.
+Package hyperref Info: Hyper index ON on input line 6050.
+Package hyperref Info: backreferencing OFF on input line 6057.
+Package hyperref Info: Link coloring OFF on input line 6062.
+Package hyperref Info: Link coloring with OCG OFF on input line 6067.
+Package hyperref Info: PDF/A mode OFF on input line 6072.
 
 (/usr/local/texlive/2024/texmf-dist/tex/latex/base/atbegshi-ltx.sty
 Package: atbegshi-ltx 2021/01/10 v1.0c Emulation of the original atbegshi
 package with kernel methods
 )
-\Hy@abspage=\count326
-\c@Item=\count327
-\c@Hfootnote=\count328
+\Hy@abspage=\count328
+\c@Item=\count329
+\c@Hfootnote=\count330
 )
 Package hyperref Info: Driver (autodetected): hpdftex.
 
 (/usr/local/texlive/2024/texmf-dist/tex/latex/hyperref/hpdftex.def
-File: hpdftex.def 2024-01-20 v7.01h Hyperref driver for pdfTeX
+File: hpdftex.def 2024-11-05 v7.01l Hyperref driver for pdfTeX
 
 (/usr/local/texlive/2024/texmf-dist/tex/latex/base/atveryend-ltx.sty
 Package: atveryend-ltx 2020/08/19 v1.0a Emulation of the original atveryend pac
 kage
 with kernel methods
 )
-\Fld@listcount=\count329
-\c@bookmark@seq@number=\count330
+\Fld@listcount=\count331
+\c@bookmark@seq@number=\count332
 
 (/usr/local/texlive/2024/texmf-dist/tex/latex/rerunfilecheck/rerunfilecheck.sty
 Package: rerunfilecheck 2022-07-10 v1.10 Rerun checks for auxiliary files (HO)
@@ -486,35 +450,38 @@
 ) (/usr/local/texlive/2024/texmf-dist/tex/latex/enumitem/enumitem.sty
 Package: enumitem 2019/06/20 v3.9 Customized lists
 \labelindent=\skip69
-\enit@outerparindent=\dimen187
-\enit@toks=\toks27
+\enit@outerparindent=\dimen184
+\enit@toks=\toks32
 \enit@inbox=\box62
-\enit@count@id=\count331
-\enitdp@description=\count332
+\enit@count@id=\count333
+\enitdp@description=\count334
 )
 (/usr/local/texlive/2024/texmf-dist/tex/latex/pdfpages/pdfpages.sty
-Package: pdfpages 2024/01/21 v0.5y Insert pages of external PDF documents (AM)
-
+Package: pdfpages 2024/10/28 v0.6c Insert pages of external PDF documents (AM)
+
+(/usr/local/texlive/2024/texmf-dist/tex/latex/base/ifthen.sty
+Package: ifthen 2024/03/16 v1.1e Standard LaTeX ifthen package (DPC)
+)
 (/usr/local/texlive/2024/texmf-dist/tex/latex/tools/calc.sty
 Package: calc 2023/07/08 v4.3 Infix arithmetic (KKT,FJ)
-\calc@Acount=\count333
-\calc@Bcount=\count334
-\calc@Adimen=\dimen188
-\calc@Bdimen=\dimen189
+\calc@Acount=\count335
+\calc@Bcount=\count336
+\calc@Adimen=\dimen185
+\calc@Bdimen=\dimen186
 \calc@Askip=\skip70
 \calc@Bskip=\skip71
 LaTeX Info: Redefining \setlength on input line 80.
 LaTeX Info: Redefining \addtolength on input line 81.
-\calc@Ccount=\count335
+\calc@Ccount=\count337
 \calc@Cskip=\skip72
 )
 (/usr/local/texlive/2024/texmf-dist/tex/latex/eso-pic/eso-pic.sty
 Package: eso-pic 2023/05/03 v3.0c eso-pic (RN)
-\ESO@tempdima=\dimen190
-\ESO@tempdimb=\dimen191
+\ESO@tempdima=\dimen187
+\ESO@tempdimb=\dimen188
 
 (/usr/local/texlive/2024/texmf-dist/tex/latex/xcolor/xcolor.sty
-Package: xcolor 2023/11/15 v3.01 LaTeX color extensions (UK)
+Package: xcolor 2024/09/29 v3.02 LaTeX color extensions (UK)
 
 (/usr/local/texlive/2024/texmf-dist/tex/latex/graphics-cfg/color.cfg
 File: color.cfg 2016/01/02 v1.6 sample color configuration
@@ -522,44 +489,44 @@
 Package xcolor Info: Driver file: pdftex.def on input line 274.
 
 (/usr/local/texlive/2024/texmf-dist/tex/latex/graphics/mathcolor.ltx)
-Package xcolor Info: Model `cmy' substituted by `cmy0' on input line 1350.
-Package xcolor Info: Model `hsb' substituted by `rgb' on input line 1354.
-Package xcolor Info: Model `RGB' extended on input line 1366.
-Package xcolor Info: Model `HTML' substituted by `rgb' on input line 1368.
-Package xcolor Info: Model `Hsb' substituted by `hsb' on input line 1369.
-Package xcolor Info: Model `tHsb' substituted by `hsb' on input line 1370.
-Package xcolor Info: Model `HSB' substituted by `hsb' on input line 1371.
-Package xcolor Info: Model `Gray' substituted by `gray' on input line 1372.
-Package xcolor Info: Model `wave' substituted by `hsb' on input line 1373.
+Package xcolor Info: Model `cmy' substituted by `cmy0' on input line 1349.
+Package xcolor Info: Model `hsb' substituted by `rgb' on input line 1353.
+Package xcolor Info: Model `RGB' extended on input line 1365.
+Package xcolor Info: Model `HTML' substituted by `rgb' on input line 1367.
+Package xcolor Info: Model `Hsb' substituted by `hsb' on input line 1368.
+Package xcolor Info: Model `tHsb' substituted by `hsb' on input line 1369.
+Package xcolor Info: Model `HSB' substituted by `hsb' on input line 1370.
+Package xcolor Info: Model `Gray' substituted by `gray' on input line 1371.
+Package xcolor Info: Model `wave' substituted by `hsb' on input line 1372.
 ))
-\AM@pagewidth=\dimen192
-\AM@pageheight=\dimen193
-\AM@fboxrule=\dimen194
+\AM@pagewidth=\dimen189
+\AM@pageheight=\dimen190
+\AM@fboxrule=\dimen191
 
 (/usr/local/texlive/2024/texmf-dist/tex/latex/pdfpages/pppdftex.def
-File: pppdftex.def 2024/01/21 v0.5y Pdfpages driver for pdfTeX (AM)
-)
-\pdfpages@includegraphics@status=\count336
+File: pppdftex.def 2024/10/28 v0.6c Pdfpages driver for pdfTeX (AM)
+)
+\pdfpages@includegraphics@status=\count338
 \AM@pagebox=\box63
-\AM@global@opts=\toks28
-\AM@pagecnt=\count337
-\AM@toc@title=\toks29
-\AM@lof@heading=\toks30
-\c@AM@survey=\count338
+\AM@global@opts=\toks33
+\AM@pagecnt=\count339
+\AM@toc@title=\toks34
+\AM@lof@heading=\toks35
+\c@AM@survey=\count340
 \AM@templatesizebox=\box64
 )
 (/usr/local/texlive/2024/texmf-dist/tex/latex/algorithms/algorithm.sty
 Package: algorithm 2009/08/24 v0.1 Document Style `algorithm' - floating enviro
 nment
-\@float@every@algorithm=\toks31
-\c@algorithm=\count339
+\@float@every@algorithm=\toks36
+\c@algorithm=\count341
 )
 (/usr/local/texlive/2024/texmf-dist/tex/latex/natbib/natbib.sty
 Package: natbib 2010/09/13 8.31b (PWD, AO)
 \bibhang=\skip73
 \bibsep=\skip74
 LaTeX Info: Redefining \cite on input line 694.
-\c@NAT@ctr=\count340
+\c@NAT@ctr=\count342
 )
 (/usr/local/texlive/2024/texmf-dist/tex/latex/algorithmicx/algpseudocode.sty
 Package: algpseudocode 
@@ -568,42 +535,23 @@
 Package: algorithmicx 2005/04/27 v1.2 Algorithmicx
 
 Document Style algorithmicx 1.2 - a greatly improved `algorithmic' style
-\c@ALG@line=\count341
-\c@ALG@rem=\count342
-\c@ALG@nested=\count343
+\c@ALG@line=\count343
+\c@ALG@rem=\count344
+\c@ALG@nested=\count345
 \ALG@tlm=\skip75
 \ALG@thistlm=\skip76
-\c@ALG@Lnr=\count344
-\c@ALG@blocknr=\count345
-\c@ALG@storecount=\count346
-\c@ALG@tmpcounter=\count347
+\c@ALG@Lnr=\count346
+\c@ALG@blocknr=\count347
+\c@ALG@storecount=\count348
+\c@ALG@tmpcounter=\count349
 \ALG@tmplength=\skip77
 )
 Document Style - pseudocode environments for use with the `algorithmicx' style
-)
-runsystem(command -v pygmentize && touch AP_REPORT_02.aex)...disabled (restrict
-ed).
-
-
-
-/Users/jamie/Dev/university/year3/F/Vec3/report/AP_REPORT_02.tex:29: Package mi
-nted Error: You must have `pygmentize' installed to use this package.
-
-See the minted package documentation for explanation.
-Type  H <return>  for immediate help.
- ...                                              
-                                                  
-l.29 \begin{document}
-                     
-Refer to the installation instructions in the minted documentation for more inf
-ormation.
-
-(/usr/local/texlive/2024/texmf-dist/tex/latex/l3backend/l3backend-pdftex.def
-File: l3backend-pdftex.def 2024-02-20 L3 backend support: PDF output (pdfTeX)
-\l__color_backend_stack_int=\count348
+) (/usr/local/texlive/2024/texmf-dist/tex/latex/l3backend/l3backend-pdftex.def
+File: l3backend-pdftex.def 2024-05-08 L3 backend support: PDF output (pdfTeX)
+\l__color_backend_stack_int=\count350
 \l__pdf_internal_box=\box65
-)
-(/Users/jamie/Dev/university/year3/F/Vec3/report/AP_REPORT_02.aux)
+) (./AP_REPORT_02.aux)
 \openout1 = `AP_REPORT_02.aux'.
 
 LaTeX Font Info:    Checking defaults for OML/cmm/m/it on input line 29.
@@ -627,17 +575,17 @@
 
 (/usr/local/texlive/2024/texmf-dist/tex/context/base/mkii/supp-pdf.mkii
 [Loading MPS to PDF converter (version 2006.09.02).]
-\scratchcounter=\count349
-\scratchdimen=\dimen195
+\scratchcounter=\count351
+\scratchdimen=\dimen192
 \scratchbox=\box66
-\nofMPsegments=\count350
-\nofMParguments=\count351
-\everyMPshowfont=\toks32
-\MPscratchCnt=\count352
-\MPscratchDim=\dimen196
-\MPnumerator=\count353
-\makeMPintoPDFobject=\count354
-\everyMPtoPDFconversion=\toks33
+\nofMPsegments=\count352
+\nofMParguments=\count353
+\everyMPshowfont=\toks37
+\MPscratchCnt=\count354
+\MPscratchDim=\dimen193
+\MPnumerator=\count355
+\makeMPintoPDFobject=\count356
+\everyMPtoPDFconversion=\toks38
 ) (/usr/local/texlive/2024/texmf-dist/tex/latex/epstopdf-pkg/epstopdf-base.sty
 Package: epstopdf-base 2020-01-24 v2.11 Base part for package epstopdf
 Package epstopdf-base Info: Redefining graphics rule for `.eps' on input line 4
@@ -653,10 +601,9 @@
 Package caption Info: End \AtBeginDocument code.
 Package hyperref Info: Link coloring OFF on input line 29.
 
-(/Users/jamie/Dev/university/year3/F/Vec3/report/AP_REPORT_02.out)
-(/Users/jamie/Dev/university/year3/F/Vec3/report/AP_REPORT_02.out)
-\@outlinefile=\write5
-\openout5 = `AP_REPORT_02.out'.
+(./AP_REPORT_02.out) (./AP_REPORT_02.out)
+\@outlinefile=\write4
+\openout4 = `AP_REPORT_02.out'.
 
 
 (/usr/local/texlive/2024/texmf-dist/tex/latex/pdflscape/pdflscape.sty
@@ -670,9 +617,13 @@
 Package: lscape 2020/05/28 v3.02 Landscape Pages (DPC)
 )
 Package pdflscape Info: Auto-detected driver: pdftex on input line 81.
-)) [1
+))
+
+[1
 
 {/usr/local/texlive/2024/texmf-var/fonts/map/pdftex/updmap/pdftex.map}]
+
+
 pdfTeX warning (ext4): destination with the same identifier (name{page.1}) has 
 been already used, duplicate ignored
 <to be read again> 
@@ -692,29 +643,18 @@
 (/usr/local/texlive/2024/texmf-dist/tex/latex/amsfonts/umsb.fd
 File: umsb.fd 2013/01/14 v3.01 AMS symbols B
 )
-/Users/jamie/Dev/university/year3/F/Vec3/report/AP_REPORT_02.tex:109: Missing {
- inserted.
+! Missing { inserted.
 <to be read again> 
                    $
 l.109 ...ithmetic operations & $+, -, /, *, \%, ^$
                                                    \\ \cline{2-3}
-A left brace was mandatory here, so I've put one in.
-You might want to delete and/or insert some corrections
-so that I will find a matching right brace soon.
-(If you're confused by all this, try typing `I}' now.)
-
-/Users/jamie/Dev/university/year3/F/Vec3/report/AP_REPORT_02.tex:109: Missing }
- inserted.
+? 
+! Missing } inserted.
 <inserted text> 
                 }
 l.109 ...ithmetic operations & $+, -, /, *, \%, ^$
                                                    \\ \cline{2-3}
-I've inserted something that you may have forgotten.
-(See the <inserted text> above.)
-With luck, this will get me unwedged. But if you
-really didn't forget anything, try typing `2' now; then
-my insertion and my current dilemma will both disappear.
-
+? 
 
 Overfull \hbox (8.48497pt too wide) in paragraph at lines 106--138
  [] 
@@ -722,6 +662,8 @@
 
 
 LaTeX Warning: `h' float specifier changed to `ht'.
+
+
 
 
 pdfTeX warning (ext4): destination with the same identifier (name{page.1}) has 
@@ -731,15 +673,19 @@
 l.141 \chapter
               {Background}\label{ch:background} [1
 
-] [2]
+]
+
+[2]
 Chapter 2.
+
+
 [3
 
 ]
 Chapter 3.
-
-(/Users/jamie/Dev/university/year3/F/Vec3/report/sections/development-history.t
-ex [4
+(./sections/development-history.tex
+
+[4
 
 ]
 Overfull \hbox (86.63321pt too wide) in paragraph at lines 65--65
@@ -753,6 +699,8 @@
 u" | "v" | "w" | "x" | "y" | "z"[] 
  []
 
+
+
 [5]
 Overfull \hbox (86.63321pt too wide) in paragraph at lines 135--135
 []\OT1/cmtt/m/n/10.95 <letter> ::=  "a" | "b" | "c" | "d" | "e" | "f" | "g" | "
@@ -765,6 +713,8 @@
 u" | "v" | "w" | "x" | "y" | "z"[] 
  []
 
+
+
 [6]
 Overfull \hbox (86.63321pt too wide) in paragraph at lines 205--205
 []\OT1/cmtt/m/n/10.95 <letter> ::=  "a" | "b" | "c" | "d" | "e" | "f" | "g" | "
@@ -777,6 +727,8 @@
 u" | "v" | "w" | "x" | "y" | "z"[] 
  []
 
+
+
 [7]
 LaTeX Font Info:    Trying to load font information for OMS+cmtt on input line 
 238.
@@ -787,6 +739,8 @@
 (Font)              using `OMS/cmsy/m/n' instead
 (Font)              for symbol `textbraceleft' on input line 238.
 
+
+
 [8]
 Overfull \hbox (178.61221pt too wide) in paragraph at lines 323--323
 []\OT1/cmtt/m/n/10.95 <literal> ::= <number> | <identifier> | <bool> | <list> |
@@ -811,12 +765,16 @@
 r> ":" <type> "," <recordtypelist>[] 
  []
 
+
+
 [9]
 Overfull \hbox (178.61221pt too wide) in paragraph at lines 421--421
 []\OT1/cmtt/m/n/10.95 <literal> ::= <number> | <identifier> | <bool> | <list> |
  <lambda> | <string> | "()" | <tuple> | <record>[] 
  []
 
+
+
 [10]
 Overfull \hbox (17.64896pt too wide) in paragraph at lines 421--421
 []\OT1/cmtt/m/n/10.95 <complex> ::= <float> "+" <float> "i" | <float> "-" <floa
@@ -841,12 +799,16 @@
 r> ":" <type> "," <recordtypelist>[] 
  []
 
+
+
 [11]
 Overfull \hbox (178.61221pt too wide) in paragraph at lines 525--525
 []\OT1/cmtt/m/n/10.95 <literal> ::= <number> | <identifier> | <bool> | <list> |
  <lambda> | <string> | "()" | <tuple> | <record>[] 
  []
 
+
+
 [12]
 Overfull \hbox (17.64896pt too wide) in paragraph at lines 525--525
 []\OT1/cmtt/m/n/10.95 <complex> ::= <float> "+" <float> "i" | <float> "-" <floa
@@ -871,11 +833,12 @@
 r> ":" <type> "," <recordtypelist>[] 
  []
 
-) [13]
+)
+
+[13]
 Chapter 4.
-
-(/Users/jamie/Dev/university/year3/F/Vec3/report/sections/final-deliverable.tex
-(/Users/jamie/Dev/university/year3/F/Vec3/report/sections/final-bnf.tex
+(./sections/final-deliverable.tex (./sections/final-bnf.tex
+
 [14
 
 ]
@@ -902,1213 +865,195 @@
 u" | "v" | "w" | "x" | "y" | "z"[] 
  []
 
+
+
 [15]
 Overfull \hbox (98.13058pt too wide) in paragraph at lines 109--109
 []\OT1/cmtt/m/n/10.95 <recordtypelist> ::= <identifier> ":" <type> | <identifie
 r> ":" <type> "," <recordtypelist>[] 
  []
 
-\openout3 = `AP_REPORT_02.pyg'.
-
-runsystem(pygmentize -S default -f latex -P commandprefix=PYG > _minted-AP_REPO
-RT_02/default.pygstyle)...disabled (restricted).
-
-
-/Users/jamie/Dev/university/year3/F/Vec3/report/sections/final-bnf.tex:181: Pac
-kage catchfile Error: File `_minted-AP_REPORT_02/default.pygstyle' not found.
-
-See the catchfile package documentation for explanation.
-Type  H <return>  for immediate help.
- ...                                              
-                                                  
-l.181 \end{minted}
-                  
-Try typing  <return>  to proceed.
-If that doesn't work, type  X <return>  to quit.
-
-runsystem(pygmentize -S default -f latex -P commandprefix=PYG > _minted-AP_REPO
-RT_02/default.pygstyle)...disabled (restricted).
-
-
-<<<<<<< HEAD
-/Users/jamie/Dev/university/year3/F/Vec3/report/sections/final-bnf.tex:181: Pac
-kage catchfile Error: File `_minted-AP_REPORT_02/default.pygstyle' not found.
-
-See the catchfile package documentation for explanation.
-Type  H <return>  for immediate help.
- ...                                              
-                                                  
-l.181 \end{minted}
-                  
-Try typing  <return>  to proceed.
-If that doesn't work, type  X <return>  to quit.
-=======
+\pydata@fh@_E017103BDF0CAED79F13B8F548EAF24E.data.minted=\write5
+\openout5 = `_E017103BDF0CAED79F13B8F548EAF24E.data.minted'.
+
 runsystem(latexminted config  --timestamp 20250107111258 E017103BDF0CAED79F13B8
 F548EAF24E)...executed safely (allowed).
 
 (./_E017103BDF0CAED79F13B8F548EAF24E.config.minted)
 runsystem(latexminted cleanconfig  --timestamp 20250107111258 E017103BDF0CAED79
 F13B8F548EAF24E)...executed safely (allowed).
->>>>>>> f54f2df9
-
-
-/Users/jamie/Dev/university/year3/F/Vec3/report/sections/final-bnf.tex:181: Pac
-kage minted Error: Cannot find Pygments style default.
-
-See the minted package documentation for explanation.
-Type  H <return>  for immediate help.
- ...                                              
-                                                  
-l.181 \end{minted}
-                  
-Cannot find Pygments style default
-
-runsystem(pygmentize -l 'fsharp' -f latex -P commandprefix=PYG -F tokenmerge -P
- stripnl='False' -o _minted-AP_REPORT_02/9C1E9335DAE6C9A0DADA637988EEB91CFD688A
-B7A9D535830C57D4F055DA6C4F.pygtex AP_REPORT_02.pyg)...disabled (restricted).
-
-
-/Users/jamie/Dev/university/year3/F/Vec3/report/sections/final-bnf.tex:181: Pac
-kage minted Error: Missing Pygments output; \inputminted was
-probably given a file that does not exist--otherwise, you may need 
-the outputdir package option, or may be using an incompatible build tool,
-or may be using frozencache with a missing file.
-
-See the minted package documentation for explanation.
-Type  H <return>  for immediate help.
- ...                                              
-                                                  
-l.181 \end{minted}
-                  
-This could be caused by using -output-directory or -aux-directory 
-without setting minted's outputdir, or by using a build tool that 
-changes paths in ways minted cannot detect, 
-or using frozencache with a missing file.
-
-)
-<assets/finalCodeEditor.png, id=487, 1196.47pt x 796.9775pt>
+
+
+(./_minted/default.style.minted)
+(./_minted/D91BA78A855A7E5C4EB47119D3E1BEF7.highlight.minted
+LaTeX Font Info:    Font shape `OT1/cmtt/bx/n' in size <10.95> not available
+(Font)              Font shape `OT1/cmtt/m/n' tried instead on input line 5.
+
+
+[16]))
+<assets/finalCodeEditor.png, id=439, 1196.47pt x 796.9775pt>
 File: assets/finalCodeEditor.png Graphic file (type png)
 <use assets/finalCodeEditor.png>
 Package pdftex.def Info: assets/finalCodeEditor.png  used on input line 15.
 (pdftex.def)             Requested size: 340.0013pt x 226.47209pt.
-<assets/finalGuiParserError.png, id=489, 608.2725pt x 275.0275pt>
+<assets/finalGuiParserError.png, id=441, 608.2725pt x 275.0275pt>
 File: assets/finalGuiParserError.png Graphic file (type png)
 <use assets/finalGuiParserError.png>
 Package pdftex.def Info: assets/finalGuiParserError.png  used on input line 16.
 
 (pdftex.def)             Requested size: 340.0013pt x 153.73317pt.
-<assets/finalGuiTypeError.png, id=490, 605.26125pt x 272.01625pt>
+<assets/finalGuiTypeError.png, id=442, 605.26125pt x 272.01625pt>
 File: assets/finalGuiTypeError.png Graphic file (type png)
 <use assets/finalGuiTypeError.png>
 Package pdftex.def Info: assets/finalGuiTypeError.png  used on input line 17.
 (pdftex.def)             Requested size: 340.0013pt x 152.80537pt.
- [16]
-<assets/finalNotebook.png, id=499, 1196.47pt x 857.2025pt>
+
+
+[17]
+<assets/finalNotebook.png, id=452, 1196.47pt x 857.2025pt>
 File: assets/finalNotebook.png Graphic file (type png)
 <use assets/finalNotebook.png>
 Package pdftex.def Info: assets/finalNotebook.png  used on input line 38.
 (pdftex.def)             Requested size: 340.0013pt x 243.58586pt.
- [17 </Users/jamie/Dev/university/year3/F/Vec3/report/assets/finalCodeEditor.pn
-g> </Users/jamie/Dev/university/year3/F/Vec3/report/assets/finalGuiParserError.
-png> </Users/jamie/Dev/university/year3/F/Vec3/report/assets/finalGuiTypeError.
-png>]
-
-pdfTeX warning: /Library/TeX/texbin/pdflatex (file /Users/jamie/Dev/university/
-year3/F/Vec3/report/assets/plotPDF.pdf): PDF inclusion: found PDF version <1.7>
-, but at most version <1.5> allowed
-<assets/plotPDF.pdf, id=513, page=1, 597.23125pt x 845.1575pt>
+
+
+[18 <./assets/finalCodeEditor.png> <./assets/finalGuiParserError.png> <./assets
+/finalGuiTypeError.png>]
+
+pdfTeX warning: pdflatex (file ./assets/plotPDF.pdf): PDF inclusion: found PDF 
+version <1.7>, but at most version <1.5> allowed
+<assets/plotPDF.pdf, id=464, page=1, 597.23125pt x 845.1575pt>
 File: assets/plotPDF.pdf Graphic file (type pdf)
 <use assets/plotPDF.pdf, page 1>
 Package pdftex.def Info: assets/plotPDF.pdf , page1 used on input line 46.
 (pdftex.def)             Requested size: 340.0013pt x 481.15157pt.
 
 
-pdfTeX warning: /Library/TeX/texbin/pdflatex (file /Users/jamie/Dev/university/
-year3/F/Vec3/report/assets/plotPDF.pdf): PDF inclusion: found PDF version <1.7>
-, but at most version <1.5> allowed
-<assets/plotPDF.pdf, id=514, page=2, 597.23125pt x 845.1575pt>
+pdfTeX warning: pdflatex (file ./assets/plotPDF.pdf): PDF inclusion: found PDF 
+version <1.7>, but at most version <1.5> allowed
+<assets/plotPDF.pdf, id=465, page=2, 597.23125pt x 845.1575pt>
 File: assets/plotPDF.pdf Graphic file (type pdf)
 <use assets/plotPDF.pdf, page 2>
 Package pdftex.def Info: assets/plotPDF.pdf , page2 used on input line 47.
 (pdftex.def)             Requested size: 340.0013pt x 481.15157pt.
-[18 </Users/jamie/Dev/university/year3/F/Vec3/report/assets/finalNotebook.png>]
-
+
+
+[19 <./assets/finalNotebook.png>]
 Overfull \vbox (236.90312pt too high) has occurred while \output is active []
 
 
-[19 </Users/jamie/Dev/university/year3/F/Vec3/report/assets/plotPDF.pdf> </User
-s/jamie/Dev/university/year3/F/Vec3/report/assets/plotPDF.pdf>]
-(/Users/jamie/Dev/university/year3/F/Vec3/report/sections/notable-features.tex
-
-/Users/jamie/Dev/university/year3/F/Vec3/report/sections/notable-features.tex:1
-: LaTeX Error: Can be used only in preamble.
-
-See the LaTeX manual or LaTeX Companion for explanation.
-Type  H <return>  for immediate help.
- ...                                              
-                                                  
-l.1 \usepackage
-               {minted}Alongside standard arithmetic operations, variable as...
-
-Your command was ignored.
-Type  I <command> <return>  to replace it with another command,
-or  <return>  to continue without it.
-
-\openout3 = `AP_REPORT_02.pyg'.
-
-runsystem(pygmentize -l 'fsharp' -f latex -P commandprefix=PYG -F tokenmerge -P
- stripnl='False' -o _minted-AP_REPORT_02/172347974813CEAC403F049E8E796831FD688A
-B7A9D535830C57D4F055DA6C4F.pygtex AP_REPORT_02.pyg)...disabled (restricted).
-
-
-/Users/jamie/Dev/university/year3/F/Vec3/report/sections/notable-features.tex:1
-3: Package minted Error: Missing Pygments output; \inputminted was
-probably given a file that does not exist--otherwise, you may need 
-the outputdir package option, or may be using an incompatible build tool,
-or may be using frozencache with a missing file.
-
-See the minted package documentation for explanation.
-Type  H <return>  for immediate help.
- ...                                              
-                                                  
-l.13 \end{minted}
-                 
-This could be caused by using -output-directory or -aux-directory 
-without setting minted's outputdir, or by using a build tool that 
-changes paths in ways minted cannot detect, 
-or using frozencache with a missing file.
-
-\openout3 = `AP_REPORT_02.pyg'.
-
-runsystem(pygmentize -l 'fsharp' -f latex -P commandprefix=PYG -F tokenmerge -P
- stripnl='False' -o _minted-AP_REPORT_02/8D2A1634771FAF74FD95641444FBEC68FD688A
-B7A9D535830C57D4F055DA6C4F.pygtex AP_REPORT_02.pyg)...disabled (restricted).
-
-
-/Users/jamie/Dev/university/year3/F/Vec3/report/sections/notable-features.tex:2
-5: Package minted Error: Missing Pygments output; \inputminted was
-probably given a file that does not exist--otherwise, you may need 
-the outputdir package option, or may be using an incompatible build tool,
-or may be using frozencache with a missing file.
-
-See the minted package documentation for explanation.
-Type  H <return>  for immediate help.
- ...                                              
-                                                  
-l.25 \end{minted}
-                 
-This could be caused by using -output-directory or -aux-directory 
-without setting minted's outputdir, or by using a build tool that 
-changes paths in ways minted cannot detect, 
-or using frozencache with a missing file.
-
-\openout3 = `AP_REPORT_02.pyg'.
-
-runsystem(pygmentize -l 'fsharp' -f latex -P commandprefix=PYG -F tokenmerge -P
- stripnl='False' -o _minted-AP_REPORT_02/F2509061E2AF8A2DE10611D07F232CD7FD688A
-B7A9D535830C57D4F055DA6C4F.pygtex AP_REPORT_02.pyg)...disabled (restricted).
-
-
-/Users/jamie/Dev/university/year3/F/Vec3/report/sections/notable-features.tex:3
-8: Package minted Error: Missing Pygments output; \inputminted was
-probably given a file that does not exist--otherwise, you may need 
-the outputdir package option, or may be using an incompatible build tool,
-or may be using frozencache with a missing file.
-
-See the minted package documentation for explanation.
-Type  H <return>  for immediate help.
- ...                                              
-                                                  
-l.38 \end{minted}
-                 
-This could be caused by using -output-directory or -aux-directory 
-without setting minted's outputdir, or by using a build tool that 
-changes paths in ways minted cannot detect, 
-or using frozencache with a missing file.
-
-\openout3 = `AP_REPORT_02.pyg'.
-
-runsystem(pygmentize -l 'fsharp' -f latex -P commandprefix=PYG -F tokenmerge -P
- stripnl='False' -o _minted-AP_REPORT_02/EE8A13E939A6238EEAB27DE9501EDAFDFD688A
-B7A9D535830C57D4F055DA6C4F.pygtex AP_REPORT_02.pyg)...disabled (restricted).
-
-
-/Users/jamie/Dev/university/year3/F/Vec3/report/sections/notable-features.tex:5
-1: Package minted Error: Missing Pygments output; \inputminted was
-probably given a file that does not exist--otherwise, you may need 
-the outputdir package option, or may be using an incompatible build tool,
-or may be using frozencache with a missing file.
-
-See the minted package documentation for explanation.
-Type  H <return>  for immediate help.
- ...                                              
-                                                  
-l.51 \end{minted}
-                 
-This could be caused by using -output-directory or -aux-directory 
-without setting minted's outputdir, or by using a build tool that 
-changes paths in ways minted cannot detect, 
-or using frozencache with a missing file.
-
-\openout3 = `AP_REPORT_02.pyg'.
-
-runsystem(pygmentize -l 'fsharp' -f latex -P commandprefix=PYG -F tokenmerge -P
- stripnl='False' -o _minted-AP_REPORT_02/04C53673FB8955B088BF499AC8F232CFFD688A
-B7A9D535830C57D4F055DA6C4F.pygtex AP_REPORT_02.pyg)...disabled (restricted).
-
-
-/Users/jamie/Dev/university/year3/F/Vec3/report/sections/notable-features.tex:6
-0: Package minted Error: Missing Pygments output; \inputminted was
-probably given a file that does not exist--otherwise, you may need 
-the outputdir package option, or may be using an incompatible build tool,
-or may be using frozencache with a missing file.
-
-See the minted package documentation for explanation.
-Type  H <return>  for immediate help.
- ...                                              
-                                                  
-l.60 \end{minted}
-                 
-This could be caused by using -output-directory or -aux-directory 
-without setting minted's outputdir, or by using a build tool that 
-changes paths in ways minted cannot detect, 
-or using frozencache with a missing file.
-
-\openout3 = `AP_REPORT_02.pyg'.
-
-runsystem(pygmentize -l 'fsharp' -f latex -P commandprefix=PYG -F tokenmerge -P
- stripnl='False' -o _minted-AP_REPORT_02/E6502AEC3A540897173DBECB1585E88CFD688A
-B7A9D535830C57D4F055DA6C4F.pygtex AP_REPORT_02.pyg)...disabled (restricted).
-
-
-/Users/jamie/Dev/university/year3/F/Vec3/report/sections/notable-features.tex:7
-1: Package minted Error: Missing Pygments output; \inputminted was
-probably given a file that does not exist--otherwise, you may need 
-the outputdir package option, or may be using an incompatible build tool,
-or may be using frozencache with a missing file.
-
-See the minted package documentation for explanation.
-Type  H <return>  for immediate help.
- ...                                              
-                                                  
-l.71 \end{minted}
-                 
-This could be caused by using -output-directory or -aux-directory 
-without setting minted's outputdir, or by using a build tool that 
-changes paths in ways minted cannot detect, 
-or using frozencache with a missing file.
-
-\openout3 = `AP_REPORT_02.pyg'.
-
-runsystem(pygmentize -l 'fsharp' -f latex -P commandprefix=PYG -F tokenmerge -P
- stripnl='False' -o _minted-AP_REPORT_02/64CF8BB1889E146E9C95AA20C802306DFD688A
-B7A9D535830C57D4F055DA6C4F.pygtex AP_REPORT_02.pyg)...disabled (restricted).
-
-
-/Users/jamie/Dev/university/year3/F/Vec3/report/sections/notable-features.tex:8
-5: Package minted Error: Missing Pygments output; \inputminted was
-probably given a file that does not exist--otherwise, you may need 
-the outputdir package option, or may be using an incompatible build tool,
-or may be using frozencache with a missing file.
-
-See the minted package documentation for explanation.
-Type  H <return>  for immediate help.
- ...                                              
-                                                  
-l.85 \end{minted}
-                 
-This could be caused by using -output-directory or -aux-directory 
-without setting minted's outputdir, or by using a build tool that 
-changes paths in ways minted cannot detect, 
-or using frozencache with a missing file.
-
-\openout3 = `AP_REPORT_02.pyg'.
-
-runsystem(pygmentize -l 'fsharp' -f latex -P commandprefix=PYG -F tokenmerge -P
- stripnl='False' -o _minted-AP_REPORT_02/CEB0F049B7BBC99D82735ADE3EC5169DFD688A
-B7A9D535830C57D4F055DA6C4F.pygtex AP_REPORT_02.pyg)...disabled (restricted).
-
-
-/Users/jamie/Dev/university/year3/F/Vec3/report/sections/notable-features.tex:9
-3: Package minted Error: Missing Pygments output; \inputminted was
-probably given a file that does not exist--otherwise, you may need 
-the outputdir package option, or may be using an incompatible build tool,
-or may be using frozencache with a missing file.
-
-See the minted package documentation for explanation.
-Type  H <return>  for immediate help.
- ...                                              
-                                                  
-l.93 \end{minted}
-                 
-This could be caused by using -output-directory or -aux-directory 
-without setting minted's outputdir, or by using a build tool that 
-changes paths in ways minted cannot detect, 
-or using frozencache with a missing file.
-
-\openout3 = `AP_REPORT_02.pyg'.
-
-runsystem(pygmentize -l 'fsharp' -f latex -P commandprefix=PYG -F tokenmerge -P
- stripnl='False' -o _minted-AP_REPORT_02/293C8E1E6BDA8969BA51E8E8AB4EB55FFD688A
-B7A9D535830C57D4F055DA6C4F.pygtex AP_REPORT_02.pyg)...disabled (restricted).
-
-
-/Users/jamie/Dev/university/year3/F/Vec3/report/sections/notable-features.tex:1
-03: Package minted Error: Missing Pygments output; \inputminted was
-probably given a file that does not exist--otherwise, you may need 
-the outputdir package option, or may be using an incompatible build tool,
-or may be using frozencache with a missing file.
-
-See the minted package documentation for explanation.
-Type  H <return>  for immediate help.
- ...                                              
-                                                  
-l.103 \end{minted}
-                  
-This could be caused by using -output-directory or -aux-directory 
-without setting minted's outputdir, or by using a build tool that 
-changes paths in ways minted cannot detect, 
-or using frozencache with a missing file.
-
-\openout3 = `AP_REPORT_02.pyg'.
-
-runsystem(pygmentize -l 'fsharp' -f latex -P commandprefix=PYG -F tokenmerge -P
- stripnl='False' -o _minted-AP_REPORT_02/E58A2B929E14FBDF7F1283159B4DBCC0FD688A
-B7A9D535830C57D4F055DA6C4F.pygtex AP_REPORT_02.pyg)...disabled (restricted).
-
-
-/Users/jamie/Dev/university/year3/F/Vec3/report/sections/notable-features.tex:1
-14: Package minted Error: Missing Pygments output; \inputminted was
-probably given a file that does not exist--otherwise, you may need 
-the outputdir package option, or may be using an incompatible build tool,
-or may be using frozencache with a missing file.
-
-See the minted package documentation for explanation.
-Type  H <return>  for immediate help.
- ...                                              
-                                                  
-l.114 \end{minted}
-                  
-This could be caused by using -output-directory or -aux-directory 
-without setting minted's outputdir, or by using a build tool that 
-changes paths in ways minted cannot detect, 
-or using frozencache with a missing file.
-
-[20]) [21]
-
-LaTeX Warning: Reference `sec:virtual-machine2' on page 22 undefined on input l
-ine 129.
-
-(/Users/jamie/Dev/university/year3/F/Vec3/report/sections/type-inference.tex
+
+[20 <./assets/plotPDF.pdf> <./assets/plotPDF.pdf>]
+(./sections/notable-features.tex
+(./_minted/F7CB97C4481211FE7B7A2BECBCC454DA.highlight.minted)
+(./_minted/36EF230F4C7E8CBDBE836838F0CAEC87.highlight.minted)
+(./_minted/7B293B2FFC7057B786CBB1CC553B17FF.highlight.minted)
+(./_minted/5A9951D97F313ED4504AC2BB26B29E0F.highlight.minted)
+(./_minted/775BC357FA9549A79F0F780EA6C272A5.highlight.minted
+
+[21]) (./_minted/EAB81081B9AA1ED6965DC7DAEE03FD8E.highlight.minted)
+(./_minted/635305B7C7508668CB9996B23449E3FC.highlight.minted)
+(./_minted/7E4128AEF66516C43820ED0F6D3603F4.highlight.minted)
+(./_minted/26A858ACD3E5527240FEAE15EA4BE4CA.highlight.minted)
+(./_minted/AE5E64C937F5E8B4F080AB36E0BA22D7.highlight.minted))
+
 [22]
+
+[23] (./sections/type-inference.tex
+
+[24]
 Package hyperref Info: bookmark level for unknown algorithm defaults to 0 on in
 put line 42.
-\openout3 = `AP_REPORT_02.pyg'.
-
-runsystem(pygmentize -l 'fsharp' -f latex -P commandprefix=PYG -F tokenmerge -P
- stripnl='False' -o _minted-AP_REPORT_02/AE45DD491D9B35D6FCE5DCC71A49A601FD688A
-B7A9D535830C57D4F055DA6C4F.pygtex AP_REPORT_02.pyg)...disabled (restricted).
-
-
-
-/Users/jamie/Dev/university/year3/F/Vec3/report/sections/type-inference.tex:129
-: Package minted Error: Missing Pygments output; \inputminted was
-probably given a file that does not exist--otherwise, you may need 
-the outputdir package option, or may be using an incompatible build tool,
-or may be using frozencache with a missing file.
-
-See the minted package documentation for explanation.
-Type  H <return>  for immediate help.
- ...                                              
-                                                  
-l.129 \end{minted}
-                  
-This could be caused by using -output-directory or -aux-directory 
-without setting minted's outputdir, or by using a build tool that 
-changes paths in ways minted cannot detect, 
-or using frozencache with a missing file.
-
-\openout3 = `AP_REPORT_02.pyg'.
-
-runsystem(pygmentize -l 'fsharp' -f latex -P commandprefix=PYG -F tokenmerge -P
- stripnl='False' -o _minted-AP_REPORT_02/EA4621B9CA9B207E7A706AC57426CC1FFD688A
-B7A9D535830C57D4F055DA6C4F.pygtex AP_REPORT_02.pyg)...disabled (restricted).
-
-
-/Users/jamie/Dev/university/year3/F/Vec3/report/sections/type-inference.tex:137
-: Package minted Error: Missing Pygments output; \inputminted was
-probably given a file that does not exist--otherwise, you may need 
-the outputdir package option, or may be using an incompatible build tool,
-or may be using frozencache with a missing file.
-
-See the minted package documentation for explanation.
-Type  H <return>  for immediate help.
- ...                                              
-                                                  
-l.137 \end{minted}
-                  
-This could be caused by using -output-directory or -aux-directory 
-without setting minted's outputdir, or by using a build tool that 
-changes paths in ways minted cannot detect, 
-or using frozencache with a missing file.
-
-[23] [24]
-\openout3 = `AP_REPORT_02.pyg'.
-
-runsystem(pygmentize -l 'fsharp' -f latex -P commandprefix=PYG -F tokenmerge -P
- stripnl='False' -o _minted-AP_REPORT_02/AA8FE8C156F1B306823328FCA85DF69CFD688A
-B7A9D535830C57D4F055DA6C4F.pygtex AP_REPORT_02.pyg)...disabled (restricted).
-
-
-
-/Users/jamie/Dev/university/year3/F/Vec3/report/sections/type-inference.tex:178
-: Package minted Error: Missing Pygments output; \inputminted was
-probably given a file that does not exist--otherwise, you may need 
-the outputdir package option, or may be using an incompatible build tool,
-or may be using frozencache with a missing file.
-
-See the minted package documentation for explanation.
-Type  H <return>  for immediate help.
- ...                                              
-                                                  
-l.178 \end{minted}
-                  
-This could be caused by using -output-directory or -aux-directory 
-without setting minted's outputdir, or by using a build tool that 
-changes paths in ways minted cannot detect, 
-or using frozencache with a missing file.
-
-\openout3 = `AP_REPORT_02.pyg'.
-
-runsystem(pygmentize -l 'fsharp' -f latex -P commandprefix=PYG -F tokenmerge -P
- stripnl='False' -o _minted-AP_REPORT_02/2B4131701F984C915CF5501A920975BFFD688A
-B7A9D535830C57D4F055DA6C4F.pygtex AP_REPORT_02.pyg)...disabled (restricted).
-
-
-/Users/jamie/Dev/university/year3/F/Vec3/report/sections/type-inference.tex:187
-: Package minted Error: Missing Pygments output; \inputminted was
-probably given a file that does not exist--otherwise, you may need 
-the outputdir package option, or may be using an incompatible build tool,
-or may be using frozencache with a missing file.
-
-See the minted package documentation for explanation.
-Type  H <return>  for immediate help.
- ...                                              
-                                                  
-l.187 \end{minted}
-                  
-This could be caused by using -output-directory or -aux-directory 
-without setting minted's outputdir, or by using a build tool that 
-changes paths in ways minted cannot detect, 
-or using frozencache with a missing file.
+ (./_minted/F40D6D54477465BCEECC8B6E7E04BEDD.highlight.minted)
+(./_minted/076F0DA663A8573A8B256E046112D377.highlight.minted)
 
 [25]
-\openout3 = `AP_REPORT_02.pyg'.
-
-runsystem(pygmentize -l 'fsharp' -f latex -P commandprefix=PYG -F tokenmerge -P
- stripnl='False' -o _minted-AP_REPORT_02/8F270872F02B89D55E9E1A35B726AE9FFD688A
-B7A9D535830C57D4F055DA6C4F.pygtex AP_REPORT_02.pyg)...disabled (restricted).
-
-
-
-/Users/jamie/Dev/university/year3/F/Vec3/report/sections/type-inference.tex:229
-: Package minted Error: Missing Pygments output; \inputminted was
-probably given a file that does not exist--otherwise, you may need 
-the outputdir package option, or may be using an incompatible build tool,
-or may be using frozencache with a missing file.
-
-See the minted package documentation for explanation.
-Type  H <return>  for immediate help.
- ...                                              
-                                                  
-l.229 \end{minted}
-                  
-This could be caused by using -output-directory or -aux-directory 
-without setting minted's outputdir, or by using a build tool that 
-changes paths in ways minted cannot detect, 
-or using frozencache with a missing file.
-
-\openout3 = `AP_REPORT_02.pyg'.
-
-runsystem(pygmentize -l 'fsharp' -f latex -P commandprefix=PYG -F tokenmerge -P
- stripnl='False' -o _minted-AP_REPORT_02/4193D5E759C4280E07839577E02E76B0FD688A
-B7A9D535830C57D4F055DA6C4F.pygtex AP_REPORT_02.pyg)...disabled (restricted).
-
-
-/Users/jamie/Dev/university/year3/F/Vec3/report/sections/type-inference.tex:244
-: Package minted Error: Missing Pygments output; \inputminted was
-probably given a file that does not exist--otherwise, you may need 
-the outputdir package option, or may be using an incompatible build tool,
-or may be using frozencache with a missing file.
-
-See the minted package documentation for explanation.
-Type  H <return>  for immediate help.
- ...                                              
-                                                  
-l.244 \end{minted}
-                  
-This could be caused by using -output-directory or -aux-directory 
-without setting minted's outputdir, or by using a build tool that 
-changes paths in ways minted cannot detect, 
-or using frozencache with a missing file.
-
-\openout3 = `AP_REPORT_02.pyg'.
-
-runsystem(pygmentize -l 'fsharp' -f latex -P commandprefix=PYG -F tokenmerge -P
- stripnl='False' -o _minted-AP_REPORT_02/1603E9021032D4CA4FE8ADAF98AFBD08FD688A
-B7A9D535830C57D4F055DA6C4F.pygtex AP_REPORT_02.pyg)...disabled (restricted).
-
-
-/Users/jamie/Dev/university/year3/F/Vec3/report/sections/type-inference.tex:284
-: Package minted Error: Missing Pygments output; \inputminted was
-probably given a file that does not exist--otherwise, you may need 
-the outputdir package option, or may be using an incompatible build tool,
-or may be using frozencache with a missing file.
-
-See the minted package documentation for explanation.
-Type  H <return>  for immediate help.
- ...                                              
-                                                  
-l.284 \end{minted}
-                  
-This could be caused by using -output-directory or -aux-directory 
-without setting minted's outputdir, or by using a build tool that 
-changes paths in ways minted cannot detect, 
-or using frozencache with a missing file.
-
-[26]
-\openout3 = `AP_REPORT_02.pyg'.
-
-runsystem(pygmentize -l 'fsharp' -f latex -P commandprefix=PYG -F tokenmerge -P
- stripnl='False' -o _minted-AP_REPORT_02/829ADD56C16D911F006B031AE6538219FD688A
-B7A9D535830C57D4F055DA6C4F.pygtex AP_REPORT_02.pyg)...disabled (restricted).
-
-
-
-/Users/jamie/Dev/university/year3/F/Vec3/report/sections/type-inference.tex:295
-: Package minted Error: Missing Pygments output; \inputminted was
-probably given a file that does not exist--otherwise, you may need 
-the outputdir package option, or may be using an incompatible build tool,
-or may be using frozencache with a missing file.
-
-See the minted package documentation for explanation.
-Type  H <return>  for immediate help.
- ...                                              
-                                                  
-l.295 \end{minted}
-                  
-This could be caused by using -output-directory or -aux-directory 
-without setting minted's outputdir, or by using a build tool that 
-changes paths in ways minted cannot detect, 
-or using frozencache with a missing file.
-
-\openout3 = `AP_REPORT_02.pyg'.
-
-runsystem(pygmentize -l 'fsharp' -f latex -P commandprefix=PYG -F tokenmerge -P
- stripnl='False' -o _minted-AP_REPORT_02/05017E093A83B0322FDCC71B153A9B10FD688A
-B7A9D535830C57D4F055DA6C4F.pygtex AP_REPORT_02.pyg)...disabled (restricted).
-
-
-/Users/jamie/Dev/university/year3/F/Vec3/report/sections/type-inference.tex:302
-: Package minted Error: Missing Pygments output; \inputminted was
-probably given a file that does not exist--otherwise, you may need 
-the outputdir package option, or may be using an incompatible build tool,
-or may be using frozencache with a missing file.
-
-See the minted package documentation for explanation.
-Type  H <return>  for immediate help.
- ...                                              
-                                                  
-l.302 \end{minted}
-                  
-This could be caused by using -output-directory or -aux-directory 
-without setting minted's outputdir, or by using a build tool that 
-changes paths in ways minted cannot detect, 
-or using frozencache with a missing file.
-
-) [27]
-(/Users/jamie/Dev/university/year3/F/Vec3/report/sections/initial-design-of-the
--bytecode-virtual-machine-and-compiler.tex
-
-/Users/jamie/Dev/university/year3/F/Vec3/report/sections/initial-design-of-the-
-bytecode-virtual-machine-and-compiler.tex:26: LaTeX Error: Illegal character in
- array arg.
-
-See the LaTeX manual or LaTeX Companion for explanation.
-Type  H <return>  for immediate help.
- ...                                              
-                                                  
-l.26 ...idth} p{0.45\linewidth} p{0.15\linewidth}}
-                                                  
-You're in trouble here.  Try typing  <return>  to proceed.
-If that doesn't work, type  X <return>  to quit.
-
-
-/Users/jamie/Dev/university/year3/F/Vec3/report/sections/initial-design-of-the-
-bytecode-virtual-machine-and-compiler.tex:26: LaTeX Error:  Illegal character i
-n array arg.
-
-See the LaTeX manual or LaTeX Companion for explanation.
-Type  H <return>  for immediate help.
- ...                                              
-                                                  
-l.26 ...idth} p{0.45\linewidth} p{0.15\linewidth}}
-                                                  
-You're in trouble here.  Try typing  <return>  to proceed.
-If that doesn't work, type  X <return>  to quit.
-
-/Users/jamie/Dev/university/year3/F/Vec3/report/sections/initial-design-of-the-
-bytecode-virtual-machine-and-compiler.tex:27: Undefined control sequence.
-l.27 \toprule
-             
-The control sequence at the end of the top line
-of your error message was never \def'ed. If you have
-misspelled it (e.g., `\hobx'), type `I' and the correct
-spelling (e.g., `I\hbox'). Otherwise just continue,
-and I'll forget about whatever was undefined.
-
-/Users/jamie/Dev/university/year3/F/Vec3/report/sections/initial-design-of-the-
-bytecode-virtual-machine-and-compiler.tex:29: Undefined control sequence.
-<recently read> \midrule 
-                         
-l.29 \midrule
-             
-The control sequence at the end of the top line
-of your error message was never \def'ed. If you have
-misspelled it (e.g., `\hobx'), type `I' and the correct
-spelling (e.g., `I\hbox'). Otherwise just continue,
-and I'll forget about whatever was undefined.
-
-
-Underfull \hbox (badness 10000) in paragraph at lines 30--30
-[]\OT1/cmr/m/n/10.95 Load con-stant
- []
-
-
-Underfull \hbox (badness 10000) in paragraph at lines 31--31
-[]\OT1/cmr/m/n/10.95 Load con-stant
- []
-
-
-Underfull \hbox (badness 10000) in paragraph at lines 35--36
-[]$\OML/cmm/m/it/10.95 ::: \OMS/cmtt/m/n/10.95 !
- []
-
-
-Underfull \hbox (badness 2042) in paragraph at lines 36--36
-[]\OT1/cmr/m/n/10.95 Load lo-cal vari-
- []
-
-
-Underfull \hbox (badness 10000) in paragraph at lines 37--37
-[]\OT1/cmr/m/n/10.95 Store to lo-cal
- []
-
-
-Underfull \hbox (badness 6125) in paragraph at lines 39--39
-[]\OT1/cmr/m/n/10.95 Store to global
- []
-
-
-Underfull \hbox (badness 10000) in paragraph at lines 40--40
-[]\OT1/cmr/m/n/10.95 Define global
- []
-
-
-Overfull \hbox (23.05664pt too wide) in paragraph at lines 46--47
-[]$\OML/cmm/m/it/10.95 :::; fn; a[]; :::; a[] \OMS/cmtt/m/n/10.95 !
- []
-
-
-Underfull \hbox (badness 10000) in paragraph at lines 48--49
-[]$\OML/cmm/m/it/10.95 ::: \OMS/cmtt/m/n/10.95 !
- []
-
-
-Overfull \hbox (2.35188pt too wide) in paragraph at lines 49--50
-[]$\OML/cmm/m/it/10.95 :::; upvalue \OMS/cmtt/m/n/10.95 !
- []
-
-
-Underfull \hbox (badness 10000) in paragraph at lines 50--51
-[]$\OML/cmm/m/it/10.95 ::: \OMS/cmtt/m/n/10.95 !
- []
-
-/Users/jamie/Dev/university/year3/F/Vec3/report/sections/initial-design-of-the-
-bytecode-virtual-machine-and-compiler.tex:51: Undefined control sequence.
-<recently read> \bottomrule 
-                            
-l.51 \bottomrule
-                
-The control sequence at the end of the top line
-of your error message was never \def'ed. If you have
-misspelled it (e.g., `\hobx'), type `I' and the correct
-spelling (e.g., `I\hbox'). Otherwise just continue,
-and I'll forget about whatever was undefined.
-
-
-LaTeX Warning: `h' float specifier changed to `ht'.
-
-/Users/jamie/Dev/university/year3/F/Vec3/report/sections/initial-design-of-the-
-bytecode-virtual-machine-and-compiler.tex:56: You can't use `macro parameter ch
-aracter #' in vertical mode.
-l.56 #
-      ## \subsubsection{Chunk Structure}
-Sorry, but I'm not programmed to handle this case;
-I'll just pretend that you didn't ask for it.
-If you're in the wrong mode, you might be able to
-return to the right one by typing `I}' or `I$' or `I\par'.
-
-/Users/jamie/Dev/university/year3/F/Vec3/report/sections/initial-design-of-the-
-bytecode-virtual-machine-and-compiler.tex:56: You can't use `macro parameter ch
-aracter #' in vertical mode.
-l.56 ##
-       # \subsubsection{Chunk Structure}
-Sorry, but I'm not programmed to handle this case;
-I'll just pretend that you didn't ask for it.
-If you're in the wrong mode, you might be able to
-return to the right one by typing `I}' or `I$' or `I\par'.
-
-/Users/jamie/Dev/university/year3/F/Vec3/report/sections/initial-design-of-the-
-bytecode-virtual-machine-and-compiler.tex:56: You can't use `macro parameter ch
-aracter #' in vertical mode.
-l.56 ###
-         \subsubsection{Chunk Structure}
-Sorry, but I'm not programmed to handle this case;
-I'll just pretend that you didn't ask for it.
-If you're in the wrong mode, you might be able to
-return to the right one by typing `I}' or `I$' or `I\par'.
-
-[28]
-/Users/jamie/Dev/university/year3/F/Vec3/report/sections/initial-design-of-the-
-bytecode-virtual-machine-and-compiler.tex:70: You can't use `macro parameter ch
-aracter #' in horizontal mode.
-l.70 The compiler, implemented in F#
-                                    , performs a recursive descent traversal...
-Sorry, but I'm not programmed to handle this case;
-I'll just pretend that you didn't ask for it.
-If you're in the wrong mode, you might be able to
-return to the right one by typing `I}' or `I$' or `I\par'.
+
+[26] (./_minted/AC0986121432020082BA3A06BCD36FF6.highlight.minted)
+(./_minted/AC94E63AF40D12F1A6580BD8F2133C69.highlight.minted)
+
+[27] (./_minted/34D0082645AAFF1AED91CC877C506064.highlight.minted)
+(./_minted/10150E2A538D7F776F7D32D6B708C9CC.highlight.minted)
+
+[28] (./_minted/993C00FACF51BCA98D2B5063B1CC21F6.highlight.minted)
+(./_minted/1104360283957BF0578D4E7C2DA67863.highlight.minted)
+(./_minted/E807680B3EE48BD6D50D0194B49FDD9B.highlight.minted))
 
 [29]
-Overfull \hbox (2.96216pt too wide) in paragraph at lines 74--75
-\OT1/cmr/m/n/10.95 The com-piler main-tains state through-out the com-pi-la-tio
-n pro-cess us-ing the \OT1/cmtt/m/n/10.95 CompilerState
- []
-
-/Users/jamie/Dev/university/year3/F/Vec3/report/sections/initial-design-of-the-
-bytecode-virtual-machine-and-compiler.tex:78: You can't use `macro parameter ch
-aracter #' in horizontal mode.
-l.78 The compiler, implemented in F#
-                                    , performs a recursive descent traversal...
-Sorry, but I'm not programmed to handle this case;
-I'll just pretend that you didn't ask for it.
-If you're in the wrong mode, you might be able to
-return to the right one by typing `I}' or `I$' or `I\par'.
-
-/Users/jamie/Dev/university/year3/F/Vec3/report/sections/initial-design-of-the-
-bytecode-virtual-machine-and-compiler.tex:83: You can't use `macro parameter ch
-aracter #' in horizontal mode.
-l.83 F#
-       
-Sorry, but I'm not programmed to handle this case;
-I'll just pretend that you didn't ask for it.
-If you're in the wrong mode, you might be able to
-return to the right one by typing `I}' or `I$' or `I\par'.
-
-
-Overfull \hbox (2.96216pt too wide) in paragraph at lines 82--84
-\OT1/cmr/m/n/10.95 The com-piler main-tains state through-out the com-pi-la-tio
-n pro-cess us-ing the \OT1/cmtt/m/n/10.95 CompilerState
- []
+(./sections/initial-design-of-the-bytecode-virtual-machine-and-compiler.tex
 
 [30]
-Overfull \hbox (22.69856pt too wide) in paragraph at lines 129--130
-\OT1/cmr/m/n/10.95 "REPL[]Input", is typ-i-cally as-signed to this top-level fu
-nc-tion. An ini-tial \OT1/cmtt/m/n/10.95 CompilerState
- []
-
-
-Overfull \hbox (9.5316pt too wide) in paragraph at lines 135--136
-[]\OT1/cmr/bx/n/10.95 Closure Cre-ation\OT1/cmr/m/n/10.95 : A new \OT1/cmtt/m/n
-/10.95 Closure \OT1/cmr/m/n/10.95 ob-ject is cre-ated based on the pro-vided \O
-T1/cmtt/m/n/10.95 Function\OT1/cmr/m/n/10.95 . 
- []
-
-[31]
-\openout3 = `AP_REPORT_02.pyg'.
-
-runsystem(pygmentize -l 'fsharp' -f latex -P commandprefix=PYG -F tokenmerge -P
- stripnl='False' -o _minted-AP_REPORT_02/7F33326999DD385EE735F835B1396F16FD688A
-B7A9D535830C57D4F055DA6C4F.pygtex AP_REPORT_02.pyg)...disabled (restricted).
-
-
-
-/Users/jamie/Dev/university/year3/F/Vec3/report/sections/initial-design-of-the-
-bytecode-virtual-machine-and-compiler.tex:170: Package minted Error: Missing Py
-gments output; \inputminted was
-probably given a file that does not exist--otherwise, you may need 
-the outputdir package option, or may be using an incompatible build tool,
-or may be using frozencache with a missing file.
-
-See the minted package documentation for explanation.
-Type  H <return>  for immediate help.
- ...                                              
-                                                  
-l.170 \end{minted}
-                  
-This could be caused by using -output-directory or -aux-directory 
-without setting minted's outputdir, or by using a build tool that 
-changes paths in ways minted cannot detect, 
-or using frozencache with a missing file.
-
-\openout3 = `AP_REPORT_02.pyg'.
-
-runsystem(pygmentize -l 'fsharp' -f latex -P commandprefix=PYG -F tokenmerge -P
- stripnl='False' -o _minted-AP_REPORT_02/5F52E9C063803081720BAAD7FB185891FD688A
-B7A9D535830C57D4F055DA6C4F.pygtex AP_REPORT_02.pyg)...disabled (restricted).
-
-
-/Users/jamie/Dev/university/year3/F/Vec3/report/sections/initial-design-of-the-
-bytecode-virtual-machine-and-compiler.tex:186: Package minted Error: Missing Py
-gments output; \inputminted was
-probably given a file that does not exist--otherwise, you may need 
-the outputdir package option, or may be using an incompatible build tool,
-or may be using frozencache with a missing file.
-
-See the minted package documentation for explanation.
-Type  H <return>  for immediate help.
- ...                                              
-                                                  
-l.186 \end{minted}
-                  
-This could be caused by using -output-directory or -aux-directory 
-without setting minted's outputdir, or by using a build tool that 
-changes paths in ways minted cannot detect, 
-or using frozencache with a missing file.
-
-\openout3 = `AP_REPORT_02.pyg'.
-
-runsystem(pygmentize -l 'fsharp' -f latex -P commandprefix=PYG -F tokenmerge -P
- stripnl='False' -o _minted-AP_REPORT_02/7270EBE0DF1AB459D8EC2440BF1FE923FD688A
-B7A9D535830C57D4F055DA6C4F.pygtex AP_REPORT_02.pyg)...disabled (restricted).
-
-
-/Users/jamie/Dev/university/year3/F/Vec3/report/sections/initial-design-of-the-
-bytecode-virtual-machine-and-compiler.tex:200: Package minted Error: Missing Py
-gments output; \inputminted was
-probably given a file that does not exist--otherwise, you may need 
-the outputdir package option, or may be using an incompatible build tool,
-or may be using frozencache with a missing file.
-
-See the minted package documentation for explanation.
-Type  H <return>  for immediate help.
- ...                                              
-                                                  
-l.200 \end{minted}
-                  
-This could be caused by using -output-directory or -aux-directory 
-without setting minted's outputdir, or by using a build tool that 
-changes paths in ways minted cannot detect, 
-or using frozencache with a missing file.
-
-\openout3 = `AP_REPORT_02.pyg'.
-
-runsystem(pygmentize -l 'fsharp' -f latex -P commandprefix=PYG -F tokenmerge -P
- stripnl='False' -o _minted-AP_REPORT_02/819355EF68AB2FE81B397E3AB27DC2FEFD688A
-B7A9D535830C57D4F055DA6C4F.pygtex AP_REPORT_02.pyg)...disabled (restricted).
-
-
-/Users/jamie/Dev/university/year3/F/Vec3/report/sections/initial-design-of-the-
-bytecode-virtual-machine-and-compiler.tex:217: Package minted Error: Missing Py
-gments output; \inputminted was
-probably given a file that does not exist--otherwise, you may need 
-the outputdir package option, or may be using an incompatible build tool,
-or may be using frozencache with a missing file.
-
-See the minted package documentation for explanation.
-Type  H <return>  for immediate help.
- ...                                              
-                                                  
-l.217 \end{minted}
-                  
-This could be caused by using -output-directory or -aux-directory 
-without setting minted's outputdir, or by using a build tool that 
-changes paths in ways minted cannot detect, 
-or using frozencache with a missing file.
-
-[32]
-\openout3 = `AP_REPORT_02.pyg'.
-
-runsystem(pygmentize -l 'fsharp' -f latex -P commandprefix=PYG -F tokenmerge -P
- stripnl='False' -o _minted-AP_REPORT_02/CC0618078E7AD681C4513904C4491795FD688A
-B7A9D535830C57D4F055DA6C4F.pygtex AP_REPORT_02.pyg)...disabled (restricted).
-
-
-
-/Users/jamie/Dev/university/year3/F/Vec3/report/sections/initial-design-of-the-
-bytecode-virtual-machine-and-compiler.tex:232: Package minted Error: Missing Py
-gments output; \inputminted was
-probably given a file that does not exist--otherwise, you may need 
-the outputdir package option, or may be using an incompatible build tool,
-or may be using frozencache with a missing file.
-
-See the minted package documentation for explanation.
-Type  H <return>  for immediate help.
- ...                                              
-                                                  
-l.232 \end{minted}
-                  
-This could be caused by using -output-directory or -aux-directory 
-without setting minted's outputdir, or by using a build tool that 
-changes paths in ways minted cannot detect, 
-or using frozencache with a missing file.
-
-\openout3 = `AP_REPORT_02.pyg'.
-
-runsystem(pygmentize -l 'fsharp' -f latex -P commandprefix=PYG -F tokenmerge -P
- stripnl='False' -o _minted-AP_REPORT_02/9F335B950C60EDFC77641419A71D36BBFD688A
-B7A9D535830C57D4F055DA6C4F.pygtex AP_REPORT_02.pyg)...disabled (restricted).
-
-
-/Users/jamie/Dev/university/year3/F/Vec3/report/sections/initial-design-of-the-
-bytecode-virtual-machine-and-compiler.tex:251: Package minted Error: Missing Py
-gments output; \inputminted was
-probably given a file that does not exist--otherwise, you may need 
-the outputdir package option, or may be using an incompatible build tool,
-or may be using frozencache with a missing file.
-
-See the minted package documentation for explanation.
-Type  H <return>  for immediate help.
- ...                                              
-                                                  
-l.251 \end{minted}
-                  
-This could be caused by using -output-directory or -aux-directory 
-without setting minted's outputdir, or by using a build tool that 
-changes paths in ways minted cannot detect, 
-or using frozencache with a missing file.
-
-) [33] (/Users/jamie/Dev/university/year3/F/Vec3/report/sections/plotting.tex
-\openout3 = `AP_REPORT_02.pyg'.
-
-runsystem(pygmentize -l 'fsharp' -f latex -P commandprefix=PYG -F tokenmerge -P
- stripnl='False' -o _minted-AP_REPORT_02/1555E88468689A177EAD5D8802480675FD688A
-B7A9D535830C57D4F055DA6C4F.pygtex AP_REPORT_02.pyg)...disabled (restricted).
-
-
-
-/Users/jamie/Dev/university/year3/F/Vec3/report/sections/plotting.tex:15: Packa
-ge minted Error: Missing Pygments output; \inputminted was
-probably given a file that does not exist--otherwise, you may need 
-the outputdir package option, or may be using an incompatible build tool,
-or may be using frozencache with a missing file.
-
-See the minted package documentation for explanation.
-Type  H <return>  for immediate help.
- ...                                              
-                                                  
-l.15 \end{minted}
-                 
-This could be caused by using -output-directory or -aux-directory 
-without setting minted's outputdir, or by using a build tool that 
-changes paths in ways minted cannot detect, 
-or using frozencache with a missing file.
-
-\openout3 = `AP_REPORT_02.pyg'.
-
-runsystem(pygmentize -l 'fsharp' -f latex -P commandprefix=PYG -F tokenmerge -P
- stripnl='False' -o _minted-AP_REPORT_02/9B7133E69DFD187313F1A6202331D9D2FD688A
-B7A9D535830C57D4F055DA6C4F.pygtex AP_REPORT_02.pyg)...disabled (restricted).
-
-
-/Users/jamie/Dev/university/year3/F/Vec3/report/sections/plotting.tex:31: Packa
-ge minted Error: Missing Pygments output; \inputminted was
-probably given a file that does not exist--otherwise, you may need 
-the outputdir package option, or may be using an incompatible build tool,
-or may be using frozencache with a missing file.
-
-See the minted package documentation for explanation.
-Type  H <return>  for immediate help.
- ...                                              
-                                                  
-l.31 \end{minted}
-                 
-This could be caused by using -output-directory or -aux-directory 
-without setting minted's outputdir, or by using a build tool that 
-changes paths in ways minted cannot detect, 
-or using frozencache with a missing file.
-
-<assets/scatterPlot.png, id=716, 794.97pt x 597.23125pt>
+Overfull \hbox (23.45471pt too wide) in paragraph at lines 27--29
+ []\OT1/cmr/bx/n/10.95 Error Han-dling[] \OT1/cmr/m/n/10.95 Er-ror han-dling du
+r-ing com-pi-la-tion was man-aged us-ing the \OT1/cmtt/m/n/10.95 CompilerResult
+
+ []
+
+) (./_minted/F66DA172101949CB7B6861F72C7D121C.highlight.minted)
+
+[31] (./sections/plotting.tex
+(./_minted/F660FE74DC6363BFEC4729AEFBC55AF5.highlight.minted)
+(./_minted/F0FF2752D3712A4EF3EA4D2472A73BBD.highlight.minted
+
+[32])
+<assets/scatterPlot.png, id=643, 794.97pt x 597.23125pt>
 File: assets/scatterPlot.png Graphic file (type png)
 <use assets/scatterPlot.png>
 Package pdftex.def Info: assets/scatterPlot.png  used on input line 37.
 (pdftex.def)             Requested size: 340.0013pt x 255.43747pt.
-<assets/barChart.png, id=718, 800.9925pt x 599.23875pt>
+<assets/barChart.png, id=645, 800.9925pt x 599.23875pt>
 File: assets/barChart.png Graphic file (type png)
 <use assets/barChart.png>
 Package pdftex.def Info: assets/barChart.png  used on input line 50.
 (pdftex.def)             Requested size: 340.0013pt x 254.36679pt.
-[34 </Users/jamie/Dev/university/year3/F/Vec3/report/assets/scatterPlot.png>]
-\openout3 = `AP_REPORT_02.pyg'.
-
-runsystem(pygmentize -l 'fsharp' -f latex -P commandprefix=PYG -F tokenmerge -P
- stripnl='False' -o _minted-AP_REPORT_02/8D51F5DE399FC78FAB2E71277AABA3D7FD688A
-B7A9D535830C57D4F055DA6C4F.pygtex AP_REPORT_02.pyg)...disabled (restricted).
-
-
-
-/Users/jamie/Dev/university/year3/F/Vec3/report/sections/plotting.tex:64: Packa
-ge minted Error: Missing Pygments output; \inputminted was
-probably given a file that does not exist--otherwise, you may need 
-the outputdir package option, or may be using an incompatible build tool,
-or may be using frozencache with a missing file.
-
-See the minted package documentation for explanation.
-Type  H <return>  for immediate help.
- ...                                              
-                                                  
-l.64 \end{minted}
-                 
-This could be caused by using -output-directory or -aux-directory 
-without setting minted's outputdir, or by using a build tool that 
-changes paths in ways minted cannot detect, 
-or using frozencache with a missing file.
-
-<assets/polynomialPlot.png, id=730, 797.98125pt x 598.235pt>
+
+
+[33 <./assets/scatterPlot.png>]
+(./_minted/496284844B6A45E1BB99A6B6443B29E7.highlight.minted)
+<assets/polynomialPlot.png, id=654, 797.98125pt x 598.235pt>
 File: assets/polynomialPlot.png Graphic file (type png)
 <use assets/polynomialPlot.png>
 Package pdftex.def Info: assets/polynomialPlot.png  used on input line 70.
 (pdftex.def)             Requested size: 340.0013pt x 254.89006pt.
-[35 </Users/jamie/Dev/university/year3/F/Vec3/report/assets/barChart.png> </Use
-rs/jamie/Dev/university/year3/F/Vec3/report/assets/polynomialPlot.png>]
-\openout3 = `AP_REPORT_02.pyg'.
-
-runsystem(pygmentize -l 'fsharp' -f latex -P commandprefix=PYG -F tokenmerge -P
- stripnl='False' -o _minted-AP_REPORT_02/06039D5624FFD3D45B32EC834571EE04FD688A
-B7A9D535830C57D4F055DA6C4F.pygtex AP_REPORT_02.pyg)...disabled (restricted).
-
-
-
-/Users/jamie/Dev/university/year3/F/Vec3/report/sections/plotting.tex:93: Packa
-ge minted Error: Missing Pygments output; \inputminted was
-probably given a file that does not exist--otherwise, you may need 
-the outputdir package option, or may be using an incompatible build tool,
-or may be using frozencache with a missing file.
-
-See the minted package documentation for explanation.
-Type  H <return>  for immediate help.
- ...                                              
-                                                  
-l.93 \end{minted}
-                 
-This could be caused by using -output-directory or -aux-directory 
-without setting minted's outputdir, or by using a build tool that 
-changes paths in ways minted cannot detect, 
-or using frozencache with a missing file.
-
-<assets/multiplePlots.png, id=741, 1257.69875pt x 795.97375pt>
+
+
+[34 <./assets/barChart.png> <./assets/polynomialPlot.png>]
+(./_minted/FCBAB69BF9AD898EBBAAEEACFDFE8786.highlight.minted)
+<assets/multiplePlots.png, id=664, 1257.69875pt x 795.97375pt>
 File: assets/multiplePlots.png Graphic file (type png)
 <use assets/multiplePlots.png>
 Package pdftex.def Info: assets/multiplePlots.png  used on input line 99.
 (pdftex.def)             Requested size: 340.0013pt x 215.17084pt.
-<assets/plotInput.png, id=743, 787.94376pt x 43.16125pt>
+<assets/plotInput.png, id=666, 787.94376pt x 43.16125pt>
 File: assets/plotInput.png Graphic file (type png)
 <use assets/plotInput.png>
 Package pdftex.def Info: assets/plotInput.png  used on input line 115.
 (pdftex.def)             Requested size: 340.0013pt x 18.62416pt.
-<assets/plotInput2.png, id=744, 789.95125pt x 45.16875pt>
+<assets/plotInput2.png, id=667, 789.95125pt x 45.16875pt>
 File: assets/plotInput2.png Graphic file (type png)
 <use assets/plotInput2.png>
 Package pdftex.def Info: assets/plotInput2.png  used on input line 116.
 (pdftex.def)             Requested size: 340.0013pt x 19.44078pt.
 )
-\openout3 = `AP_REPORT_02.pyg'.
-
-runsystem(pygmentize -l 'fsharp' -f latex -P commandprefix=PYG -F tokenmerge -P
- stripnl='False' -o _minted-AP_REPORT_02/C94B94ACC22DE0833B32D0BCEAA49AF2FD688A
-B7A9D535830C57D4F055DA6C4F.pygtex AP_REPORT_02.pyg)...disabled (restricted).
-
-
-
-/Users/jamie/Dev/university/year3/F/Vec3/report/sections/final-deliverable.tex:
-248: Package minted Error: Missing Pygments output; \inputminted was
-probably given a file that does not exist--otherwise, you may need 
-the outputdir package option, or may be using an incompatible build tool,
-or may be using frozencache with a missing file.
-
-See the minted package documentation for explanation.
-Type  H <return>  for immediate help.
- ...                                              
-                                                  
-l.248 \end{minted}
-                  
-This could be caused by using -output-directory or -aux-directory 
-without setting minted's outputdir, or by using a build tool that 
-changes paths in ways minted cannot detect, 
-or using frozencache with a missing file.
-
-\openout3 = `AP_REPORT_02.pyg'.
-
-runsystem(pygmentize -l 'fsharp' -f latex -P commandprefix=PYG -F tokenmerge -P
- stripnl='False' -o _minted-AP_REPORT_02/C3A7035594C3FF427743E9C3AE2CDE8FFD688A
-B7A9D535830C57D4F055DA6C4F.pygtex AP_REPORT_02.pyg)...disabled (restricted).
-
-
-/Users/jamie/Dev/university/year3/F/Vec3/report/sections/final-deliverable.tex:
-272: Package minted Error: Missing Pygments output; \inputminted was
-probably given a file that does not exist--otherwise, you may need 
-the outputdir package option, or may be using an incompatible build tool,
-or may be using frozencache with a missing file.
-
-See the minted package documentation for explanation.
-Type  H <return>  for immediate help.
- ...                                              
-                                                  
-l.272 \end{minted}
-                  
-This could be caused by using -output-directory or -aux-directory 
-without setting minted's outputdir, or by using a build tool that 
-changes paths in ways minted cannot detect, 
-or using frozencache with a missing file.
-
-<assets/drawImage.png, id=746, 792.9625pt x 594.22pt>
+(./_minted/CB3B4529D532F8DD9E96112D36DB8CB4.highlight.minted
+
+[35 <./assets/multiplePlots.png> <./assets/plotInput.png> <./assets/plotInput2.
+png>]) (./_minted/6A586B663CA7F4657D0A639E37976A35.highlight.minted)
+<assets/drawImage.png, id=680, 792.9625pt x 594.22pt>
 File: assets/drawImage.png Graphic file (type png)
 <use assets/drawImage.png>
-Package pdftex.def Info: assets/drawImage.png  used on input line 278.
+Package pdftex.def Info: assets/drawImage.png  used on input line 325.
 (pdftex.def)             Requested size: 340.0013pt x 254.78426pt.
-[36 </Users/jamie/Dev/university/year3/F/Vec3/report/assets/multiplePlots.png> 
-</Users/jamie/Dev/university/year3/F/Vec3/report/assets/plotInput.png> </Users/
-jamie/Dev/university/year3/F/Vec3/report/assets/plotInput2.png>]
-\openout3 = `AP_REPORT_02.pyg'.
-
-runsystem(pygmentize -l 'fsharp' -f latex -P commandprefix=PYG -F tokenmerge -P
- stripnl='False' -o _minted-AP_REPORT_02/A4B8DA74E1C2C456C54D9FEE46127BFAFD688A
-B7A9D535830C57D4F055DA6C4F.pygtex AP_REPORT_02.pyg)...disabled (restricted).
-
-
-
-/Users/jamie/Dev/university/year3/F/Vec3/report/sections/final-deliverable.tex:
-290: Package minted Error: Missing Pygments output; \inputminted was
-probably given a file that does not exist--otherwise, you may need 
-the outputdir package option, or may be using an incompatible build tool,
-or may be using frozencache with a missing file.
-
-See the minted package documentation for explanation.
-Type  H <return>  for immediate help.
- ...                                              
-                                                  
-l.290 \end{minted}
-                  
-This could be caused by using -output-directory or -aux-directory 
-without setting minted's outputdir, or by using a build tool that 
-changes paths in ways minted cannot detect, 
-or using frozencache with a missing file.
-
-[37 </Users/jamie/Dev/university/year3/F/Vec3/report/assets/drawImage.png>])
-[38]
+
+
+[36 <./assets/drawImage.png>]
+(./_minted/E6C392DADA90F89F225476F1CE2866E4.highlight.minted))
+
+[37]
 Chapter 5.
-(/Users/jamie/Dev/university/year3/F/Vec3/report/AP_REPORT_02.bbl [39
+(./AP_REPORT_02.bbl
+
+[38
 
 ]
 Underfull \hbox (badness 6808) in paragraph at lines 16--19
@@ -2122,28 +1067,21 @@
 os.com [Ac-cessed:
  []
 
-<<<<<<< HEAD
-) [40
-=======
 
 
 [39
->>>>>>> f54f2df9
 
 ])
 
 [40]
 Appendix A.
-<<<<<<< HEAD
-=======
-
-
->>>>>>> f54f2df9
+
+
 [41
 
 ]
 Appendix B.
-(/Users/jamie/Dev/university/year3/F/Vec3/report/sections/testing.tex
+(./sections/testing.tex
 Overfull \hbox (1.16759pt too wide) in paragraph at lines 14--14
 []\OT1/cmr/m/n/10.95 Pass/Fail| 
  []
@@ -2211,31 +1149,7 @@
 
 LaTeX Warning: `h' float specifier changed to `ht'.
 
-\openout3 = `AP_REPORT_02.pyg'.
-
-runsystem(pygmentize -l 'fsharp' -f latex -P commandprefix=PYG -F tokenmerge -P
- stripnl='False' -o _minted-AP_REPORT_02/215E75733F48B61F5134006A0577DC40FD688A
-B7A9D535830C57D4F055DA6C4F.pygtex AP_REPORT_02.pyg)...disabled (restricted).
-
-
-/Users/jamie/Dev/university/year3/F/Vec3/report/sections/testing.tex:56: Packag
-e minted Error: Missing Pygments output; \inputminted was
-probably given a file that does not exist--otherwise, you may need 
-the outputdir package option, or may be using an incompatible build tool,
-or may be using frozencache with a missing file.
-
-See the minted package documentation for explanation.
-Type  H <return>  for immediate help.
- ...                                              
-                                                  
-l.56 \end{minted}
-                 
-This could be caused by using -output-directory or -aux-directory 
-without setting minted's outputdir, or by using a build tool that 
-changes paths in ways minted cannot detect, 
-or using frozencache with a missing file.
-
-
+(./_minted/AD1D86D5789E4D753A9A15C3EA4069E9.highlight.minted)
 Overfull \hbox (1.16759pt too wide) in paragraph at lines 76--76
 []\OT1/cmr/m/n/10.95 Pass/Fail| 
  []
@@ -2243,67 +1157,20 @@
 
 LaTeX Warning: `h' float specifier changed to `ht'.
 
-\openout3 = `AP_REPORT_02.pyg'.
-
-runsystem(pygmentize -l 'fsharp' -f latex -P commandprefix=PYG -F tokenmerge -P
- stripnl='False' -o _minted-AP_REPORT_02/B1CEE3BACDD16B933F583C595C5A5C8CFD688A
-B7A9D535830C57D4F055DA6C4F.pygtex AP_REPORT_02.pyg)...disabled (restricted).
-
-
-/Users/jamie/Dev/university/year3/F/Vec3/report/sections/testing.tex:109: Packa
-ge minted Error: Missing Pygments output; \inputminted was
-probably given a file that does not exist--otherwise, you may need 
-the outputdir package option, or may be using an incompatible build tool,
-or may be using frozencache with a missing file.
-
-See the minted package documentation for explanation.
-Type  H <return>  for immediate help.
- ...                                              
-                                                  
-l.109 \end{minted}
-                  
-This could be caused by using -output-directory or -aux-directory 
-without setting minted's outputdir, or by using a build tool that 
-changes paths in ways minted cannot detect, 
-or using frozencache with a missing file.
-
-
+(./_minted/02B6A40D627285F36BA91C2D3D01A34E.highlight.minted)
 Overfull \hbox (1.16759pt too wide) in paragraph at lines 118--118
 []\OT1/cmr/m/n/10.95 Pass/Fail| 
  []
 
 
+
+[42
+
+]
+
 LaTeX Warning: `h' float specifier changed to `ht'.
 
-\openout3 = `AP_REPORT_02.pyg'.
-
-<<<<<<< HEAD
-runsystem(pygmentize -l 'fsharp' -f latex -P commandprefix=PYG -F tokenmerge -P
- stripnl='False' -o _minted-AP_REPORT_02/83AB3BBF6291A77BC586B903DC71E798FD688A
-B7A9D535830C57D4F055DA6C4F.pygtex AP_REPORT_02.pyg)...disabled (restricted).
-=======
-[42
->>>>>>> f54f2df9
-
-
-/Users/jamie/Dev/university/year3/F/Vec3/report/sections/testing.tex:152: Packa
-ge minted Error: Missing Pygments output; \inputminted was
-probably given a file that does not exist--otherwise, you may need 
-the outputdir package option, or may be using an incompatible build tool,
-or may be using frozencache with a missing file.
-
-See the minted package documentation for explanation.
-Type  H <return>  for immediate help.
- ...                                              
-                                                  
-l.152 \end{minted}
-                  
-This could be caused by using -output-directory or -aux-directory 
-without setting minted's outputdir, or by using a build tool that 
-changes paths in ways minted cannot detect, 
-or using frozencache with a missing file.
-
-
+(./_minted/F57320F513607D0AC0289F9AB1FD9EB9.highlight.minted)
 Overfull \hbox (1.16759pt too wide) in paragraph at lines 161--161
 []\OT1/cmr/m/n/10.95 Pass/Fail| 
  []
@@ -2376,11 +1243,7 @@
 []\OT1/cmr/m/n/10.95 print no else (unit
  []
 
-[42
-
-<<<<<<< HEAD
-]
-=======
+
 LaTeX Warning: `h' float specifier changed to `ht'.
 
 )
@@ -2388,64 +1251,41 @@
 [43]
 
 [44]
->>>>>>> f54f2df9
-
-LaTeX Warning: `h' float specifier changed to `ht'.
-
-<<<<<<< HEAD
-) [43] [44] [45] [46] [47]
-=======
+
+[45]
+
 [46]
 
 [47]
->>>>>>> f54f2df9
 Appendix C.
-(/Users/jamie/Dev/university/year3/F/Vec3/report/sections/algorithms.tex
+(./sections/algorithms.tex
+
 [48
 
-<<<<<<< HEAD
-]) [49] [50]
-(/Users/jamie/Dev/university/year3/F/Vec3/report/AP_REPORT_02.aux)
-=======
-[48
-
 ])
 
 [49]
 
 [50] (./AP_REPORT_02.aux)
->>>>>>> f54f2df9
  ***********
-LaTeX2e <2023-11-01> patch level 1
-L3 programming layer <2024-02-20>
+LaTeX2e <2024-11-01>
+L3 programming layer <2024-11-02>
  ***********
 
 
 LaTeX Font Warning: Some font shapes were not available, defaults substituted.
 
-
-LaTeX Warning: There were undefined references.
-
 Package rerunfilecheck Info: File `AP_REPORT_02.out' has not changed.
-(rerunfilecheck)             Checksum: B9499EE121E946E8FF31E08446FC3B2B;13254.
-runsystem(rm AP_REPORT_02.pyg)...disabled (restricted).
-
+(rerunfilecheck)             Checksum: 19A6C96B5A5B485FC0B6D59DD6C88FFB;10950.
  ) 
 Here is how much of TeX's memory you used:
-<<<<<<< HEAD
- 17711 strings out of 474116
- 311257 string characters out of 5743682
- 2013187 words of memory out of 5000000
- 39556 multiletter control sequences out of 15000+600000
-=======
  19471 strings out of 473362
  372874 string characters out of 5720983
  934652 words of memory out of 5000000
  41990 multiletter control sequences out of 15000+600000
->>>>>>> f54f2df9
  569039 words of font info for 75 fonts, out of 8000000 for 9000
  1141 hyphenation exceptions out of 8191
- 77i,12n,79p,685b,631s stack positions out of 10000i,1000n,20000p,200000b,200000s
+ 85i,12n,93p,1075b,938s stack positions out of 10000i,1000n,20000p,200000b,200000s
 </usr/local/texlive/2024/texmf-dist/fonts/type1/public/amsfonts/cm/cmbx10.pfb
 ></usr/local/texlive/2024/texmf-dist/fonts/type1/public/amsfonts/cm/cmbx12.pfb>
 </usr/local/texlive/2024/texmf-dist/fonts/type1/public/amsfonts/cm/cmbxti10.pfb
@@ -2463,19 +1303,9 @@
 ve/2024/texmf-dist/fonts/type1/public/amsfonts/cm/cmti10.pfb></usr/local/texliv
 e/2024/texmf-dist/fonts/type1/public/amsfonts/cm/cmtt10.pfb></usr/local/texlive
 /2024/texmf-dist/fonts/type1/public/cm-super/sfrm1095.pfb>
-<<<<<<< HEAD
-Output written on /Users/jamie/Dev/university/year3/F/Vec3/report/AP_REPORT_02.
-pdf (52 pages, 1647323 bytes).
-PDF statistics:
- 983 PDF objects out of 1000 (max. 8388607)
- 846 compressed objects within 9 object streams
- 231 named destinations out of 1000 (max. 500000)
- 786 words of extra memory for PDF output out of 10000 (max. 10000000)
-=======
 Output written on AP_REPORT_02.pdf (52 pages, 1648782 bytes).
 PDF statistics:
  918 PDF objects out of 1000 (max. 8388607)
  782 compressed objects within 8 object streams
  203 named destinations out of 1000 (max. 500000)
  682 words of extra memory for PDF output out of 10000 (max. 10000000)
->>>>>>> f54f2df9
