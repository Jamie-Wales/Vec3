--- conflicted
+++ resolved
@@ -1,71 +1,61 @@
-<<<<<<< HEAD
-This is pdfTeX, Version 3.141592653-2.6-1.40.26 (TeX Live 2024) (preloaded format=pdflatex 2024.11.22)  12 JAN 2025 15:29
-=======
 This is pdfTeX, Version 3.141592653-2.6-1.40.26 (TeX Live 2024) (preloaded format=pdflatex 2024.10.8)  12 JAN 2025 17:18
->>>>>>> 0c9b20be
 entering extended mode
  restricted \write18 enabled.
+ file:line:error style messages enabled.
  %&-line parsing enabled.
 **AP_REPORT_02.tex
-(./AP_REPORT_02.tex
-LaTeX2e <2024-11-01>
-L3 programming layer <2024-11-02>
+(/Users/jamie/Dev/university/year3/F/Vec3/report/AP_REPORT_02.tex
+LaTeX2e <2023-11-01> patch level 1
+L3 programming layer <2024-02-20>
 (/usr/local/texlive/2024/texmf-dist/tex/latex/base/report.cls
-Document Class: report 2024/06/29 v1.4n Standard LaTeX document class
+Document Class: report 2023/05/17 v1.4n Standard LaTeX document class
 (/usr/local/texlive/2024/texmf-dist/tex/latex/base/size11.clo
-File: size11.clo 2024/06/29 v1.4n Standard LaTeX file (size option)
-)
-\c@part=\count196
-\c@chapter=\count197
-\c@section=\count198
-\c@subsection=\count199
-\c@subsubsection=\count266
-\c@paragraph=\count267
-\c@subparagraph=\count268
-\c@figure=\count269
-\c@table=\count270
-\abovecaptionskip=\skip49
-\belowcaptionskip=\skip50
-\bibindent=\dimen141
+File: size11.clo 2023/05/17 v1.4n Standard LaTeX file (size option)
+)
+\c@part=\count188
+\c@chapter=\count189
+\c@section=\count190
+\c@subsection=\count191
+\c@subsubsection=\count192
+\c@paragraph=\count193
+\c@subparagraph=\count194
+\c@figure=\count195
+\c@table=\count196
+\abovecaptionskip=\skip48
+\belowcaptionskip=\skip49
+\bibindent=\dimen140
 )
 (/usr/local/texlive/2024/texmf-dist/tex/latex/minted/minted.sty
-Package: minted 2024/11/17 v3.4.0 Yet another Pygments shim for LaTeX
-
-(/usr/local/texlive/2024/texmf-dist/tex/generic/catchfile/catchfile.sty
-Package: catchfile 2019/12/09 v1.8 Catch the contents of a file (HO)
-
-(/usr/local/texlive/2024/texmf-dist/tex/generic/infwarerr/infwarerr.sty
-Package: infwarerr 2019/12/03 v1.5 Providing info/warning/error messages (HO)
-)
-(/usr/local/texlive/2024/texmf-dist/tex/generic/ltxcmds/ltxcmds.sty
-Package: ltxcmds 2023-12-04 v1.26 LaTeX kernel commands for general use (HO)
-)
-(/usr/local/texlive/2024/texmf-dist/tex/generic/etexcmds/etexcmds.sty
-Package: etexcmds 2019/12/15 v1.7 Avoid name clashes with e-TeX commands (HO)
-
-(/usr/local/texlive/2024/texmf-dist/tex/generic/iftex/iftex.sty
-Package: iftex 2022/02/03 v1.0f TeX engine tests
-)))
-(/usr/local/texlive/2024/texmf-dist/tex/latex/etoolbox/etoolbox.sty
-Package: etoolbox 2020/10/05 v2.5k e-TeX tools for LaTeX (JAW)
-\etb@tempcnta=\count271
-)
-(/usr/local/texlive/2024/texmf-dist/tex/latex/fvextra/fvextra.sty
-Package: fvextra 2024/11/17 v1.10.0 fvextra - extensions and patches for fancyv
-rb
-
-(/usr/local/texlive/2024/texmf-dist/tex/latex/fancyvrb/fancyvrb.sty
-Package: fancyvrb 2024/01/20 4.5c verbatim text (tvz,hv)
+Package: minted 2023/12/18 v2.9 Yet another Pygments shim for LaTeX
 
 (/usr/local/texlive/2024/texmf-dist/tex/latex/graphics/keyval.sty
 Package: keyval 2022/05/29 v1.15 key=value parser (DPC)
 \KV@toks@=\toks17
 )
-\FV@CodeLineNo=\count272
+(/usr/local/texlive/2024/texmf-dist/tex/latex/kvoptions/kvoptions.sty
+Package: kvoptions 2022-06-15 v3.15 Key value format for package options (HO)
+
+(/usr/local/texlive/2024/texmf-dist/tex/generic/ltxcmds/ltxcmds.sty
+Package: ltxcmds 2023-12-04 v1.26 LaTeX kernel commands for general use (HO)
+)
+(/usr/local/texlive/2024/texmf-dist/tex/latex/kvsetkeys/kvsetkeys.sty
+Package: kvsetkeys 2022-10-05 v1.19 Key value parser (HO)
+))
+(/usr/local/texlive/2024/texmf-dist/tex/latex/fvextra/fvextra.sty
+Package: fvextra 2023/11/28 v1.6.1 fvextra - extensions and patches for fancyvr
+b
+
+(/usr/local/texlive/2024/texmf-dist/tex/latex/etoolbox/etoolbox.sty
+Package: etoolbox 2020/10/05 v2.5k e-TeX tools for LaTeX (JAW)
+\etb@tempcnta=\count197
+)
+(/usr/local/texlive/2024/texmf-dist/tex/latex/fancyvrb/fancyvrb.sty
+Package: fancyvrb 2024/01/20 4.5c verbatim text (tvz,hv)
+\FV@CodeLineNo=\count198
 \FV@InFile=\read2
-\FV@TabBox=\box52
-\c@FancyVerbLine=\count273
-\FV@StepNumber=\count274
+\FV@TabBox=\box51
+\c@FancyVerbLine=\count199
+\FV@StepNumber=\count266
 \FV@OutFile=\write3
 )
 (/usr/local/texlive/2024/texmf-dist/tex/latex/upquote/upquote.sty
@@ -74,115 +64,154 @@
 )
 (/usr/local/texlive/2024/texmf-dist/tex/latex/lineno/lineno.sty
 Package: lineno 2023/05/20 line numbers on paragraphs v5.3
-
-(/usr/local/texlive/2024/texmf-dist/tex/latex/kvoptions/kvoptions.sty
-Package: kvoptions 2022-06-15 v3.15 Key value format for package options (HO)
-
-(/usr/local/texlive/2024/texmf-dist/tex/latex/kvsetkeys/kvsetkeys.sty
-Package: kvsetkeys 2022-10-05 v1.19 Key value parser (HO)
-))
-\linenopenalty=\count275
+\linenopenalty=\count267
 \output=\toks18
-\linenoprevgraf=\count276
-\linenumbersep=\dimen142
-\linenumberwidth=\dimen143
-\c@linenumber=\count277
-\c@pagewiselinenumber=\count278
-\c@LN@truepage=\count279
-\c@internallinenumber=\count280
-\c@internallinenumbers=\count281
-\quotelinenumbersep=\dimen144
-\bframerule=\dimen145
-\bframesep=\dimen146
-\bframebox=\box53
+\linenoprevgraf=\count268
+\linenumbersep=\dimen141
+\linenumberwidth=\dimen142
+\c@linenumber=\count269
+\c@pagewiselinenumber=\count270
+\c@LN@truepage=\count271
+\c@internallinenumber=\count272
+\c@internallinenumbers=\count273
+\quotelinenumbersep=\dimen143
+\bframerule=\dimen144
+\bframesep=\dimen145
+\bframebox=\box52
 LaTeX Info: Redefining \\ on input line 3180.
 )
-\c@FancyVerbWriteLine=\count282
-\c@FancyVerbBufferLine=\count283
-\c@FV@TrueTabGroupLevel=\count284
-\c@FV@TrueTabCounter=\count285
-\FV@TabBox@Group=\box54
-\FV@TmpLength=\skip51
-\c@FV@HighlightLinesStart=\count286
-\c@FV@HighlightLinesStop=\count287
-\FV@LoopCount=\count288
-\FV@NCharsBox=\box55
-\FV@BreakIndent=\dimen147
-\FV@BreakIndentNChars=\count289
-\FV@BreakSymbolSepLeft=\dimen148
-\FV@BreakSymbolSepLeftNChars=\count290
-\FV@BreakSymbolSepRight=\dimen149
-\FV@BreakSymbolSepRightNChars=\count291
-\FV@BreakSymbolIndentLeft=\dimen150
-\FV@BreakSymbolIndentLeftNChars=\count292
-\FV@BreakSymbolIndentRight=\dimen151
-\FV@BreakSymbolIndentRightNChars=\count293
-\c@FancyVerbLineBreakLast=\count294
-\FV@LineBox=\box56
-\FV@LineIndentBox=\box57
-\c@FV@BreakBufferDepth=\count295
-\FV@LineWidth=\dimen152
-)
-(/usr/local/texlive/2024/texmf-dist/tex/latex/latex2pydata/latex2pydata.sty
-Package: latex2pydata 2024/11/17 v0.4.0 latex2pydata - write data to file in Py
-thon literal format
+\c@FancyVerbWriteLine=\count274
+\c@FancyVerbBufferIndex=\count275
+\c@FancyVerbBufferLength=\count276
+\c@FancyVerbBufferLine=\count277
+\c@FV@oldbufferlength=\count278
+\c@FV@TrueTabGroupLevel=\count279
+\c@FV@TrueTabCounter=\count280
+\FV@TabBox@Group=\box53
+\FV@TmpLength=\skip50
+\c@FV@HighlightLinesStart=\count281
+\c@FV@HighlightLinesStop=\count282
+\FV@LoopCount=\count283
+\FV@NCharsBox=\box54
+\FV@BreakIndent=\dimen146
+\FV@BreakIndentNChars=\count284
+\FV@BreakSymbolSepLeft=\dimen147
+\FV@BreakSymbolSepLeftNChars=\count285
+\FV@BreakSymbolSepRight=\dimen148
+\FV@BreakSymbolSepRightNChars=\count286
+\FV@BreakSymbolIndentLeft=\dimen149
+\FV@BreakSymbolIndentLeftNChars=\count287
+\FV@BreakSymbolIndentRight=\dimen150
+\FV@BreakSymbolIndentRightNChars=\count288
+\c@FancyVerbLineBreakLast=\count289
+\FV@LineBox=\box55
+\FV@LineIndentBox=\box56
+\c@FV@BreakBufferDepth=\count290
+\FV@LineWidth=\dimen151
+)
+(/usr/local/texlive/2024/texmf-dist/tex/latex/base/ifthen.sty
+Package: ifthen 2022/04/13 v1.1d Standard LaTeX ifthen package (DPC)
+)
+(/usr/local/texlive/2024/texmf-dist/tex/latex/tools/shellesc.sty
+Package: shellesc 2023/07/08 v1.0d unified shell escape interface for LaTeX
+Package shellesc Info: Restricted shell escape enabled on input line 77.
+)
+(/usr/local/texlive/2024/texmf-dist/tex/latex/ifplatform/ifplatform.sty
+Package: ifplatform 2017/10/13 v0.4a Testing for the operating system
 
 (/usr/local/texlive/2024/texmf-dist/tex/generic/pdftexcmds/pdftexcmds.sty
 Package: pdftexcmds 2020-06-27 v0.33 Utility functions of pdfTeX for LuaTeX (HO
+)
+
+(/usr/local/texlive/2024/texmf-dist/tex/generic/infwarerr/infwarerr.sty
+Package: infwarerr 2019/12/03 v1.5 Providing info/warning/error messages (HO)
+)
+(/usr/local/texlive/2024/texmf-dist/tex/generic/iftex/iftex.sty
+Package: iftex 2022/02/03 v1.0f TeX engine tests
 )
 Package pdftexcmds Info: \pdf@primitive is available.
 Package pdftexcmds Info: \pdf@ifprimitive is available.
 Package pdftexcmds Info: \pdfdraftmode found.
+)
+(/usr/local/texlive/2024/texmf-dist/tex/generic/catchfile/catchfile.sty
+Package: catchfile 2019/12/09 v1.8 Catch the contents of a file (HO)
+
+(/usr/local/texlive/2024/texmf-dist/tex/generic/etexcmds/etexcmds.sty
+Package: etexcmds 2019/12/15 v1.7 Avoid name clashes with e-TeX commands (HO)
 ))
-(/usr/local/texlive/2024/texmf-dist/tex/latex/pgf/utilities/pgfkeys.sty
-(/usr/local/texlive/2024/texmf-dist/tex/generic/pgf/utilities/pgfkeys.code.tex
-\pgfkeys@pathtoks=\toks19
-\pgfkeys@temptoks=\toks20
-
-(/usr/local/texlive/2024/texmf-dist/tex/generic/pgf/utilities/pgfkeyslibraryfil
-tered.code.tex
-\pgfkeys@tmptoks=\toks21
-)))
-(/usr/local/texlive/2024/texmf-dist/tex/latex/pgfopts/pgfopts.sty
-Package: pgfopts 2014/07/10 v2.1a LaTeX package options with pgfkeys
-\pgfopts@list@add@a@toks=\toks22
-\pgfopts@list@add@b@toks=\toks23
-)
-(/usr/local/texlive/2024/texmf-dist/tex/latex/tools/shellesc.sty
-Package: shellesc 2023/07/08 v1.0d unified shell escape interface for LaTeX
-Package shellesc Info: Restricted shell escape enabled on input line 77.
+(/usr/local/texlive/2024/texmf-dist/tex/generic/iftex/ifluatex.sty
+Package: ifluatex 2019/10/25 v1.5 ifluatex legacy package. Use iftex instead.
+)
+
+Package ifplatform Warning: 
+    shell escape is disabled, so I can only detect \ifwindows.
+
+) (/usr/local/texlive/2024/texmf-dist/tex/generic/xstring/xstring.sty
+(/usr/local/texlive/2024/texmf-dist/tex/generic/xstring/xstring.tex
+\xs_counta=\count291
+\xs_countb=\count292
+)
+Package: xstring 2023/08/22 v1.86 String manipulations (CT)
+)
+(/usr/local/texlive/2024/texmf-dist/tex/latex/framed/framed.sty
+Package: framed 2011/10/22 v 0.96: framed or shaded text with page breaks
+\OuterFrameSep=\skip51
+\fb@frw=\dimen152
+\fb@frh=\dimen153
+\FrameRule=\dimen154
+\FrameSep=\dimen155
 )
 (/usr/local/texlive/2024/texmf-dist/tex/latex/float/float.sty
 Package: float 2001/11/08 v1.3d Float enhancements (AL)
-\c@float@type=\count296
-\float@exts=\toks24
-\float@box=\box58
-\@float@everytoks=\toks25
-\@floatcapt=\box59
-)
-\c@minted@FancyVerbLineTemp=\count297
-\@float@every@listing=\toks26
-\c@listing=\count298
-)
+\c@float@type=\count293
+\float@exts=\toks19
+\float@box=\box57
+\@float@everytoks=\toks20
+\@floatcapt=\box58
+)
+\minted@appexistsfile=\read3
+\minted@bgbox=\box59
+\minted@code=\write4
+\c@minted@FancyVerbLineTemp=\count294
+\c@minted@pygmentizecounter=\count295
+\@float@every@listing=\toks21
+\c@listing=\count296
+)
+runsystem(mkdir -p _minted-AP_REPORT_02)...disabled (restricted).
+
+
+
+/Users/jamie/Dev/university/year3/F/Vec3/report/AP_REPORT_02.tex:4: Package min
+ted Error: You must invoke LaTeX with the -shell-escape flag.
+
+See the minted package documentation for explanation.
+Type  H <return>  for immediate help.
+ ...                                              
+                                                  
+l.4 \usepackage
+               {graphicx}
+Pass the -shell-escape flag to LaTeX. Refer to the minted.sty documentation for
+ more information.
+
 (/usr/local/texlive/2024/texmf-dist/tex/latex/graphics/graphicx.sty
 Package: graphicx 2021/09/16 v1.2d Enhanced LaTeX Graphics (DPC,SPQR)
 
 (/usr/local/texlive/2024/texmf-dist/tex/latex/graphics/graphics.sty
-Package: graphics 2024/08/06 v1.4g Standard LaTeX Graphics (DPC,SPQR)
+Package: graphics 2022/03/10 v1.4e Standard LaTeX Graphics (DPC,SPQR)
 
 (/usr/local/texlive/2024/texmf-dist/tex/latex/graphics/trig.sty
-Package: trig 2023/12/02 v1.11 sin cos tan (DPC)
+Package: trig 2021/08/11 v1.11 sin cos tan (DPC)
 )
 (/usr/local/texlive/2024/texmf-dist/tex/latex/graphics-cfg/graphics.cfg
 File: graphics.cfg 2016/06/04 v1.11 sample graphics configuration
 )
-Package graphics Info: Driver file: pdftex.def on input line 106.
+Package graphics Info: Driver file: pdftex.def on input line 107.
 
 (/usr/local/texlive/2024/texmf-dist/tex/latex/graphics-def/pdftex.def
-File: pdftex.def 2024/04/13 v1.2c Graphics/color driver for pdftex
+File: pdftex.def 2022/09/22 v1.2b Graphics/color driver for pdftex
 ))
-\Gin@req@height=\dimen153
-\Gin@req@width=\dimen154
+\Gin@req@height=\dimen156
+\Gin@req@width=\dimen157
 )
 (/usr/local/texlive/2024/texmf-dist/tex/latex/subfig/subfig.sty
 Package: subfig 2005/06/28 ver: 1.3 subfig package
@@ -192,51 +221,51 @@
 
 (/usr/local/texlive/2024/texmf-dist/tex/latex/caption/caption3.sty
 Package: caption3 2023/07/31 v2.4d caption3 kernel (AR)
-\caption@tempdima=\dimen155
-\captionmargin=\dimen156
-\caption@leftmargin=\dimen157
-\caption@rightmargin=\dimen158
-\caption@width=\dimen159
-\caption@indent=\dimen160
-\caption@parindent=\dimen161
-\caption@hangindent=\dimen162
+\caption@tempdima=\dimen158
+\captionmargin=\dimen159
+\caption@leftmargin=\dimen160
+\caption@rightmargin=\dimen161
+\caption@width=\dimen162
+\caption@indent=\dimen163
+\caption@parindent=\dimen164
+\caption@hangindent=\dimen165
 Package caption Info: Standard document class detected.
 )
-\c@caption@flags=\count299
-\c@continuedfloat=\count300
+\c@caption@flags=\count297
+\c@continuedfloat=\count298
 Package caption Info: float package is loaded.
 )
-\c@KVtest=\count301
+\c@KVtest=\count299
 \sf@farskip=\skip52
-\sf@captopadj=\dimen163
+\sf@captopadj=\dimen166
 \sf@capskip=\skip53
 \sf@nearskip=\skip54
-\c@subfigure=\count302
-\c@subfigure@save=\count303
-\c@lofdepth=\count304
-\c@subtable=\count305
-\c@subtable@save=\count306
-\c@lotdepth=\count307
+\c@subfigure=\count300
+\c@subfigure@save=\count301
+\c@lofdepth=\count302
+\c@subtable=\count303
+\c@subtable@save=\count304
+\c@lotdepth=\count305
 \sf@top=\skip55
 \sf@bottom=\skip56
 )
 (/usr/local/texlive/2024/texmf-dist/tex/latex/mdwtools/syntax.sty
 Package: syntax 1996/05/17 1.07 Syntax typesetting (MDW)
 \grammarparsep=\skip57
-\grammarindent=\dimen164
+\grammarindent=\dimen167
 \sdstartspace=\skip58
 \sdendspace=\skip59
 \sdmidskip=\skip60
 \sdtokskip=\skip61
 \sdfinalskip=\skip62
-\sdrulewidth=\dimen165
-\sdcirclediam=\dimen166
-\sdindent=\dimen167
+\sdrulewidth=\dimen168
+\sdcirclediam=\dimen169
+\sdindent=\dimen170
 )
 (/usr/local/texlive/2024/texmf-dist/tex/latex/graphics/epsfig.sty
-Package: epsfig 2024/01/14 v1.7b (e)psfig emulation (SPQR)
-\epsfxsize=\dimen168
-\epsfysize=\dimen169
+Package: epsfig 2017/06/25 v1.7b (e)psfig emulation (SPQR)
+\epsfxsize=\dimen171
+\epsfysize=\dimen172
 )
 (/usr/local/texlive/2024/texmf-dist/tex/latex/psnfss/pifont.sty
 Package: pifont 2020/03/25 PSNFSS-v9.3 Pi font support (SPQR) 
@@ -253,14 +282,14 @@
 File: upsy.fd 2001/06/04 font definitions for U/psy.
 ))
 (/usr/local/texlive/2024/texmf-dist/tex/latex/multirow/multirow.sty
-Package: multirow 2024/11/12 v2.9 Span multiple rows of a table
+Package: multirow 2021/03/15 v2.8 Span multiple rows of a table
 \multirow@colwidth=\skip63
-\multirow@cntb=\count308
+\multirow@cntb=\count306
 \multirow@dima=\skip64
-\bigstrutjot=\dimen170
+\bigstrutjot=\dimen173
 )
 (/usr/local/texlive/2024/texmf-dist/tex/latex/amsmath/amsmath.sty
-Package: amsmath 2024/11/05 v2.17t AMS math features
+Package: amsmath 2023/05/13 v2.17o AMS math features
 \@mathmargin=\skip65
 
 For additional information on amsmath, use the `?' option.
@@ -269,65 +298,65 @@
 
 (/usr/local/texlive/2024/texmf-dist/tex/latex/amsmath/amsgen.sty
 File: amsgen.sty 1999/11/30 v2.0 generic functions
-\@emptytoks=\toks27
-\ex@=\dimen171
+\@emptytoks=\toks22
+\ex@=\dimen174
 ))
 (/usr/local/texlive/2024/texmf-dist/tex/latex/amsmath/amsbsy.sty
 Package: amsbsy 1999/11/29 v1.2d Bold Symbols
-\pmbraise@=\dimen172
+\pmbraise@=\dimen175
 )
 (/usr/local/texlive/2024/texmf-dist/tex/latex/amsmath/amsopn.sty
 Package: amsopn 2022/04/08 v2.04 operator names
 )
-\inf@bad=\count309
-LaTeX Info: Redefining \frac on input line 233.
-\uproot@=\count310
-\leftroot@=\count311
-LaTeX Info: Redefining \overline on input line 398.
-LaTeX Info: Redefining \colon on input line 409.
-\classnum@=\count312
-\DOTSCASE@=\count313
-LaTeX Info: Redefining \ldots on input line 495.
-LaTeX Info: Redefining \dots on input line 498.
-LaTeX Info: Redefining \cdots on input line 619.
+\inf@bad=\count307
+LaTeX Info: Redefining \frac on input line 234.
+\uproot@=\count308
+\leftroot@=\count309
+LaTeX Info: Redefining \overline on input line 399.
+LaTeX Info: Redefining \colon on input line 410.
+\classnum@=\count310
+\DOTSCASE@=\count311
+LaTeX Info: Redefining \ldots on input line 496.
+LaTeX Info: Redefining \dots on input line 499.
+LaTeX Info: Redefining \cdots on input line 620.
 \Mathstrutbox@=\box60
 \strutbox@=\box61
-LaTeX Info: Redefining \big on input line 721.
-LaTeX Info: Redefining \Big on input line 722.
-LaTeX Info: Redefining \bigg on input line 723.
-LaTeX Info: Redefining \Bigg on input line 724.
-\big@size=\dimen173
-LaTeX Font Info:    Redeclaring font encoding OML on input line 742.
-LaTeX Font Info:    Redeclaring font encoding OMS on input line 743.
-\macc@depth=\count314
-LaTeX Info: Redefining \bmod on input line 904.
-LaTeX Info: Redefining \pmod on input line 909.
-LaTeX Info: Redefining \smash on input line 939.
-LaTeX Info: Redefining \relbar on input line 969.
-LaTeX Info: Redefining \Relbar on input line 970.
-\c@MaxMatrixCols=\count315
-\dotsspace@=\muskip17
-\c@parentequation=\count316
-\dspbrk@lvl=\count317
-\tag@help=\toks28
-\row@=\count318
-\column@=\count319
-\maxfields@=\count320
-\andhelp@=\toks29
-\eqnshift@=\dimen174
-\alignsep@=\dimen175
-\tagshift@=\dimen176
-\tagwidth@=\dimen177
-\totwidth@=\dimen178
-\lineht@=\dimen179
-\@envbody=\toks30
+LaTeX Info: Redefining \big on input line 722.
+LaTeX Info: Redefining \Big on input line 723.
+LaTeX Info: Redefining \bigg on input line 724.
+LaTeX Info: Redefining \Bigg on input line 725.
+\big@size=\dimen176
+LaTeX Font Info:    Redeclaring font encoding OML on input line 743.
+LaTeX Font Info:    Redeclaring font encoding OMS on input line 744.
+\macc@depth=\count312
+LaTeX Info: Redefining \bmod on input line 905.
+LaTeX Info: Redefining \pmod on input line 910.
+LaTeX Info: Redefining \smash on input line 940.
+LaTeX Info: Redefining \relbar on input line 970.
+LaTeX Info: Redefining \Relbar on input line 971.
+\c@MaxMatrixCols=\count313
+\dotsspace@=\muskip16
+\c@parentequation=\count314
+\dspbrk@lvl=\count315
+\tag@help=\toks23
+\row@=\count316
+\column@=\count317
+\maxfields@=\count318
+\andhelp@=\toks24
+\eqnshift@=\dimen177
+\alignsep@=\dimen178
+\tagshift@=\dimen179
+\tagwidth@=\dimen180
+\totwidth@=\dimen181
+\lineht@=\dimen182
+\@envbody=\toks25
 \multlinegap=\skip66
 \multlinetaggap=\skip67
-\mathdisplay@stack=\toks31
+\mathdisplay@stack=\toks26
 LaTeX Info: Redefining \[ on input line 2953.
 LaTeX Info: Redefining \] on input line 2954.
 )
-\linenoamsmath@ams@eqpen=\count321
+\linenoamsmath@ams@eqpen=\count319
 
 (/usr/local/texlive/2024/texmf-dist/tex/latex/amsfonts/amssymb.sty
 Package: amssymb 2013/01/14 v3.01 AMS font symbols
@@ -341,7 +370,7 @@
 (Font)                  U/euf/m/n --> U/euf/b/n on input line 106.
 ))
 (/usr/local/texlive/2024/texmf-dist/tex/latex/hyperref/hyperref.sty
-Package: hyperref 2024-11-05 v7.01l Hypertext links for LaTeX
+Package: hyperref 2024-01-20 v7.01h Hypertext links for LaTeX
 
 (/usr/local/texlive/2024/texmf-dist/tex/generic/kvdefinekeys/kvdefinekeys.sty
 Package: kvdefinekeys 2019-12-19 v1.6 Define keys (HO)
@@ -351,6 +380,9 @@
 )
 (/usr/local/texlive/2024/texmf-dist/tex/latex/hycolor/hycolor.sty
 Package: hycolor 2020-01-27 v1.10 Color options for hyperref/bookmark (HO)
+)
+(/usr/local/texlive/2024/texmf-dist/tex/latex/auxhook/auxhook.sty
+Package: auxhook 2019-12-17 v1.6 Hooks for auxiliary files (HO)
 )
 (/usr/local/texlive/2024/texmf-dist/tex/latex/hyperref/nameref.sty
 Package: nameref 2023-11-26 v2.56 Cross-referencing by name of section
@@ -362,45 +394,41 @@
 ty
 Package: gettitlestring 2019/12/15 v1.6 Cleanup title references (HO)
 )
-\c@section@level=\count322
-) (/usr/local/texlive/2024/texmf-dist/tex/generic/stringenc/stringenc.sty
-Package: stringenc 2019/11/29 v1.12 Convert strings between diff. encodings (HO
-)
-)
-\@linkdim=\dimen180
-\Hy@linkcounter=\count323
-\Hy@pagecounter=\count324
-
-(/usr/local/texlive/2024/texmf-dist/tex/latex/hyperref/pd1enc.def
-File: pd1enc.def 2024-11-05 v7.01l Hyperref: PDFDocEncoding definition (HO)
+\c@section@level=\count320
+)
+\@linkdim=\dimen183
+\Hy@linkcounter=\count321
+\Hy@pagecounter=\count322
+ (/usr/local/texlive/2024/texmf-dist/tex/latex/hyperref/pd1enc.def
+File: pd1enc.def 2024-01-20 v7.01h Hyperref: PDFDocEncoding definition (HO)
 Now handling font encoding PD1 ...
 ... no UTF-8 mapping file for font encoding PD1
 )
 (/usr/local/texlive/2024/texmf-dist/tex/generic/intcalc/intcalc.sty
 Package: intcalc 2019/12/15 v1.3 Expandable calculations with integers (HO)
 )
-\Hy@SavedSpaceFactor=\count325
+\Hy@SavedSpaceFactor=\count323
 
 (/usr/local/texlive/2024/texmf-dist/tex/latex/hyperref/puenc.def
-File: puenc.def 2024-11-05 v7.01l Hyperref: PDF Unicode definition (HO)
+File: puenc.def 2024-01-20 v7.01h Hyperref: PDF Unicode definition (HO)
 Now handling font encoding PU ...
 ... no UTF-8 mapping file for font encoding PU
 )
-Package hyperref Info: Hyper figures OFF on input line 4157.
-Package hyperref Info: Link nesting OFF on input line 4162.
-Package hyperref Info: Hyper index ON on input line 4165.
-Package hyperref Info: Plain pages OFF on input line 4172.
-Package hyperref Info: Backreferencing OFF on input line 4177.
+Package hyperref Info: Hyper figures OFF on input line 4179.
+Package hyperref Info: Link nesting OFF on input line 4184.
+Package hyperref Info: Hyper index ON on input line 4187.
+Package hyperref Info: Plain pages OFF on input line 4194.
+Package hyperref Info: Backreferencing OFF on input line 4199.
 Package hyperref Info: Implicit mode ON; LaTeX internals redefined.
-Package hyperref Info: Bookmarks ON on input line 4424.
-\c@Hy@tempcnt=\count326
+Package hyperref Info: Bookmarks ON on input line 4446.
+\c@Hy@tempcnt=\count324
 
 (/usr/local/texlive/2024/texmf-dist/tex/latex/url/url.sty
-\Urlmuskip=\muskip18
+\Urlmuskip=\muskip17
 Package: url 2013/09/16  ver 3.4  Verb mode for urls, etc.
 )
-LaTeX Info: Redefining \url on input line 4763.
-\XeTeXLinkMargin=\dimen181
+LaTeX Info: Redefining \url on input line 4784.
+\XeTeXLinkMargin=\dimen184
 
 (/usr/local/texlive/2024/texmf-dist/tex/generic/bitset/bitset.sty
 Package: bitset 2019/12/09 v1.3 Handle bit-vector datatype (HO)
@@ -409,37 +437,37 @@
 Package: bigintcalc 2019/12/15 v1.5 Expandable calculations on big integers (HO
 )
 ))
-\Fld@menulength=\count327
-\Field@Width=\dimen182
-\Fld@charsize=\dimen183
-Package hyperref Info: Hyper figures OFF on input line 6042.
-Package hyperref Info: Link nesting OFF on input line 6047.
-Package hyperref Info: Hyper index ON on input line 6050.
-Package hyperref Info: backreferencing OFF on input line 6057.
-Package hyperref Info: Link coloring OFF on input line 6062.
-Package hyperref Info: Link coloring with OCG OFF on input line 6067.
-Package hyperref Info: PDF/A mode OFF on input line 6072.
+\Fld@menulength=\count325
+\Field@Width=\dimen185
+\Fld@charsize=\dimen186
+Package hyperref Info: Hyper figures OFF on input line 6063.
+Package hyperref Info: Link nesting OFF on input line 6068.
+Package hyperref Info: Hyper index ON on input line 6071.
+Package hyperref Info: backreferencing OFF on input line 6078.
+Package hyperref Info: Link coloring OFF on input line 6083.
+Package hyperref Info: Link coloring with OCG OFF on input line 6088.
+Package hyperref Info: PDF/A mode OFF on input line 6093.
 
 (/usr/local/texlive/2024/texmf-dist/tex/latex/base/atbegshi-ltx.sty
 Package: atbegshi-ltx 2021/01/10 v1.0c Emulation of the original atbegshi
 package with kernel methods
 )
-\Hy@abspage=\count328
-\c@Item=\count329
-\c@Hfootnote=\count330
+\Hy@abspage=\count326
+\c@Item=\count327
+\c@Hfootnote=\count328
 )
 Package hyperref Info: Driver (autodetected): hpdftex.
 
 (/usr/local/texlive/2024/texmf-dist/tex/latex/hyperref/hpdftex.def
-File: hpdftex.def 2024-11-05 v7.01l Hyperref driver for pdfTeX
+File: hpdftex.def 2024-01-20 v7.01h Hyperref driver for pdfTeX
 
 (/usr/local/texlive/2024/texmf-dist/tex/latex/base/atveryend-ltx.sty
 Package: atveryend-ltx 2020/08/19 v1.0a Emulation of the original atveryend pac
 kage
 with kernel methods
 )
-\Fld@listcount=\count331
-\c@bookmark@seq@number=\count332
+\Fld@listcount=\count329
+\c@bookmark@seq@number=\count330
 
 (/usr/local/texlive/2024/texmf-dist/tex/latex/rerunfilecheck/rerunfilecheck.sty
 Package: rerunfilecheck 2022-07-10 v1.10 Rerun checks for auxiliary files (HO)
@@ -454,38 +482,35 @@
 ) (/usr/local/texlive/2024/texmf-dist/tex/latex/enumitem/enumitem.sty
 Package: enumitem 2019/06/20 v3.9 Customized lists
 \labelindent=\skip69
-\enit@outerparindent=\dimen184
-\enit@toks=\toks32
+\enit@outerparindent=\dimen187
+\enit@toks=\toks27
 \enit@inbox=\box62
-\enit@count@id=\count333
-\enitdp@description=\count334
+\enit@count@id=\count331
+\enitdp@description=\count332
 )
 (/usr/local/texlive/2024/texmf-dist/tex/latex/pdfpages/pdfpages.sty
-Package: pdfpages 2024/10/28 v0.6c Insert pages of external PDF documents (AM)
-
-(/usr/local/texlive/2024/texmf-dist/tex/latex/base/ifthen.sty
-Package: ifthen 2024/03/16 v1.1e Standard LaTeX ifthen package (DPC)
-)
+Package: pdfpages 2024/01/21 v0.5y Insert pages of external PDF documents (AM)
+
 (/usr/local/texlive/2024/texmf-dist/tex/latex/tools/calc.sty
 Package: calc 2023/07/08 v4.3 Infix arithmetic (KKT,FJ)
-\calc@Acount=\count335
-\calc@Bcount=\count336
-\calc@Adimen=\dimen185
-\calc@Bdimen=\dimen186
+\calc@Acount=\count333
+\calc@Bcount=\count334
+\calc@Adimen=\dimen188
+\calc@Bdimen=\dimen189
 \calc@Askip=\skip70
 \calc@Bskip=\skip71
 LaTeX Info: Redefining \setlength on input line 80.
 LaTeX Info: Redefining \addtolength on input line 81.
-\calc@Ccount=\count337
+\calc@Ccount=\count335
 \calc@Cskip=\skip72
 )
 (/usr/local/texlive/2024/texmf-dist/tex/latex/eso-pic/eso-pic.sty
 Package: eso-pic 2023/05/03 v3.0c eso-pic (RN)
-\ESO@tempdima=\dimen187
-\ESO@tempdimb=\dimen188
+\ESO@tempdima=\dimen190
+\ESO@tempdimb=\dimen191
 
 (/usr/local/texlive/2024/texmf-dist/tex/latex/xcolor/xcolor.sty
-Package: xcolor 2024/09/29 v3.02 LaTeX color extensions (UK)
+Package: xcolor 2023/11/15 v3.01 LaTeX color extensions (UK)
 
 (/usr/local/texlive/2024/texmf-dist/tex/latex/graphics-cfg/color.cfg
 File: color.cfg 2016/01/02 v1.6 sample color configuration
@@ -493,65 +518,44 @@
 Package xcolor Info: Driver file: pdftex.def on input line 274.
 
 (/usr/local/texlive/2024/texmf-dist/tex/latex/graphics/mathcolor.ltx)
-Package xcolor Info: Model `cmy' substituted by `cmy0' on input line 1349.
-Package xcolor Info: Model `hsb' substituted by `rgb' on input line 1353.
-Package xcolor Info: Model `RGB' extended on input line 1365.
-Package xcolor Info: Model `HTML' substituted by `rgb' on input line 1367.
-Package xcolor Info: Model `Hsb' substituted by `hsb' on input line 1368.
-Package xcolor Info: Model `tHsb' substituted by `hsb' on input line 1369.
-Package xcolor Info: Model `HSB' substituted by `hsb' on input line 1370.
-Package xcolor Info: Model `Gray' substituted by `gray' on input line 1371.
-Package xcolor Info: Model `wave' substituted by `hsb' on input line 1372.
+Package xcolor Info: Model `cmy' substituted by `cmy0' on input line 1350.
+Package xcolor Info: Model `hsb' substituted by `rgb' on input line 1354.
+Package xcolor Info: Model `RGB' extended on input line 1366.
+Package xcolor Info: Model `HTML' substituted by `rgb' on input line 1368.
+Package xcolor Info: Model `Hsb' substituted by `hsb' on input line 1369.
+Package xcolor Info: Model `tHsb' substituted by `hsb' on input line 1370.
+Package xcolor Info: Model `HSB' substituted by `hsb' on input line 1371.
+Package xcolor Info: Model `Gray' substituted by `gray' on input line 1372.
+Package xcolor Info: Model `wave' substituted by `hsb' on input line 1373.
 ))
-\AM@pagewidth=\dimen189
-\AM@pageheight=\dimen190
-\AM@fboxrule=\dimen191
+\AM@pagewidth=\dimen192
+\AM@pageheight=\dimen193
+\AM@fboxrule=\dimen194
 
 (/usr/local/texlive/2024/texmf-dist/tex/latex/pdfpages/pppdftex.def
-File: pppdftex.def 2024/10/28 v0.6c Pdfpages driver for pdfTeX (AM)
-)
-\pdfpages@includegraphics@status=\count338
+File: pppdftex.def 2024/01/21 v0.5y Pdfpages driver for pdfTeX (AM)
+)
+\pdfpages@includegraphics@status=\count336
 \AM@pagebox=\box63
-\AM@global@opts=\toks33
-\AM@pagecnt=\count339
-\AM@toc@title=\toks34
-\AM@lof@heading=\toks35
-\c@AM@survey=\count340
+\AM@global@opts=\toks28
+\AM@pagecnt=\count337
+\AM@toc@title=\toks29
+\AM@lof@heading=\toks30
+\c@AM@survey=\count338
 \AM@templatesizebox=\box64
-)
-(/usr/local/texlive/2024/texmf-dist/tex/latex/tools/tabularx.sty
-Package: tabularx 2023/12/11 v2.12a `tabularx' package (DPC)
-
-(/usr/local/texlive/2024/texmf-dist/tex/latex/tools/array.sty
-Package: array 2024/10/17 v2.6g Tabular extension package (FMi)
-\col@sep=\dimen192
-\ar@mcellbox=\box65
-\extrarowheight=\dimen193
-\NC@list=\toks36
-\extratabsurround=\skip73
-\backup@length=\skip74
-\ar@cellbox=\box66
-)
-\TX@col@width=\dimen194
-\TX@old@table=\dimen195
-\TX@old@col=\dimen196
-\TX@target=\dimen197
-\TX@delta=\dimen198
-\TX@cols=\count341
-\TX@ftn=\toks37
 )
 (/usr/local/texlive/2024/texmf-dist/tex/latex/algorithms/algorithm.sty
 Package: algorithm 2009/08/24 v0.1 Document Style `algorithm' - floating enviro
 nment
-\@float@every@algorithm=\toks38
-\c@algorithm=\count342
+\@float@every@algorithm=\toks31
+\c@algorithm=\count339
 )
 (/usr/local/texlive/2024/texmf-dist/tex/latex/natbib/natbib.sty
 Package: natbib 2010/09/13 8.31b (PWD, AO)
-\bibhang=\skip75
-\bibsep=\skip76
+\bibhang=\skip73
+\bibsep=\skip74
 LaTeX Info: Redefining \cite on input line 694.
-\c@NAT@ctr=\count343
+\c@NAT@ctr=\count340
 )
 (/usr/local/texlive/2024/texmf-dist/tex/latex/algorithmicx/algpseudocode.sty
 Package: algpseudocode 
@@ -560,47 +564,18 @@
 Package: algorithmicx 2005/04/27 v1.2 Algorithmicx
 
 Document Style algorithmicx 1.2 - a greatly improved `algorithmic' style
-\c@ALG@line=\count344
-\c@ALG@rem=\count345
-\c@ALG@nested=\count346
-\ALG@tlm=\skip77
-\ALG@thistlm=\skip78
-\c@ALG@Lnr=\count347
-\c@ALG@blocknr=\count348
-\c@ALG@storecount=\count349
-\c@ALG@tmpcounter=\count350
-\ALG@tmplength=\skip79
+\c@ALG@line=\count341
+\c@ALG@rem=\count342
+\c@ALG@nested=\count343
+\ALG@tlm=\skip75
+\ALG@thistlm=\skip76
+\c@ALG@Lnr=\count344
+\c@ALG@blocknr=\count345
+\c@ALG@storecount=\count346
+\c@ALG@tmpcounter=\count347
+\ALG@tmplength=\skip77
 )
 Document Style - pseudocode environments for use with the `algorithmicx' style
-<<<<<<< HEAD
-) (/usr/local/texlive/2024/texmf-dist/tex/latex/l3backend/l3backend-pdftex.def
-File: l3backend-pdftex.def 2024-05-08 L3 backend support: PDF output (pdfTeX)
-\l__color_backend_stack_int=\count351
-\l__pdf_internal_box=\box67
-) (./AP_REPORT_02.aux)
-\openout1 = `AP_REPORT_02.aux'.
-
-LaTeX Font Info:    Checking defaults for OML/cmm/m/it on input line 30.
-LaTeX Font Info:    ... okay on input line 30.
-LaTeX Font Info:    Checking defaults for OMS/cmsy/m/n on input line 30.
-LaTeX Font Info:    ... okay on input line 30.
-LaTeX Font Info:    Checking defaults for OT1/cmr/m/n on input line 30.
-LaTeX Font Info:    ... okay on input line 30.
-LaTeX Font Info:    Checking defaults for T1/cmr/m/n on input line 30.
-LaTeX Font Info:    ... okay on input line 30.
-LaTeX Font Info:    Checking defaults for TS1/cmr/m/n on input line 30.
-LaTeX Font Info:    ... okay on input line 30.
-LaTeX Font Info:    Checking defaults for OMX/cmex/m/n on input line 30.
-LaTeX Font Info:    ... okay on input line 30.
-LaTeX Font Info:    Checking defaults for U/cmr/m/n on input line 30.
-LaTeX Font Info:    ... okay on input line 30.
-LaTeX Font Info:    Checking defaults for PD1/pdf/m/n on input line 30.
-LaTeX Font Info:    ... okay on input line 30.
-LaTeX Font Info:    Checking defaults for PU/pdf/m/n on input line 30.
-LaTeX Font Info:    ... okay on input line 30.
-
-(/usr/local/texlive/2024/texmf-dist/tex/context/base/mkii/supp-pdf.mkii
-=======
 )
 runsystem(command -v pygmentize && touch AP_REPORT_02.aex)...disabled (restrict
 ed).
@@ -836,19 +811,18 @@
 LaTeX Font Info:    Checking defaults for PU/pdf/m/n on input line 29.
 LaTeX Font Info:    ... okay on input line 29.
  (/usr/local/texlive/2024/texmf-dist/tex/context/base/mkii/supp-pdf.mkii
->>>>>>> 0c9b20be
 [Loading MPS to PDF converter (version 2006.09.02).]
-\scratchcounter=\count352
-\scratchdimen=\dimen199
-\scratchbox=\box68
-\nofMPsegments=\count353
-\nofMParguments=\count354
-\everyMPshowfont=\toks39
-\MPscratchCnt=\count355
-\MPscratchDim=\dimen256
-\MPnumerator=\count356
-\makeMPintoPDFobject=\count357
-\everyMPtoPDFconversion=\toks40
+\scratchcounter=\count349
+\scratchdimen=\dimen195
+\scratchbox=\box66
+\nofMPsegments=\count350
+\nofMParguments=\count351
+\everyMPshowfont=\toks32
+\MPscratchCnt=\count352
+\MPscratchDim=\dimen196
+\MPnumerator=\count353
+\makeMPintoPDFobject=\count354
+\everyMPtoPDFconversion=\toks33
 ) (/usr/local/texlive/2024/texmf-dist/tex/latex/epstopdf-pkg/epstopdf-base.sty
 Package: epstopdf-base 2020-01-24 v2.11 Base part for package epstopdf
 Package epstopdf-base Info: Redefining graphics rule for `.eps' on input line 4
@@ -862,11 +836,12 @@
 Package caption Info: subfig package v1.3 is loaded.
 Package caption Info: hyperref package is loaded.
 Package caption Info: End \AtBeginDocument code.
-Package hyperref Info: Link coloring OFF on input line 30.
-
-(./AP_REPORT_02.out) (./AP_REPORT_02.out)
-\@outlinefile=\write4
-\openout4 = `AP_REPORT_02.out'.
+Package hyperref Info: Link coloring OFF on input line 29.
+
+(/Users/jamie/Dev/university/year3/F/Vec3/report/AP_REPORT_02.out)
+(/Users/jamie/Dev/university/year3/F/Vec3/report/AP_REPORT_02.out)
+\@outlinefile=\write5
+\openout5 = `AP_REPORT_02.out'.
 
 
 (/usr/local/texlive/2024/texmf-dist/tex/latex/pdflscape/pdflscape.sty
@@ -880,20 +855,13 @@
 Package: lscape 2020/05/28 v3.02 Landscape Pages (DPC)
 )
 Package pdflscape Info: Auto-detected driver: pdftex on input line 81.
-))
-
-[1
+)) [1
 
 {/usr/local/texlive/2024/texmf-var/fonts/map/pdftex/updmap/pdftex.map}]
-
-
 pdfTeX warning (ext4): destination with the same identifier (name{page.1}) has 
 been already used, duplicate ignored
 <to be read again> 
                    \relax 
-<<<<<<< HEAD
-l.82 \end{abstract}
-=======
 l.47 \end{titlepage}
                      [1]
 pdfTeX warning (ext4): destination with the same identifier (name{page.1}) has 
@@ -901,64 +869,68 @@
 <to be read again> 
                    \relax 
 l.81 \end{abstract}
->>>>>>> 0c9b20be
                     [1{/usr/local/texlive/2024/texmf-dist/fonts/enc/dvips/cm-su
 per/cm-super-ts1.enc}]
 Chapter 1.
-LaTeX Font Info:    Trying to load font information for U+msa on input line 107
+LaTeX Font Info:    Trying to load font information for U+msa on input line 106
 .
 (/usr/local/texlive/2024/texmf-dist/tex/latex/amsfonts/umsa.fd
 File: umsa.fd 2013/01/14 v3.01 AMS symbols A
 )
-LaTeX Font Info:    Trying to load font information for U+msb on input line 107
+LaTeX Font Info:    Trying to load font information for U+msb on input line 106
 .
 
 (/usr/local/texlive/2024/texmf-dist/tex/latex/amsfonts/umsb.fd
 File: umsb.fd 2013/01/14 v3.01 AMS symbols B
 )
-! Missing { inserted.
+/Users/jamie/Dev/university/year3/F/Vec3/report/AP_REPORT_02.tex:109: Missing {
+ inserted.
 <to be read again> 
                    $
-l.110 ...ithmetic operations & $+, -, /, *, \%, ^$
+l.109 ...ithmetic operations & $+, -, /, *, \%, ^$
                                                    \\ \cline{2-3}
-? 
-! Missing } inserted.
+A left brace was mandatory here, so I've put one in.
+You might want to delete and/or insert some corrections
+so that I will find a matching right brace soon.
+(If you're confused by all this, try typing `I}' now.)
+
+/Users/jamie/Dev/university/year3/F/Vec3/report/AP_REPORT_02.tex:109: Missing }
+ inserted.
 <inserted text> 
                 }
-l.110 ...ithmetic operations & $+, -, /, *, \%, ^$
+l.109 ...ithmetic operations & $+, -, /, *, \%, ^$
                                                    \\ \cline{2-3}
-? 
-
-Overfull \hbox (10.08495pt too wide) in paragraph at lines 107--139
+I've inserted something that you may have forgotten.
+(See the <inserted text> above.)
+With luck, this will get me unwedged. But if you
+really didn't forget anything, try typing `2' now; then
+my insertion and my current dilemma will both disappear.
+
+
+Overfull \hbox (8.48497pt too wide) in paragraph at lines 106--138
  [] 
  []
 
 
 LaTeX Warning: `h' float specifier changed to `ht'.
-
-
 
 
 pdfTeX warning (ext4): destination with the same identifier (name{page.1}) has 
 been already used, duplicate ignored
 <to be read again> 
                    \relax 
-l.142 \chapter
+l.141 \chapter
               {Background}\label{ch:background} [1
 
-]
-
-[2]
+] [2]
 Chapter 2.
-
-
 [3
 
 ]
 Chapter 3.
-(./sections/development-history.tex
-
-[4
+
+(/Users/jamie/Dev/university/year3/F/Vec3/report/sections/development-history.t
+ex [4
 
 ]
 Overfull \hbox (86.63321pt too wide) in paragraph at lines 65--65
@@ -972,8 +944,6 @@
 u" | "v" | "w" | "x" | "y" | "z"[] 
  []
 
-
-
 [5]
 Overfull \hbox (86.63321pt too wide) in paragraph at lines 135--135
 []\OT1/cmtt/m/n/10.95 <letter> ::=  "a" | "b" | "c" | "d" | "e" | "f" | "g" | "
@@ -986,8 +956,6 @@
 u" | "v" | "w" | "x" | "y" | "z"[] 
  []
 
-
-
 [6]
 Overfull \hbox (86.63321pt too wide) in paragraph at lines 205--205
 []\OT1/cmtt/m/n/10.95 <letter> ::=  "a" | "b" | "c" | "d" | "e" | "f" | "g" | "
@@ -1000,8 +968,6 @@
 u" | "v" | "w" | "x" | "y" | "z"[] 
  []
 
-
-
 [7]
 LaTeX Font Info:    Trying to load font information for OMS+cmtt on input line 
 238.
@@ -1012,8 +978,6 @@
 (Font)              using `OMS/cmsy/m/n' instead
 (Font)              for symbol `textbraceleft' on input line 238.
 
-
-
 [8]
 Overfull \hbox (178.61221pt too wide) in paragraph at lines 323--323
 []\OT1/cmtt/m/n/10.95 <literal> ::= <number> | <identifier> | <bool> | <list> |
@@ -1038,16 +1002,12 @@
 r> ":" <type> "," <recordtypelist>[] 
  []
 
-
-
 [9]
 Overfull \hbox (178.61221pt too wide) in paragraph at lines 421--421
 []\OT1/cmtt/m/n/10.95 <literal> ::= <number> | <identifier> | <bool> | <list> |
  <lambda> | <string> | "()" | <tuple> | <record>[] 
  []
 
-
-
 [10]
 Overfull \hbox (17.64896pt too wide) in paragraph at lines 421--421
 []\OT1/cmtt/m/n/10.95 <complex> ::= <float> "+" <float> "i" | <float> "-" <floa
@@ -1072,16 +1032,12 @@
 r> ":" <type> "," <recordtypelist>[] 
  []
 
-
-
 [11]
 Overfull \hbox (178.61221pt too wide) in paragraph at lines 525--525
 []\OT1/cmtt/m/n/10.95 <literal> ::= <number> | <identifier> | <bool> | <list> |
  <lambda> | <string> | "()" | <tuple> | <record>[] 
  []
 
-
-
 [12]
 Overfull \hbox (17.64896pt too wide) in paragraph at lines 525--525
 []\OT1/cmtt/m/n/10.95 <complex> ::= <float> "+" <float> "i" | <float> "-" <floa
@@ -1106,12 +1062,11 @@
 r> ":" <type> "," <recordtypelist>[] 
  []
 
-)
-
-[13]
+) [13]
 Chapter 4.
-(./sections/final-deliverable.tex (./sections/final-bnf.tex
-
+
+(/Users/jamie/Dev/university/year3/F/Vec3/report/sections/final-deliverable.tex
+(/Users/jamie/Dev/university/year3/F/Vec3/report/sections/final-bnf.tex
 [14
 
 ]
@@ -1138,94 +1093,30 @@
 u" | "v" | "w" | "x" | "y" | "z"[] 
  []
 
-
-
 [15]
 Overfull \hbox (98.13058pt too wide) in paragraph at lines 109--109
 []\OT1/cmtt/m/n/10.95 <recordtypelist> ::= <identifier> ":" <type> | <identifie
 r> ":" <type> "," <recordtypelist>[] 
  []
 
-\pydata@fh@_E017103BDF0CAED79F13B8F548EAF24E.data.minted=\write5
-\openout5 = `_E017103BDF0CAED79F13B8F548EAF24E.data.minted'.
-
-<<<<<<< HEAD
-runsystem(latexminted config  --timestamp 20250112152904Z E017103BDF0CAED79F13B
-8F548EAF24E)...executed safely (allowed).
-
-(./_E017103BDF0CAED79F13B8F548EAF24E.config.minted)
-runsystem(latexminted cleanconfig  --timestamp 20250112152904Z E017103BDF0CAED7
-9F13B8F548EAF24E)...executed safely (allowed).
-=======
+\openout3 = `AP_REPORT_02.pyg'.
+
 runsystem(pygmentize -S default -f latex -P commandprefix=PYG > _minted-AP_REPO
 RT_02/default.pygstyle)...disabled (restricted).
->>>>>>> 0c9b20be
-
-
-(./_minted/default.style.minted)
-(./_minted/D91BA78A855A7E5C4EB47119D3E1BEF7.highlight.minted
-LaTeX Font Info:    Font shape `OT1/cmtt/bx/n' in size <10.95> not available
-(Font)              Font shape `OT1/cmtt/m/n' tried instead on input line 5.
-
-
-<<<<<<< HEAD
-[16]))
-<assets/finalCodeEditor.png, id=495, 1197.47375pt x 799.98875pt>
-File: assets/finalCodeEditor.png Graphic file (type png)
-<use assets/finalCodeEditor.png>
-Package pdftex.def Info: assets/finalCodeEditor.png  used on input line 16.
-(pdftex.def)             Requested size: 340.0013pt x 227.13248pt.
-<assets/finalGuiParserError.png, id=497, 910.40125pt x 242.9075pt>
-File: assets/finalGuiParserError.png Graphic file (type png)
-<use assets/finalGuiParserError.png>
-Package pdftex.def Info: assets/finalGuiParserError.png  used on input line 17.
-
-(pdftex.def)             Requested size: 340.0013pt x 90.71573pt.
-<assets/finalGuiTypeError.png, id=498, 912.40875pt x 239.89626pt>
-File: assets/finalGuiTypeError.png Graphic file (type png)
-<use assets/finalGuiTypeError.png>
-Package pdftex.def Info: assets/finalGuiTypeError.png  used on input line 18.
-(pdftex.def)             Requested size: 340.0013pt x 89.39348pt.
-<assets/finalGuiParseTree.png, id=499, 883.3pt x 324.21124pt>
-File: assets/finalGuiParseTree.png Graphic file (type png)
-<use assets/finalGuiParseTree.png>
-Package pdftex.def Info: assets/finalGuiParseTree.png  used on input line 19.
-(pdftex.def)             Requested size: 340.0013pt x 124.7945pt.
-<assets/finalREPL.png, id=500, 736.7525pt x 78.2925pt>
-File: assets/finalREPL.png Graphic file (type png)
-<use assets/finalREPL.png>
-Package pdftex.def Info: assets/finalREPL.png  used on input line 20.
-(pdftex.def)             Requested size: 340.0013pt x 36.13086pt.
-
-
-[17]
-
-[18 <./assets/finalCodeEditor.png> <./assets/finalGuiParserError.png> <./assets
-/finalGuiTypeError.png> <./assets/finalGuiParseTree.png> <./assets/finalREPL.pn
-g>]
-<assets/finalNotebook.png, id=521, 1196.47pt x 857.2025pt>
-File: assets/finalNotebook.png Graphic file (type png)
-<use assets/finalNotebook.png>
-Package pdftex.def Info: assets/finalNotebook.png  used on input line 43.
-(pdftex.def)             Requested size: 340.0013pt x 243.58586pt.
-
-
-pdfTeX warning: pdflatex (file ./assets/plotPDF.pdf): PDF inclusion: found PDF 
-version <1.7>, but at most version <1.5> allowed
-<assets/plotPDF.pdf, id=523, page=1, 597.23125pt x 845.1575pt>
-File: assets/plotPDF.pdf Graphic file (type pdf)
-<use assets/plotPDF.pdf, page 1>
-Package pdftex.def Info: assets/plotPDF.pdf , page1 used on input line 51.
-(pdftex.def)             Requested size: 340.0013pt x 481.15157pt.
-
-
-pdfTeX warning: pdflatex (file ./assets/plotPDF.pdf): PDF inclusion: found PDF 
-version <1.7>, but at most version <1.5> allowed
-<assets/plotPDF.pdf, id=524, page=2, 597.23125pt x 845.1575pt>
-File: assets/plotPDF.pdf Graphic file (type pdf)
-<use assets/plotPDF.pdf, page 2>
-Package pdftex.def Info: assets/plotPDF.pdf , page2 used on input line 52.
-=======
+
+
+/Users/jamie/Dev/university/year3/F/Vec3/report/sections/final-bnf.tex:181: Pac
+kage catchfile Error: File `_minted-AP_REPORT_02/default.pygstyle' not found.
+
+See the catchfile package documentation for explanation.
+Type  H <return>  for immediate help.
+ ...                                              
+                                                  
+l.181 \end{minted}
+                  
+Try typing  <return>  to proceed.
+If that doesn't work, type  X <return>  to quit.
+
 runsystem(pygmentize -S default -f latex -P commandprefix=PYG > _minted-AP_REPO
 RT_02/default.pygstyle)...disabled (restricted).
 
@@ -1327,40 +1218,12 @@
 File: assets/plotPDF.pdf Graphic file (type pdf)
 <use assets/plotPDF.pdf, page 2>
 Package pdftex.def Info: assets/plotPDF.pdf , page2 used on input line 48.
->>>>>>> 0c9b20be
 (pdftex.def)             Requested size: 340.0013pt x 481.15157pt.
-
-
-[19 <./assets/finalNotebook.png>]
+[18 </Users/jamie/Dev/university/year3/F/Vec3/report/assets/finalNotebook.png>]
+
 Overfull \vbox (236.90312pt too high) has occurred while \output is active []
 
 
-<<<<<<< HEAD
-
-[20 <./assets/plotPDF.pdf> <./assets/plotPDF.pdf>]
-(./sections/notable-features.tex
-(./_minted/3C41A5D0EF8D24ED55357FDE2C6ABC77.highlight.minted)
-(./_minted/9884AC93B8992C9C059DD0D2A9E487BA.highlight.minted)
-(./_minted/7B293B2FFC7057B786CBB1CC553B17FF.highlight.minted)
-
-[21] (./_minted/5A9951D97F313ED4504AC2BB26B29E0F.highlight.minted)
-(./_minted/775BC357FA9549A79F0F780EA6C272A5.highlight.minted)
-(./_minted/EAB81081B9AA1ED6965DC7DAEE03FD8E.highlight.minted)
-(./_minted/7C17EAC074E1B8CF21BBC64CDE11CF50.highlight.minted)
-(./_minted/7E4128AEF66516C43820ED0F6D3603F4.highlight.minted)
-(./_minted/9E5A726B54724F342641B3DA318F9763.highlight.minted)
-(./_minted/EA4343125E374CE74E14CB188C9D5A89.highlight.minted
-
-[22]) (./_minted/DE0C297A9503104137791AE924F69895.highlight.minted)
-(./_minted/26A858ACD3E5527240FEAE15EA4BE4CA.highlight.minted)
-(./_minted/AE5E64C937F5E8B4F080AB36E0BA22D7.highlight.minted))
-
-[23]
-
-[24] (./sections/type-inference.tex
-Package hyperref Info: bookmark level for unknown algorithm defaults to 0 on in
-put line 42.
-=======
 [19 </Users/jamie/Dev/university/year3/F/Vec3/report/assets/plotPDF.pdf> </User
 s/jamie/Dev/university/year3/F/Vec3/report/assets/plotPDF.pdf>]
 (/Users/jamie/Dev/university/year3/F/Vec3/report/sections/notable-features.tex
@@ -1793,17 +1656,9 @@
 runsystem(pygmentize -l 'fsharp' -f latex -P commandprefix=PYG -F tokenmerge -P
  stripnl='False' -o _minted-AP_REPORT_02/8F270872F02B89D55E9E1A35B726AE9FFD688A
 B7A9D535830C57D4F055DA6C4F.pygtex AP_REPORT_02.pyg)...disabled (restricted).
->>>>>>> 0c9b20be
-
-
-[25]
-
-<<<<<<< HEAD
-[26] (./_minted/F40D6D54477465BCEECC8B6E7E04BEDD.highlight.minted)
-(./_minted/076F0DA663A8573A8B256E046112D377.highlight.minted)
-(./_minted/AC0986121432020082BA3A06BCD36FF6.highlight.minted)
-(./_minted/AC94E63AF40D12F1A6580BD8F2133C69.highlight.minted
-=======
+
+
+
 /Users/jamie/Dev/university/year3/F/Vec3/report/sections/type-inference.tex:229
 : Package minted Error: Missing Pygments output; \inputminted was
 probably given a file that does not exist--otherwise, you may need 
@@ -1986,100 +1841,18 @@
 Underfull \hbox (badness 10000) in paragraph at lines 35--35
 []\OT1/cmr/m/n/10.95 Load con-stant
  []
->>>>>>> 0c9b20be
-
-[27])
-
-<<<<<<< HEAD
-[28] (./_minted/34D0082645AAFF1AED91CC877C506064.highlight.minted)
-(./_minted/10150E2A538D7F776F7D32D6B708C9CC.highlight.minted)
-Overfull \hbox (7.39235pt too wide) in paragraph at lines 245--247
-\OT1/cmr/m/n/10.95 ence al-go-rithm will in-fer the type of the func-tion as $\
-OML/cmm/m/it/10.95 Constraint \OT1/cmr/m/n/10.95 (\OML/cmm/m/it/10.95 a;  suppo
-rtsArithmetic\OT1/cmr/m/n/10.95 )  \OMS/cmtt/m/n/10.95 !
-=======
+
+
 Underfull \hbox (badness 10000) in paragraph at lines 35--36
 []$[] \OMS/cmtt/m/n/10.95 !
->>>>>>> 0c9b20be
- []
-
-(./_minted/993C00FACF51BCA98D2B5063B1CC21F6.highlight.minted)
-
-<<<<<<< HEAD
-[29] (./_minted/1104360283957BF0578D4E7C2DA67863.highlight.minted)
-(./_minted/E807680B3EE48BD6D50D0194B49FDD9B.highlight.minted))
-=======
+ []
+
+
 Underfull \hbox (badness 10000) in paragraph at lines 36--37
 []$[] \OML/cmm/m/it/10.95 ; val \OMS/cmtt/m/n/10.95 !
  []
->>>>>>> 0c9b20be
-
-[30]
-(./sections/initial-design-of-the-bytecode-virtual-machine-and-compiler.tex
-
-<<<<<<< HEAD
-[31]
-Overfull \hbox (8.34975pt too wide) in paragraph at lines 78--78
-[]|\OT1/cmr/m/n/10.95 CONSTANT[]LONG| 
- []
-
-
-Underfull \hbox (badness 3872) in paragraph at lines 78--78
-[]|\OT1/cmr/m/n/10.95 Load global vari-
- []
-
-
-Overfull \hbox (3.4831pt too wide) in paragraph at lines 78--78
-[]|\OT1/cmr/m/n/10.95 DEFINE[]GLOBAL| 
- []
-
-
-Overfull \hbox (4.00383pt too wide) in paragraph at lines 78--78
-[]|$[] \OML/cmm/m/it/10.95 ; fn; a[]; [] ; a[] \OMS/cmtt/m/n/10.95 !
- []
-
-
-Overfull \hbox (4.31952pt too wide) in paragraph at lines 78--78
-[]|\OT1/cmr/m/n/10.95 CLOSE[]UPVALUE| 
- []
-
-
-Overfull \hbox (27.4362pt too wide) in paragraph at lines 78--78
-[]|\OT1/cmr/m/n/10.95 COMPOUND[]CREATE| 
- []
-
-
-Underfull \hbox (badness 10000) in paragraph at lines 78--78
-[]|\OT1/cmr/m/n/10.95 Create com-pound
- []
-
-
-Underfull \hbox (badness 10000) in paragraph at lines 78--78
-[]|$[] \OMS/cmtt/m/n/10.95 !
- []
-
-
-
-[32]
-Overfull \hbox (2.96216pt too wide) in paragraph at lines 105--106
-\OT1/cmr/m/n/10.95 The com-piler main-tains state through-out the com-pi-la-tio
-n pro-cess us-ing the \OT1/cmtt/m/n/10.95 CompilerState
- []
-
-(./_minted/505426202A946AAB9D11D5DDCA9A8D8B.highlight.minted)
-
-[33]
-Overfull \hbox (10.18102pt too wide) in paragraph at lines 174--177
-\OT1/cmr/m/it/10.95 REPL[]Input\OT1/cmr/m/n/10.95 , is typ-i-cally as-signed to
- this top-level func-tion. An ini-tial \OT1/cmtt/m/n/10.95 CompilerState
- []
-
-
-Overfull \hbox (9.5316pt too wide) in paragraph at lines 189--190
-[]\OT1/cmr/bx/n/10.95 Closure Cre-ation\OT1/cmr/m/n/10.95 : A new \OT1/cmtt/m/n
-/10.95 Closure \OT1/cmr/m/n/10.95 ob-ject is cre-ated based on the pro-vided \O
-T1/cmtt/m/n/10.95 Function\OT1/cmr/m/n/10.95 . 
-=======
+
+
 Underfull \hbox (badness 10000) in paragraph at lines 38--39
 []$[] \OMS/cmtt/m/n/10.95 !
  []
@@ -2152,7 +1925,6 @@
 
 Overfull \hbox (34.00644pt too wide) in paragraph at lines 50--51
 []$[] \OML/cmm/m/it/10.95 ; fn; a[]; [] ; a[] \OMS/cmtt/m/n/10.95 !
->>>>>>> 0c9b20be
  []
 
 
@@ -2160,20 +1932,6 @@
 []$[] \OML/cmm/m/it/10.95 ; val \OMS/cmtt/m/n/10.95 !
  []
 
-<<<<<<< HEAD
-[34] (./_minted/CCFAB6534D239C2AA6CA1FC3DD02DA43.highlight.minted)
-(./_minted/34BB49B70A04F49F416F82A4F8BF6E57.highlight.minted)
-
-[35] (./_minted/317DF2EFEB79756CADC898F9CC8B4681.highlight.minted)
-(./_minted/83BD23C1A8C7B7DF835AB01B44ED66A0.highlight.minted
-
-[36])) (./sections/plotting.tex
-(./_minted/F660FE74DC6363BFEC4729AEFBC55AF5.highlight.minted)
-(./_minted/F0FF2752D3712A4EF3EA4D2472A73BBD.highlight.minted
-
-[37])
-<assets/scatterPlot.png, id=749, 794.97pt x 597.23125pt>
-=======
 
 Underfull \hbox (badness 10000) in paragraph at lines 52--53
 []$[] \OMS/cmtt/m/n/10.95 !
@@ -2419,28 +2177,16 @@
 or using frozencache with a missing file.
 
 <assets/scatterPlot.png, id=720, 794.97pt x 597.23125pt>
->>>>>>> 0c9b20be
 File: assets/scatterPlot.png Graphic file (type png)
 <use assets/scatterPlot.png>
 Package pdftex.def Info: assets/scatterPlot.png  used on input line 37.
 (pdftex.def)             Requested size: 340.0013pt x 255.43747pt.
-<<<<<<< HEAD
-<assets/barChart.png, id=751, 800.9925pt x 599.23875pt>
-=======
 [33]
 <assets/barChart.png, id=730, 800.9925pt x 599.23875pt>
->>>>>>> 0c9b20be
 File: assets/barChart.png Graphic file (type png)
 <use assets/barChart.png>
 Package pdftex.def Info: assets/barChart.png  used on input line 50.
 (pdftex.def)             Requested size: 340.0013pt x 254.36679pt.
-<<<<<<< HEAD
-
-
-[38 <./assets/scatterPlot.png> <./assets/barChart.png>]
-(./_minted/496284844B6A45E1BB99A6B6443B29E7.highlight.minted)
-<assets/polynomialPlot.png, id=761, 797.98125pt x 598.235pt>
-=======
 \openout3 = `AP_REPORT_02.pyg'.
 
 runsystem(pygmentize -l 'fsharp' -f latex -P commandprefix=PYG -F tokenmerge -P
@@ -2467,16 +2213,10 @@
 or using frozencache with a missing file.
 
 <assets/polynomialPlot.png, id=732, 797.98125pt x 598.235pt>
->>>>>>> 0c9b20be
 File: assets/polynomialPlot.png Graphic file (type png)
 <use assets/polynomialPlot.png>
 Package pdftex.def Info: assets/polynomialPlot.png  used on input line 70.
 (pdftex.def)             Requested size: 340.0013pt x 254.89006pt.
-<<<<<<< HEAD
-
-(./_minted/FCBAB69BF9AD898EBBAAEEACFDFE8786.highlight.minted)
-<assets/multiplePlots.png, id=763, 1257.69875pt x 795.97375pt>
-=======
 [34 </Users/jamie/Dev/university/year3/F/Vec3/report/assets/scatterPlot.png> </
 Users/jamie/Dev/university/year3/F/Vec3/report/assets/barChart.png>]
 \openout3 = `AP_REPORT_02.pyg'.
@@ -2505,48 +2245,23 @@
 or using frozencache with a missing file.
 
 <assets/multiplePlots.png, id=745, 1257.69875pt x 795.97375pt>
->>>>>>> 0c9b20be
 File: assets/multiplePlots.png Graphic file (type png)
 <use assets/multiplePlots.png>
-Package pdftex.def Info: assets/multiplePlots.png  used on input line 98.
+Package pdftex.def Info: assets/multiplePlots.png  used on input line 99.
 (pdftex.def)             Requested size: 340.0013pt x 215.17084pt.
-<<<<<<< HEAD
-
-
-[39 <./assets/polynomialPlot.png>]
-<assets/plotInput.png, id=774, 787.94376pt x 43.16125pt>
-=======
 [35 </Users/jamie/Dev/university/year3/F/Vec3/report/assets/polynomialPlot.png>
  </Users/jamie/Dev/university/year3/F/Vec3/report/assets/multiplePlots.png>]
 <assets/plotInput.png, id=757, 787.94376pt x 43.16125pt>
->>>>>>> 0c9b20be
 File: assets/plotInput.png Graphic file (type png)
 <use assets/plotInput.png>
-Package pdftex.def Info: assets/plotInput.png  used on input line 114.
+Package pdftex.def Info: assets/plotInput.png  used on input line 115.
 (pdftex.def)             Requested size: 340.0013pt x 18.62416pt.
-<<<<<<< HEAD
-<assets/plotInput2.png, id=775, 789.95125pt x 45.16875pt>
-=======
 <assets/plotInput2.png, id=758, 789.95125pt x 45.16875pt>
->>>>>>> 0c9b20be
 File: assets/plotInput2.png Graphic file (type png)
 <use assets/plotInput2.png>
-Package pdftex.def Info: assets/plotInput2.png  used on input line 115.
+Package pdftex.def Info: assets/plotInput2.png  used on input line 116.
 (pdftex.def)             Requested size: 340.0013pt x 19.44078pt.
 )
-<<<<<<< HEAD
-(./_minted/CB3B4529D532F8DD9E96112D36DB8CB4.highlight.minted)
-(./_minted/6A586B663CA7F4657D0A639E37976A35.highlight.minted
-
-[40 <./assets/multiplePlots.png> <./assets/plotInput.png> <./assets/plotInput2.
-png>])
-<assets/drawImage.png, id=785, 792.9625pt x 594.22pt>
-File: assets/drawImage.png Graphic file (type png)
-<use assets/drawImage.png>
-Package pdftex.def Info: assets/drawImage.png  used on input line 299.
-(pdftex.def)             Requested size: 340.0013pt x 254.78426pt.
- (./_minted/E6C392DADA90F89F225476F1CE2866E4.highlight.minted)
-=======
 \openout3 = `AP_REPORT_02.pyg'.
 
 runsystem(pygmentize -l 'fsharp' -f latex -P commandprefix=PYG -F tokenmerge -P
@@ -2606,16 +2321,8 @@
 runsystem(pygmentize -l 'fsharp' -f latex -P commandprefix=PYG -F tokenmerge -P
  stripnl='False' -o _minted-AP_REPORT_02/A4B8DA74E1C2C456C54D9FEE46127BFAFD688A
 B7A9D535830C57D4F055DA6C4F.pygtex AP_REPORT_02.pyg)...disabled (restricted).
->>>>>>> 0c9b20be
-
-
-<<<<<<< HEAD
-[42]
-Chapter 5.
-(./AP_REPORT_02.bbl
-
-[43
-=======
+
+
 /Users/jamie/Dev/university/year3/F/Vec3/report/sections/final-deliverable.tex:
 307: Package minted Error: Missing Pygments output; \inputminted was
 probably given a file that does not exist--otherwise, you may need 
@@ -2810,7 +2517,6 @@
 [38]) [39] [40]
 Chapter 5.
 (/Users/jamie/Dev/university/year3/F/Vec3/report/AP_REPORT_02.bbl [41
->>>>>>> 0c9b20be
 
 ]
 Underfull \hbox (badness 6808) in paragraph at lines 16--19
@@ -2824,51 +2530,37 @@
 os.com [Ac-cessed:
  []
 
-<<<<<<< HEAD
-
-
-[44
-
-])
-
-[45]
-Appendix A.
-
-
-[46
-=======
 [42
 
 ]) [43]
 Appendix A.
 [44
->>>>>>> 0c9b20be
 
 ]
 Appendix B.
-(./sections/testing.tex
+(/Users/jamie/Dev/university/year3/F/Vec3/report/sections/testing.tex
 Overfull \hbox (1.16759pt too wide) in paragraph at lines 14--14
-[]|\OT1/cmr/m/n/10.95 Pass/Fail| 
+[]\OT1/cmr/m/n/10.95 Pass/Fail| 
  []
 
 
 Underfull \hbox (badness 10000) in paragraph at lines 24--24
-[]|\OT1/cmr/m/n/10.95 precedence
+[]\OT1/cmr/m/n/10.95 precedence
  []
 
 
 Underfull \hbox (badness 10000) in paragraph at lines 25--25
-[]|\OT1/cmr/m/n/10.95 precedence pow >
+[]\OT1/cmr/m/n/10.95 precedence pow >
  []
 
 
 Underfull \hbox (badness 10000) in paragraph at lines 26--26
-[]|\OT1/cmr/m/n/10.95 75.750
+[]\OT1/cmr/m/n/10.95 75.750
  []
 
 
 Underfull \hbox (badness 10000) in paragraph at lines 27--27
-[]|\OT1/cmr/m/n/10.95 -
+[]\OT1/cmr/m/n/10.95 -
  []
 
 
@@ -2878,7 +2570,7 @@
 
 
 Underfull \hbox (badness 10000) in paragraph at lines 29--29
-[]|\OT1/cmr/m/n/10.95 Error:
+[]\OT1/cmr/m/n/10.95 Error:
  []
 
 
@@ -2908,69 +2600,133 @@
 
 
 Underfull \hbox (badness 10000) in paragraph at lines 37--37
-[]|\OT1/cmr/m/n/10.95 Rational num-ber
+[]\OT1/cmr/m/n/10.95 Rational num-ber
  []
 
 
 LaTeX Warning: `h' float specifier changed to `ht'.
 
-(./_minted/AD1D86D5789E4D753A9A15C3EA4069E9.highlight.minted)
+\openout3 = `AP_REPORT_02.pyg'.
+
+runsystem(pygmentize -l 'fsharp' -f latex -P commandprefix=PYG -F tokenmerge -P
+ stripnl='False' -o _minted-AP_REPORT_02/215E75733F48B61F5134006A0577DC40FD688A
+B7A9D535830C57D4F055DA6C4F.pygtex AP_REPORT_02.pyg)...disabled (restricted).
+
+
+/Users/jamie/Dev/university/year3/F/Vec3/report/sections/testing.tex:56: Packag
+e minted Error: Missing Pygments output; \inputminted was
+probably given a file that does not exist--otherwise, you may need 
+the outputdir package option, or may be using an incompatible build tool,
+or may be using frozencache with a missing file.
+
+See the minted package documentation for explanation.
+Type  H <return>  for immediate help.
+ ...                                              
+                                                  
+l.56 \end{minted}
+                 
+This could be caused by using -output-directory or -aux-directory 
+without setting minted's outputdir, or by using a build tool that 
+changes paths in ways minted cannot detect, 
+or using frozencache with a missing file.
+
+
 Overfull \hbox (1.16759pt too wide) in paragraph at lines 76--76
-[]|\OT1/cmr/m/n/10.95 Pass/Fail| 
+[]\OT1/cmr/m/n/10.95 Pass/Fail| 
  []
 
 
 LaTeX Warning: `h' float specifier changed to `ht'.
 
-(./_minted/02B6A40D627285F36BA91C2D3D01A34E.highlight.minted)
+\openout3 = `AP_REPORT_02.pyg'.
+
+runsystem(pygmentize -l 'fsharp' -f latex -P commandprefix=PYG -F tokenmerge -P
+ stripnl='False' -o _minted-AP_REPORT_02/B1CEE3BACDD16B933F583C595C5A5C8CFD688A
+B7A9D535830C57D4F055DA6C4F.pygtex AP_REPORT_02.pyg)...disabled (restricted).
+
+
+/Users/jamie/Dev/university/year3/F/Vec3/report/sections/testing.tex:109: Packa
+ge minted Error: Missing Pygments output; \inputminted was
+probably given a file that does not exist--otherwise, you may need 
+the outputdir package option, or may be using an incompatible build tool,
+or may be using frozencache with a missing file.
+
+See the minted package documentation for explanation.
+Type  H <return>  for immediate help.
+ ...                                              
+                                                  
+l.109 \end{minted}
+                  
+This could be caused by using -output-directory or -aux-directory 
+without setting minted's outputdir, or by using a build tool that 
+changes paths in ways minted cannot detect, 
+or using frozencache with a missing file.
+
+
 Overfull \hbox (1.16759pt too wide) in paragraph at lines 118--118
-[]|\OT1/cmr/m/n/10.95 Pass/Fail| 
- []
-
-
-<<<<<<< HEAD
-
-[47
-
-]
-
-=======
->>>>>>> 0c9b20be
+[]\OT1/cmr/m/n/10.95 Pass/Fail| 
+ []
+
+
 LaTeX Warning: `h' float specifier changed to `ht'.
 
-(./_minted/F57320F513607D0AC0289F9AB1FD9EB9.highlight.minted)
+\openout3 = `AP_REPORT_02.pyg'.
+
+runsystem(pygmentize -l 'fsharp' -f latex -P commandprefix=PYG -F tokenmerge -P
+ stripnl='False' -o _minted-AP_REPORT_02/83AB3BBF6291A77BC586B903DC71E798FD688A
+B7A9D535830C57D4F055DA6C4F.pygtex AP_REPORT_02.pyg)...disabled (restricted).
+
+
+/Users/jamie/Dev/university/year3/F/Vec3/report/sections/testing.tex:152: Packa
+ge minted Error: Missing Pygments output; \inputminted was
+probably given a file that does not exist--otherwise, you may need 
+the outputdir package option, or may be using an incompatible build tool,
+or may be using frozencache with a missing file.
+
+See the minted package documentation for explanation.
+Type  H <return>  for immediate help.
+ ...                                              
+                                                  
+l.152 \end{minted}
+                  
+This could be caused by using -output-directory or -aux-directory 
+without setting minted's outputdir, or by using a build tool that 
+changes paths in ways minted cannot detect, 
+or using frozencache with a missing file.
+
+
 Overfull \hbox (1.16759pt too wide) in paragraph at lines 161--161
-[]|\OT1/cmr/m/n/10.95 Pass/Fail| 
+[]\OT1/cmr/m/n/10.95 Pass/Fail| 
  []
 
 
 Overfull \hbox (9.703pt too wide) in paragraph at lines 170--170
-[]|\OT1/cmr/m/n/10.95 List[float]| 
+[]\OT1/cmr/m/n/10.95 List[float]| 
  []
 
 
 Overfull \hbox (16.93045pt too wide) in paragraph at lines 170--170
-[]|\OT1/cmr/m/n/10.95 List[float]| 
+[]\OT1/cmr/m/n/10.95 List[float]| 
  []
 
 
 Overfull \hbox (9.06422pt too wide) in paragraph at lines 171--171
-[]|\OT1/cmr/m/n/10.95 Record[a:
+[]\OT1/cmr/m/n/10.95 Record[a:
  []
 
 
 Overfull \hbox (16.29167pt too wide) in paragraph at lines 171--171
-[]|\OT1/cmr/m/n/10.95 Record[a:
+[]\OT1/cmr/m/n/10.95 Record[a:
  []
 
 
 Underfull \hbox (badness 10000) in paragraph at lines 172--172
-[]|$\OML/cmm/m/it/10.95 let x \OT1/cmr/m/n/10.95 = (() =\OML/cmm/m/it/10.95 >
+[]$\OML/cmm/m/it/10.95 let x \OT1/cmr/m/n/10.95 = (() =\OML/cmm/m/it/10.95 >
  []
 
 
 Overfull \hbox (9.06422pt too wide) in paragraph at lines 172--172
-[]|\OT1/cmr/m/n/10.95 Record[a:
+[]\OT1/cmr/m/n/10.95 Record[a:
  []
 
 
@@ -2980,7 +2736,7 @@
 
 
 Overfull \hbox (16.29167pt too wide) in paragraph at lines 172--172
-[]|\OT1/cmr/m/n/10.95 Record[a:
+[]\OT1/cmr/m/n/10.95 Record[a:
  []
 
 
@@ -2988,14 +2744,14 @@
 
 
 Overfull \hbox (1.16759pt too wide) in paragraph at lines 188--188
-[]|\OT1/cmr/m/n/10.95 Pass/Fail| 
+[]\OT1/cmr/m/n/10.95 Pass/Fail| 
  []
 
 
 Underfull \hbox (badness 3514) in paragraph at lines 202--202
-[]|$\OMS/cmtt/m/n/10.95 f\OML/cmm/m/it/10.95 a \OT1/cmr/m/n/10.95 = 3\OML/cmm/m
-/it/10.95 ; b \OT1/cmr/m/n/10.95 = 4\OMS/cmtt/m/n/10.95 g\OML/cmm/m/it/10.95 :a
- \OT1/cmr/m/n/10.95 +
+[]$\OMS/cmtt/m/n/10.95 f\OML/cmm/m/it/10.95 a \OT1/cmr/m/n/10.95 = 3\OML/cmm/m/
+it/10.95 ; b \OT1/cmr/m/n/10.95 = 4\OMS/cmtt/m/n/10.95 g\OML/cmm/m/it/10.95 :a 
+\OT1/cmr/m/n/10.95 +
  []
 
 
@@ -3003,39 +2759,41 @@
 
 
 Overfull \hbox (1.16759pt too wide) in paragraph at lines 214--214
-[]|\OT1/cmr/m/n/10.95 Pass/Fail| 
+[]\OT1/cmr/m/n/10.95 Pass/Fail| 
  []
 
 
 Underfull \hbox (badness 1817) in paragraph at lines 219--219
-[]|\OT1/cmr/m/n/10.95 print no else (unit
- []
-
-<<<<<<< HEAD
-=======
+[]\OT1/cmr/m/n/10.95 print no else (unit
+ []
+
 [45
->>>>>>> 0c9b20be
+
+]
 
 LaTeX Warning: `h' float specifier changed to `ht'.
 
 
+LaTeX Warning: Reference `tab:gui' on page 46 undefined on input line 229.
+
+
 Overfull \hbox (1.16759pt too wide) in paragraph at lines 234--234
-[]|\OT1/cmr/m/n/10.95 Pass/Fail| 
+[]\OT1/cmr/m/n/10.95 Pass/Fail| 
  []
 
 
 Underfull \hbox (badness 10000) in paragraph at lines 235--235
-[]|\OT1/cmr/m/n/10.95 Run
+[]\OT1/cmr/m/n/10.95 Run
  []
 
 
 Underfull \hbox (badness 10000) in paragraph at lines 235--235
-[]|\OT1/cmr/m/n/10.95 Run
+[]\OT1/cmr/m/n/10.95 Run
  []
 
 
 Underfull \hbox (badness 10000) in paragraph at lines 236--236
-[]|\OT1/cmr/m/n/10.95 Open
+[]\OT1/cmr/m/n/10.95 Open
  []
 
 
@@ -3045,7 +2803,7 @@
 
 
 Underfull \hbox (badness 10000) in paragraph at lines 236--236
-[]|\OT1/cmr/m/n/10.95 Open
+[]\OT1/cmr/m/n/10.95 Open
  []
 
 
@@ -3055,17 +2813,17 @@
 
 
 Underfull \hbox (badness 10000) in paragraph at lines 238--238
-[]|\OT1/cmr/m/n/10.95 Opens
+[]\OT1/cmr/m/n/10.95 Opens
  []
 
 
 Overfull \hbox (1.26584pt too wide) in paragraph at lines 238--238
-[]|\OT1/cmr/m/n/10.95 Opens
+[]\OT1/cmr/m/n/10.95 Opens
  []
 
 
 Underfull \hbox (badness 10000) in paragraph at lines 239--239
-[]|\OT1/cmr/m/n/10.95 New
+[]\OT1/cmr/m/n/10.95 New
  []
 
 
@@ -3075,7 +2833,7 @@
 
 
 Underfull \hbox (badness 10000) in paragraph at lines 239--239
-[]|\OT1/cmr/m/n/10.95 New
+[]\OT1/cmr/m/n/10.95 New
  []
 
 
@@ -3085,17 +2843,17 @@
 
 
 Underfull \hbox (badness 10000) in paragraph at lines 241--241
-[]|\OT1/cmr/m/n/10.95 Run
+[]\OT1/cmr/m/n/10.95 Run
  []
 
 
 Underfull \hbox (badness 10000) in paragraph at lines 241--241
-[]|\OT1/cmr/m/n/10.95 Run
+[]\OT1/cmr/m/n/10.95 Run
  []
 
 
 Underfull \hbox (badness 10000) in paragraph at lines 242--242
-[]|\OT1/cmr/m/n/10.95 Plot
+[]\OT1/cmr/m/n/10.95 Plot
  []
 
 
@@ -3105,7 +2863,7 @@
 
 
 Underfull \hbox (badness 10000) in paragraph at lines 242--242
-[]|\OT1/cmr/m/n/10.95 Plot
+[]\OT1/cmr/m/n/10.95 Plot
  []
 
 
@@ -3115,334 +2873,6 @@
 
 
 Underfull \hbox (badness 10000) in paragraph at lines 245--245
-[]|\OT1/cmr/m/n/10.95 Display
- []
-
-
-Overfull \hbox (6.89291pt too wide) in paragraph at lines 245--245
-[]|\OT1/cmr/m/n/10.95 Display
- []
-
-
-Underfull \hbox (badness 10000) in paragraph at lines 248--248
-[]|\OT1/cmr/m/n/10.95 Output
- []
-
-
-Overfull \hbox (6.37587pt too wide) in paragraph at lines 248--248
-[]|\OT1/cmr/m/n/10.95 Output
- []
-
-
-Underfull \hbox (badness 2529) in paragraph at lines 253--253
-[]|\OT1/cmr/m/n/10.95 Run code with pre-vi-ous
- []
-
-
-Underfull \hbox (badness 10000) in paragraph at lines 253--253
-[]|\OT1/cmr/m/n/10.95 Output
- []
-
-
-Overfull \hbox (6.37587pt too wide) in paragraph at lines 253--253
-[]|\OT1/cmr/m/n/10.95 Output
- []
-
-
-Overfull \hbox (5.1709pt too wide) in paragraph at lines 255--255
-[]|\OT1/cmr/m/n/10.95 Previous
- []
-
-
-Overfull \hbox (12.39835pt too wide) in paragraph at lines 255--255
-[]|\OT1/cmr/m/n/10.95 Previous
- []
-
-
-Underfull \hbox (badness 10000) in paragraph at lines 258--258
-[]|\OT1/cmr/m/n/10.95 Save
- []
-
-
-Underfull \hbox (badness 10000) in paragraph at lines 258--258
-[]|\OT1/cmr/m/n/10.95 Save
- []
-
-
-LaTeX Warning: `h' float specifier changed to `ht'.
-
-
-Overfull \hbox (1.16759pt too wide) in paragraph at lines 270--270
-[]|\OT1/cmr/m/n/10.95 Pass/Fail| 
- []
-
-
-Underfull \hbox (badness 5147) in paragraph at lines 273--273
-[]|$\OML/cmm/m/it/10.95 let data \OT1/cmr/m/n/10.95 = \OMS/cmtt/m/n/10.95 f\OML
-/cmm/m/it/10.95 title \OT1/cmr/m/n/10.95 =
- []
-
-
-Underfull \hbox (badness 10000) in paragraph at lines 273--273
-\OT1/cmr/m/n/10.95 "\OML/cmm/m/it/10.95 ExamplePlot\OT1/cmr/m/n/10.95 "\OML/cmm
-/m/it/10.95 ; x \OT1/cmr/m/n/10.95 =
- []
-
-
-Underfull \hbox (badness 10000) in paragraph at lines 273--273
-\OML/cmm/m/it/10.95 x; y \OT1/cmr/m/n/10.95 = \OML/cmm/m/it/10.95 y; ptype \OT1
-/cmr/m/n/10.95 =
- []
-
-
-Overfull \hbox (3.96529pt too wide) in paragraph at lines 274--274
-[]|$\OML/cmm/m/it/10.95 f\OT1/cmr/m/n/10.95 (\OML/cmm/m/it/10.95 x\OT1/cmr/m/n/
-10.95 ) =
- []
-
-
-Overfull \hbox (10.94347pt too wide) in paragraph at lines 276--276
-[]|$\OML/cmm/m/it/10.95 plotFunc\OT1/cmr/m/n/10.95 ("\OML/cmm/m/it/10.95 Exampl
-ePlot\OT1/cmr/m/n/10.95 "\OML/cmm/m/it/10.95 ; f\OT1/cmr/m/n/10.95 )$| 
- []
-
-
-Overfull \hbox (3.96529pt too wide) in paragraph at lines 276--276
-[]|$\OML/cmm/m/it/10.95 f\OT1/cmr/m/n/10.95 (\OML/cmm/m/it/10.95 x\OT1/cmr/m/n/
-10.95 ) =
- []
-
-
-Overfull \hbox (10.94347pt too wide) in paragraph at lines 278--278
-[]|$\OML/cmm/m/it/10.95 plotFunc\OT1/cmr/m/n/10.95 ("\OML/cmm/m/it/10.95 Exampl
-ePlot\OT1/cmr/m/n/10.95 "\OML/cmm/m/it/10.95 ; f\OT1/cmr/m/n/10.95 )$| 
- []
-
-
-Overfull \hbox (3.96529pt too wide) in paragraph at lines 278--278
-[]|$\OML/cmm/m/it/10.95 f\OT1/cmr/m/n/10.95 (\OML/cmm/m/it/10.95 x\OT1/cmr/m/n/
-10.95 ) =
- []
-
-
-Overfull \hbox (0.52821pt too wide) in paragraph at lines 278--278
-[]\OT1/cmr/m/n/10.95 (\OML/cmm/m/it/10.95 x\OT1/cmr/m/n/10.95 )$| 
- []
-
-
-Overfull \hbox (19.0647pt too wide) in paragraph at lines 279--279
-[]|$\OML/cmm/m/it/10.95 plotFunc\OT1/cmr/m/n/10.95 ("\OML/cmm/m/it/10.95 Exampl
-ePlot\OT1/cmr/m/n/10.95 "\OML/cmm/m/it/10.95 ; []\OT1/cmr/m/n/10.95 )$| 
- []
-
-
-Overfull \hbox (3.96529pt too wide) in paragraph at lines 279--279
-[]|$\OML/cmm/m/it/10.95 f\OT1/cmr/m/n/10.95 (\OML/cmm/m/it/10.95 x\OT1/cmr/m/n/
-10.95 ) =
- []
-
-
-Overfull \hbox (0.52821pt too wide) in paragraph at lines 279--279
-[]\OT1/cmr/m/n/10.95 (\OML/cmm/m/it/10.95 x\OT1/cmr/m/n/10.95 )$| 
- []
-
-
-Overfull \hbox (10.94347pt too wide) in paragraph at lines 281--281
-[]|$\OML/cmm/m/it/10.95 plotFunc\OT1/cmr/m/n/10.95 ("\OML/cmm/m/it/10.95 Exampl
-ePlot\OT1/cmr/m/n/10.95 "\OML/cmm/m/it/10.95 ; f\OT1/cmr/m/n/10.95 )$| 
- []
-
-
-Overfull \hbox (3.96529pt too wide) in paragraph at lines 281--281
-[]|$\OML/cmm/m/it/10.95 f\OT1/cmr/m/n/10.95 (\OML/cmm/m/it/10.95 x\OT1/cmr/m/n/
-10.95 ) =
- []
-
-
-Overfull \hbox (1.68407pt too wide) in paragraph at lines 281--281
-[]\OT1/cmr/m/n/10.95 (\OML/cmm/m/it/10.95 x\OT1/cmr/m/n/10.95 )$| 
- []
-
-
-Underfull \hbox (badness 10000) in paragraph at lines 281--281
-[]|\OT1/cmr/m/n/10.95 Pass,
- []
-
-
-Underfull \hbox (badness 6842) in paragraph at lines 281--281
-\OT1/cmr/m/n/10.95 but not
- []
-
-
-Underfull \hbox (badness 10000) in paragraph at lines 281--281
-\OT1/cmr/m/n/10.95 in-fi-nite
- []
-
-
-Underfull \hbox (badness 10000) in paragraph at lines 281--281
-\OT1/cmr/m/n/10.95 asymp-
- []
-
-
-Underfull \hbox (badness 10000) in paragraph at lines 281--281
-[]|\OT1/cmr/m/n/10.95 No joined asymp-
- []
-
-
-Overfull \hbox (10.94347pt too wide) in paragraph at lines 283--283
-[]|$\OML/cmm/m/it/10.95 plotFunc\OT1/cmr/m/n/10.95 ("\OML/cmm/m/it/10.95 Exampl
-ePlot\OT1/cmr/m/n/10.95 "\OML/cmm/m/it/10.95 ; f\OT1/cmr/m/n/10.95 )$| 
- []
-
-
-Overfull \hbox (3.96529pt too wide) in paragraph at lines 283--283
-[]|$\OML/cmm/m/it/10.95 f\OT1/cmr/m/n/10.95 (\OML/cmm/m/it/10.95 x\OT1/cmr/m/n/
-10.95 ) =
- []
-
-
-Underfull \hbox (badness 10000) in paragraph at lines 283--283
-[]|\OT1/cmr/m/n/10.95 Pass,
- []
-
-
-Underfull \hbox (badness 6842) in paragraph at lines 283--283
-\OT1/cmr/m/n/10.95 but not
- []
-
-
-Underfull \hbox (badness 10000) in paragraph at lines 283--283
-\OT1/cmr/m/n/10.95 in-fi-nite
- []
-
-
-Underfull \hbox (badness 10000) in paragraph at lines 283--283
-\OT1/cmr/m/n/10.95 asymp-
- []
-
-
-Underfull \hbox (badness 10000) in paragraph at lines 283--283
-[]|\OT1/cmr/m/n/10.95 No joined asymp-
- []
-
-
-LaTeX Warning: `h' float specifier changed to `ht'.
-
-<<<<<<< HEAD
-)
-=======
->>>>>>> 0c9b20be
-
-LaTeX Warning: Reference `tab:gui' on page 46 undefined on input line 229.
-
-
-Overfull \hbox (1.16759pt too wide) in paragraph at lines 234--234
-[]\OT1/cmr/m/n/10.95 Pass/Fail| 
- []
-
-
-Underfull \hbox (badness 10000) in paragraph at lines 235--235
-[]\OT1/cmr/m/n/10.95 Run
- []
-
-<<<<<<< HEAD
-[52]
-
-[53]
-
-[54]
-Appendix C.
-(./sections/algorithms.tex
-
-[55
-=======
-
-Underfull \hbox (badness 10000) in paragraph at lines 235--235
-[]\OT1/cmr/m/n/10.95 Run
- []
-
-
-Underfull \hbox (badness 10000) in paragraph at lines 236--236
-[]\OT1/cmr/m/n/10.95 Open
- []
-
-
-Underfull \hbox (badness 10000) in paragraph at lines 236--236
-\OT1/cmr/m/n/10.95 file
- []
-
-
-Underfull \hbox (badness 10000) in paragraph at lines 236--236
-[]\OT1/cmr/m/n/10.95 Open
- []
-
-
-Underfull \hbox (badness 10000) in paragraph at lines 236--236
-\OT1/cmr/m/n/10.95 file
- []
-
-
-Underfull \hbox (badness 10000) in paragraph at lines 238--238
-[]\OT1/cmr/m/n/10.95 Opens
- []
-
-
-Overfull \hbox (1.26584pt too wide) in paragraph at lines 238--238
-[]\OT1/cmr/m/n/10.95 Opens
- []
-
-
-Underfull \hbox (badness 10000) in paragraph at lines 239--239
-[]\OT1/cmr/m/n/10.95 New
- []
-
-
-Underfull \hbox (badness 10000) in paragraph at lines 239--239
-\OT1/cmr/m/n/10.95 note-
- []
-
-
-Underfull \hbox (badness 10000) in paragraph at lines 239--239
-[]\OT1/cmr/m/n/10.95 New
- []
-
-
-Underfull \hbox (badness 10000) in paragraph at lines 239--239
-\OT1/cmr/m/n/10.95 note-
- []
-
-
-Underfull \hbox (badness 10000) in paragraph at lines 241--241
-[]\OT1/cmr/m/n/10.95 Run
- []
-
-
-Underfull \hbox (badness 10000) in paragraph at lines 241--241
-[]\OT1/cmr/m/n/10.95 Run
- []
-
-
-Underfull \hbox (badness 10000) in paragraph at lines 242--242
-[]\OT1/cmr/m/n/10.95 Plot
- []
-
-
-Underfull \hbox (badness 10000) in paragraph at lines 242--242
-\OT1/cmr/m/n/10.95 win-
- []
-
-
-Underfull \hbox (badness 10000) in paragraph at lines 242--242
-[]\OT1/cmr/m/n/10.95 Plot
- []
-
-
-Underfull \hbox (badness 10000) in paragraph at lines 242--242
-\OT1/cmr/m/n/10.95 win-
- []
-
-
-Underfull \hbox (badness 10000) in paragraph at lines 245--245
 []\OT1/cmr/m/n/10.95 Display
  []
 
@@ -3460,14 +2890,8 @@
 Overfull \hbox (6.37587pt too wide) in paragraph at lines 248--248
 []\OT1/cmr/m/n/10.95 Output
  []
->>>>>>> 0c9b20be
-
-
-<<<<<<< HEAD
-[56]
-
-[57] (./AP_REPORT_02.aux)
-=======
+
+
 Underfull \hbox (badness 2529) in paragraph at lines 253--253
 []\OT1/cmr/m/n/10.95 Run code with pre-vi-ous
  []
@@ -3742,51 +3166,14 @@
 
 ]) [53] [54]
 (/Users/jamie/Dev/university/year3/F/Vec3/report/AP_REPORT_02.aux)
->>>>>>> 0c9b20be
  ***********
-LaTeX2e <2024-11-01>
-L3 programming layer <2024-11-02>
+LaTeX2e <2023-11-01> patch level 1
+L3 programming layer <2024-02-20>
  ***********
 
 
 LaTeX Font Warning: Some font shapes were not available, defaults substituted.
 
-<<<<<<< HEAD
-Package rerunfilecheck Info: File `AP_REPORT_02.out' has not changed.
-(rerunfilecheck)             Checksum: DA65A3569628C3A919ECB696CFAD8B1F;13284.
- ) 
-Here is how much of TeX's memory you used:
- 19748 strings out of 473362
- 379325 string characters out of 5720983
- 956091 words of memory out of 5000000
- 42198 multiletter control sequences out of 15000+600000
- 569039 words of font info for 75 fonts, out of 8000000 for 9000
- 1141 hyphenation exceptions out of 8191
- 85i,12n,93p,792b,940s stack positions out of 10000i,1000n,20000p,200000b,200000s
-</usr/local/texlive/2024/texmf-dist/fonts/type1/public/amsfonts/cm/cmbx10.pfb
-></usr/local/texlive/2024/texmf-dist/fonts/type1/public/amsfonts/cm/cmbx12.pfb>
-</usr/local/texlive/2024/texmf-dist/fonts/type1/public/amsfonts/cm/cmbxti10.pfb
-></usr/local/texlive/2024/texmf-dist/fonts/type1/public/amsfonts/cm/cmcsc10.pfb
-></usr/local/texlive/2024/texmf-dist/fonts/type1/public/amsfonts/cm/cmitt10.pfb
-></usr/local/texlive/2024/texmf-dist/fonts/type1/public/amsfonts/cm/cmmi10.pfb>
-</usr/local/texlive/2024/texmf-dist/fonts/type1/public/amsfonts/cm/cmmi8.pfb></
-usr/local/texlive/2024/texmf-dist/fonts/type1/public/amsfonts/cm/cmr10.pfb></us
-r/local/texlive/2024/texmf-dist/fonts/type1/public/amsfonts/cm/cmr12.pfb></usr/
-local/texlive/2024/texmf-dist/fonts/type1/public/amsfonts/cm/cmr17.pfb></usr/lo
-cal/texlive/2024/texmf-dist/fonts/type1/public/amsfonts/cm/cmr8.pfb></usr/local
-/texlive/2024/texmf-dist/fonts/type1/public/amsfonts/cm/cmr9.pfb></usr/local/te
-xlive/2024/texmf-dist/fonts/type1/public/amsfonts/cm/cmsy10.pfb></usr/local/tex
-live/2024/texmf-dist/fonts/type1/public/amsfonts/cm/cmsy8.pfb></usr/local/texli
-ve/2024/texmf-dist/fonts/type1/public/amsfonts/cm/cmti10.pfb></usr/local/texliv
-e/2024/texmf-dist/fonts/type1/public/amsfonts/cm/cmtt10.pfb></usr/local/texlive
-/2024/texmf-dist/fonts/type1/public/cm-super/sfrm1095.pfb>
-Output written on AP_REPORT_02.pdf (59 pages, 1837592 bytes).
-PDF statistics:
- 1045 PDF objects out of 1200 (max. 8388607)
- 897 compressed objects within 9 object streams
- 246 named destinations out of 1000 (max. 500000)
- 804 words of extra memory for PDF output out of 10000 (max. 10000000)
-=======
 
 LaTeX Warning: There were undefined references.
 
@@ -3860,4 +3247,3 @@
  906 compressed objects within 10 object streams
  262 named destinations out of 1000 (max. 500000)
  791 words of extra memory for PDF output out of 10000 (max. 10000000)
->>>>>>> 0c9b20be
