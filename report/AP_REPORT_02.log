<<<<<<< HEAD
This is pdfTeX, Version 3.141592653-2.6-1.40.26 (TeX Live 2024) (preloaded format=pdflatex 2024.10.8)  12 JAN 2025 18:19
=======
This is pdfTeX, Version 3.141592653-2.6-1.40.26 (TeX Live 2024) (preloaded format=pdflatex 2024.11.22)  12 JAN 2025 18:18
>>>>>>> b075834b
entering extended mode
 restricted \write18 enabled.
 %&-line parsing enabled.
**AP_REPORT_02.tex
(./AP_REPORT_02.tex
LaTeX2e <2024-11-01>
L3 programming layer <2024-11-02>
(/usr/local/texlive/2024/texmf-dist/tex/latex/base/report.cls
Document Class: report 2024/06/29 v1.4n Standard LaTeX document class
(/usr/local/texlive/2024/texmf-dist/tex/latex/base/size11.clo
File: size11.clo 2024/06/29 v1.4n Standard LaTeX file (size option)
)
\c@part=\count196
\c@chapter=\count197
\c@section=\count198
\c@subsection=\count199
\c@subsubsection=\count266
\c@paragraph=\count267
\c@subparagraph=\count268
\c@figure=\count269
\c@table=\count270
\abovecaptionskip=\skip49
\belowcaptionskip=\skip50
\bibindent=\dimen141
)
(/usr/local/texlive/2024/texmf-dist/tex/latex/minted/minted.sty
Package: minted 2024/11/17 v3.4.0 Yet another Pygments shim for LaTeX

(/usr/local/texlive/2024/texmf-dist/tex/generic/catchfile/catchfile.sty
Package: catchfile 2019/12/09 v1.8 Catch the contents of a file (HO)

(/usr/local/texlive/2024/texmf-dist/tex/generic/infwarerr/infwarerr.sty
Package: infwarerr 2019/12/03 v1.5 Providing info/warning/error messages (HO)
)
(/usr/local/texlive/2024/texmf-dist/tex/generic/ltxcmds/ltxcmds.sty
Package: ltxcmds 2023-12-04 v1.26 LaTeX kernel commands for general use (HO)
)
(/usr/local/texlive/2024/texmf-dist/tex/generic/etexcmds/etexcmds.sty
Package: etexcmds 2019/12/15 v1.7 Avoid name clashes with e-TeX commands (HO)

(/usr/local/texlive/2024/texmf-dist/tex/generic/iftex/iftex.sty
Package: iftex 2022/02/03 v1.0f TeX engine tests
)))
(/usr/local/texlive/2024/texmf-dist/tex/latex/etoolbox/etoolbox.sty
Package: etoolbox 2020/10/05 v2.5k e-TeX tools for LaTeX (JAW)
\etb@tempcnta=\count271
)
(/usr/local/texlive/2024/texmf-dist/tex/latex/fvextra/fvextra.sty
Package: fvextra 2024/11/17 v1.10.0 fvextra - extensions and patches for fancyv
rb

(/usr/local/texlive/2024/texmf-dist/tex/latex/fancyvrb/fancyvrb.sty
Package: fancyvrb 2024/01/20 4.5c verbatim text (tvz,hv)

(/usr/local/texlive/2024/texmf-dist/tex/latex/graphics/keyval.sty
Package: keyval 2022/05/29 v1.15 key=value parser (DPC)
\KV@toks@=\toks17
)
\FV@CodeLineNo=\count272
\FV@InFile=\read2
\FV@TabBox=\box52
\c@FancyVerbLine=\count273
\FV@StepNumber=\count274
\FV@OutFile=\write3
)
(/usr/local/texlive/2024/texmf-dist/tex/latex/upquote/upquote.sty
Package: upquote 2012/04/19 v1.3 upright-quote and grave-accent glyphs in verba
tim
)
(/usr/local/texlive/2024/texmf-dist/tex/latex/lineno/lineno.sty
Package: lineno 2023/05/20 line numbers on paragraphs v5.3

(/usr/local/texlive/2024/texmf-dist/tex/latex/kvoptions/kvoptions.sty
Package: kvoptions 2022-06-15 v3.15 Key value format for package options (HO)

(/usr/local/texlive/2024/texmf-dist/tex/latex/kvsetkeys/kvsetkeys.sty
Package: kvsetkeys 2022-10-05 v1.19 Key value parser (HO)
))
\linenopenalty=\count275
\output=\toks18
\linenoprevgraf=\count276
\linenumbersep=\dimen142
\linenumberwidth=\dimen143
\c@linenumber=\count277
\c@pagewiselinenumber=\count278
\c@LN@truepage=\count279
\c@internallinenumber=\count280
\c@internallinenumbers=\count281
\quotelinenumbersep=\dimen144
\bframerule=\dimen145
\bframesep=\dimen146
\bframebox=\box53
LaTeX Info: Redefining \\ on input line 3180.
)
\c@FancyVerbWriteLine=\count282
\c@FancyVerbBufferLine=\count283
\c@FV@TrueTabGroupLevel=\count284
\c@FV@TrueTabCounter=\count285
\FV@TabBox@Group=\box54
\FV@TmpLength=\skip51
\c@FV@HighlightLinesStart=\count286
\c@FV@HighlightLinesStop=\count287
\FV@LoopCount=\count288
\FV@NCharsBox=\box55
\FV@BreakIndent=\dimen147
\FV@BreakIndentNChars=\count289
\FV@BreakSymbolSepLeft=\dimen148
\FV@BreakSymbolSepLeftNChars=\count290
\FV@BreakSymbolSepRight=\dimen149
\FV@BreakSymbolSepRightNChars=\count291
\FV@BreakSymbolIndentLeft=\dimen150
\FV@BreakSymbolIndentLeftNChars=\count292
\FV@BreakSymbolIndentRight=\dimen151
\FV@BreakSymbolIndentRightNChars=\count293
\c@FancyVerbLineBreakLast=\count294
\FV@LineBox=\box56
\FV@LineIndentBox=\box57
\c@FV@BreakBufferDepth=\count295
\FV@LineWidth=\dimen152
)
(/usr/local/texlive/2024/texmf-dist/tex/latex/latex2pydata/latex2pydata.sty
Package: latex2pydata 2024/11/17 v0.4.0 latex2pydata - write data to file in Py
thon literal format

(/usr/local/texlive/2024/texmf-dist/tex/generic/pdftexcmds/pdftexcmds.sty
Package: pdftexcmds 2020-06-27 v0.33 Utility functions of pdfTeX for LuaTeX (HO
)
Package pdftexcmds Info: \pdf@primitive is available.
Package pdftexcmds Info: \pdf@ifprimitive is available.
Package pdftexcmds Info: \pdfdraftmode found.
))
(/usr/local/texlive/2024/texmf-dist/tex/latex/pgf/utilities/pgfkeys.sty
(/usr/local/texlive/2024/texmf-dist/tex/generic/pgf/utilities/pgfkeys.code.tex
\pgfkeys@pathtoks=\toks19
\pgfkeys@temptoks=\toks20

(/usr/local/texlive/2024/texmf-dist/tex/generic/pgf/utilities/pgfkeyslibraryfil
tered.code.tex
\pgfkeys@tmptoks=\toks21
)))
(/usr/local/texlive/2024/texmf-dist/tex/latex/pgfopts/pgfopts.sty
Package: pgfopts 2014/07/10 v2.1a LaTeX package options with pgfkeys
\pgfopts@list@add@a@toks=\toks22
\pgfopts@list@add@b@toks=\toks23
)
(/usr/local/texlive/2024/texmf-dist/tex/latex/tools/shellesc.sty
Package: shellesc 2023/07/08 v1.0d unified shell escape interface for LaTeX
Package shellesc Info: Restricted shell escape enabled on input line 77.
)
(/usr/local/texlive/2024/texmf-dist/tex/latex/float/float.sty
Package: float 2001/11/08 v1.3d Float enhancements (AL)
\c@float@type=\count296
\float@exts=\toks24
\float@box=\box58
\@float@everytoks=\toks25
\@floatcapt=\box59
)
\c@minted@FancyVerbLineTemp=\count297
\@float@every@listing=\toks26
\c@listing=\count298
)
(/usr/local/texlive/2024/texmf-dist/tex/latex/graphics/graphicx.sty
Package: graphicx 2021/09/16 v1.2d Enhanced LaTeX Graphics (DPC,SPQR)

(/usr/local/texlive/2024/texmf-dist/tex/latex/graphics/graphics.sty
Package: graphics 2024/08/06 v1.4g Standard LaTeX Graphics (DPC,SPQR)

(/usr/local/texlive/2024/texmf-dist/tex/latex/graphics/trig.sty
Package: trig 2023/12/02 v1.11 sin cos tan (DPC)
)
(/usr/local/texlive/2024/texmf-dist/tex/latex/graphics-cfg/graphics.cfg
File: graphics.cfg 2016/06/04 v1.11 sample graphics configuration
)
Package graphics Info: Driver file: pdftex.def on input line 106.

(/usr/local/texlive/2024/texmf-dist/tex/latex/graphics-def/pdftex.def
File: pdftex.def 2024/04/13 v1.2c Graphics/color driver for pdftex
))
\Gin@req@height=\dimen153
\Gin@req@width=\dimen154
)
(/usr/local/texlive/2024/texmf-dist/tex/latex/subfig/subfig.sty
Package: subfig 2005/06/28 ver: 1.3 subfig package

(/usr/local/texlive/2024/texmf-dist/tex/latex/caption/caption.sty
Package: caption 2023/08/05 v3.6o Customizing captions (AR)

(/usr/local/texlive/2024/texmf-dist/tex/latex/caption/caption3.sty
Package: caption3 2023/07/31 v2.4d caption3 kernel (AR)
\caption@tempdima=\dimen155
\captionmargin=\dimen156
\caption@leftmargin=\dimen157
\caption@rightmargin=\dimen158
\caption@width=\dimen159
\caption@indent=\dimen160
\caption@parindent=\dimen161
\caption@hangindent=\dimen162
Package caption Info: Standard document class detected.
)
\c@caption@flags=\count299
\c@continuedfloat=\count300
Package caption Info: float package is loaded.
)
\c@KVtest=\count301
\sf@farskip=\skip52
\sf@captopadj=\dimen163
\sf@capskip=\skip53
\sf@nearskip=\skip54
\c@subfigure=\count302
\c@subfigure@save=\count303
\c@lofdepth=\count304
\c@subtable=\count305
\c@subtable@save=\count306
\c@lotdepth=\count307
\sf@top=\skip55
\sf@bottom=\skip56
)
(/usr/local/texlive/2024/texmf-dist/tex/latex/mdwtools/syntax.sty
Package: syntax 1996/05/17 1.07 Syntax typesetting (MDW)
\grammarparsep=\skip57
\grammarindent=\dimen164
\sdstartspace=\skip58
\sdendspace=\skip59
\sdmidskip=\skip60
\sdtokskip=\skip61
\sdfinalskip=\skip62
\sdrulewidth=\dimen165
\sdcirclediam=\dimen166
\sdindent=\dimen167
)
(/usr/local/texlive/2024/texmf-dist/tex/latex/graphics/epsfig.sty
Package: epsfig 2024/01/14 v1.7b (e)psfig emulation (SPQR)
\epsfxsize=\dimen168
\epsfysize=\dimen169
)
(/usr/local/texlive/2024/texmf-dist/tex/latex/psnfss/pifont.sty
Package: pifont 2020/03/25 PSNFSS-v9.3 Pi font support (SPQR) 
LaTeX Font Info:    Trying to load font information for U+pzd on input line 63.


(/usr/local/texlive/2024/texmf-dist/tex/latex/psnfss/upzd.fd
File: upzd.fd 2001/06/04 font definitions for U/pzd.
)
LaTeX Font Info:    Trying to load font information for U+psy on input line 64.


(/usr/local/texlive/2024/texmf-dist/tex/latex/psnfss/upsy.fd
File: upsy.fd 2001/06/04 font definitions for U/psy.
))
(/usr/local/texlive/2024/texmf-dist/tex/latex/multirow/multirow.sty
Package: multirow 2024/11/12 v2.9 Span multiple rows of a table
\multirow@colwidth=\skip63
\multirow@cntb=\count308
\multirow@dima=\skip64
\bigstrutjot=\dimen170
)
(/usr/local/texlive/2024/texmf-dist/tex/latex/amsmath/amsmath.sty
Package: amsmath 2024/11/05 v2.17t AMS math features
\@mathmargin=\skip65

For additional information on amsmath, use the `?' option.
(/usr/local/texlive/2024/texmf-dist/tex/latex/amsmath/amstext.sty
Package: amstext 2021/08/26 v2.01 AMS text

(/usr/local/texlive/2024/texmf-dist/tex/latex/amsmath/amsgen.sty
File: amsgen.sty 1999/11/30 v2.0 generic functions
\@emptytoks=\toks27
\ex@=\dimen171
))
(/usr/local/texlive/2024/texmf-dist/tex/latex/amsmath/amsbsy.sty
Package: amsbsy 1999/11/29 v1.2d Bold Symbols
\pmbraise@=\dimen172
)
(/usr/local/texlive/2024/texmf-dist/tex/latex/amsmath/amsopn.sty
Package: amsopn 2022/04/08 v2.04 operator names
)
\inf@bad=\count309
LaTeX Info: Redefining \frac on input line 233.
\uproot@=\count310
\leftroot@=\count311
LaTeX Info: Redefining \overline on input line 398.
LaTeX Info: Redefining \colon on input line 409.
\classnum@=\count312
\DOTSCASE@=\count313
LaTeX Info: Redefining \ldots on input line 495.
LaTeX Info: Redefining \dots on input line 498.
LaTeX Info: Redefining \cdots on input line 619.
\Mathstrutbox@=\box60
\strutbox@=\box61
LaTeX Info: Redefining \big on input line 721.
LaTeX Info: Redefining \Big on input line 722.
LaTeX Info: Redefining \bigg on input line 723.
LaTeX Info: Redefining \Bigg on input line 724.
\big@size=\dimen173
LaTeX Font Info:    Redeclaring font encoding OML on input line 742.
LaTeX Font Info:    Redeclaring font encoding OMS on input line 743.
\macc@depth=\count314
LaTeX Info: Redefining \bmod on input line 904.
LaTeX Info: Redefining \pmod on input line 909.
LaTeX Info: Redefining \smash on input line 939.
LaTeX Info: Redefining \relbar on input line 969.
LaTeX Info: Redefining \Relbar on input line 970.
\c@MaxMatrixCols=\count315
\dotsspace@=\muskip17
\c@parentequation=\count316
\dspbrk@lvl=\count317
\tag@help=\toks28
\row@=\count318
\column@=\count319
\maxfields@=\count320
\andhelp@=\toks29
\eqnshift@=\dimen174
\alignsep@=\dimen175
\tagshift@=\dimen176
\tagwidth@=\dimen177
\totwidth@=\dimen178
\lineht@=\dimen179
\@envbody=\toks30
\multlinegap=\skip66
\multlinetaggap=\skip67
\mathdisplay@stack=\toks31
LaTeX Info: Redefining \[ on input line 2953.
LaTeX Info: Redefining \] on input line 2954.
)
\linenoamsmath@ams@eqpen=\count321

(/usr/local/texlive/2024/texmf-dist/tex/latex/amsfonts/amssymb.sty
Package: amssymb 2013/01/14 v3.01 AMS font symbols

(/usr/local/texlive/2024/texmf-dist/tex/latex/amsfonts/amsfonts.sty
Package: amsfonts 2013/01/14 v3.01 Basic AMSFonts support
\symAMSa=\mathgroup4
\symAMSb=\mathgroup5
LaTeX Font Info:    Redeclaring math symbol \hbar on input line 98.
LaTeX Font Info:    Overwriting math alphabet `\mathfrak' in version `bold'
(Font)                  U/euf/m/n --> U/euf/b/n on input line 106.
))
(/usr/local/texlive/2024/texmf-dist/tex/latex/hyperref/hyperref.sty
Package: hyperref 2024-11-05 v7.01l Hypertext links for LaTeX

(/usr/local/texlive/2024/texmf-dist/tex/generic/kvdefinekeys/kvdefinekeys.sty
Package: kvdefinekeys 2019-12-19 v1.6 Define keys (HO)
)
(/usr/local/texlive/2024/texmf-dist/tex/generic/pdfescape/pdfescape.sty
Package: pdfescape 2019/12/09 v1.15 Implements pdfTeX's escape features (HO)
)
(/usr/local/texlive/2024/texmf-dist/tex/latex/hycolor/hycolor.sty
Package: hycolor 2020-01-27 v1.10 Color options for hyperref/bookmark (HO)
)
(/usr/local/texlive/2024/texmf-dist/tex/latex/hyperref/nameref.sty
Package: nameref 2023-11-26 v2.56 Cross-referencing by name of section

(/usr/local/texlive/2024/texmf-dist/tex/latex/refcount/refcount.sty
Package: refcount 2019/12/15 v3.6 Data extraction from label references (HO)
)
(/usr/local/texlive/2024/texmf-dist/tex/generic/gettitlestring/gettitlestring.s
ty
Package: gettitlestring 2019/12/15 v1.6 Cleanup title references (HO)
)
\c@section@level=\count322
) (/usr/local/texlive/2024/texmf-dist/tex/generic/stringenc/stringenc.sty
Package: stringenc 2019/11/29 v1.12 Convert strings between diff. encodings (HO
)
)
\@linkdim=\dimen180
\Hy@linkcounter=\count323
\Hy@pagecounter=\count324

(/usr/local/texlive/2024/texmf-dist/tex/latex/hyperref/pd1enc.def
File: pd1enc.def 2024-11-05 v7.01l Hyperref: PDFDocEncoding definition (HO)
Now handling font encoding PD1 ...
... no UTF-8 mapping file for font encoding PD1
)
(/usr/local/texlive/2024/texmf-dist/tex/generic/intcalc/intcalc.sty
Package: intcalc 2019/12/15 v1.3 Expandable calculations with integers (HO)
)
\Hy@SavedSpaceFactor=\count325

(/usr/local/texlive/2024/texmf-dist/tex/latex/hyperref/puenc.def
File: puenc.def 2024-11-05 v7.01l Hyperref: PDF Unicode definition (HO)
Now handling font encoding PU ...
... no UTF-8 mapping file for font encoding PU
)
Package hyperref Info: Hyper figures OFF on input line 4157.
Package hyperref Info: Link nesting OFF on input line 4162.
Package hyperref Info: Hyper index ON on input line 4165.
Package hyperref Info: Plain pages OFF on input line 4172.
Package hyperref Info: Backreferencing OFF on input line 4177.
Package hyperref Info: Implicit mode ON; LaTeX internals redefined.
Package hyperref Info: Bookmarks ON on input line 4424.
\c@Hy@tempcnt=\count326

(/usr/local/texlive/2024/texmf-dist/tex/latex/url/url.sty
\Urlmuskip=\muskip18
Package: url 2013/09/16  ver 3.4  Verb mode for urls, etc.
)
LaTeX Info: Redefining \url on input line 4763.
\XeTeXLinkMargin=\dimen181

(/usr/local/texlive/2024/texmf-dist/tex/generic/bitset/bitset.sty
Package: bitset 2019/12/09 v1.3 Handle bit-vector datatype (HO)

(/usr/local/texlive/2024/texmf-dist/tex/generic/bigintcalc/bigintcalc.sty
Package: bigintcalc 2019/12/15 v1.5 Expandable calculations on big integers (HO
)
))
\Fld@menulength=\count327
\Field@Width=\dimen182
\Fld@charsize=\dimen183
Package hyperref Info: Hyper figures OFF on input line 6042.
Package hyperref Info: Link nesting OFF on input line 6047.
Package hyperref Info: Hyper index ON on input line 6050.
Package hyperref Info: backreferencing OFF on input line 6057.
Package hyperref Info: Link coloring OFF on input line 6062.
Package hyperref Info: Link coloring with OCG OFF on input line 6067.
Package hyperref Info: PDF/A mode OFF on input line 6072.

(/usr/local/texlive/2024/texmf-dist/tex/latex/base/atbegshi-ltx.sty
Package: atbegshi-ltx 2021/01/10 v1.0c Emulation of the original atbegshi
package with kernel methods
)
\Hy@abspage=\count328
\c@Item=\count329
\c@Hfootnote=\count330
)
Package hyperref Info: Driver (autodetected): hpdftex.

(/usr/local/texlive/2024/texmf-dist/tex/latex/hyperref/hpdftex.def
File: hpdftex.def 2024-11-05 v7.01l Hyperref driver for pdfTeX

(/usr/local/texlive/2024/texmf-dist/tex/latex/base/atveryend-ltx.sty
Package: atveryend-ltx 2020/08/19 v1.0a Emulation of the original atveryend pac
kage
with kernel methods
)
\Fld@listcount=\count331
\c@bookmark@seq@number=\count332

(/usr/local/texlive/2024/texmf-dist/tex/latex/rerunfilecheck/rerunfilecheck.sty
Package: rerunfilecheck 2022-07-10 v1.10 Rerun checks for auxiliary files (HO)

(/usr/local/texlive/2024/texmf-dist/tex/generic/uniquecounter/uniquecounter.sty
Package: uniquecounter 2019/12/15 v1.4 Provide unlimited unique counter (HO)
)
Package uniquecounter Info: New unique counter `rerunfilecheck' on input line 2
85.
)
\Hy@SectionHShift=\skip68
) (/usr/local/texlive/2024/texmf-dist/tex/latex/enumitem/enumitem.sty
Package: enumitem 2019/06/20 v3.9 Customized lists
\labelindent=\skip69
\enit@outerparindent=\dimen184
\enit@toks=\toks32
\enit@inbox=\box62
\enit@count@id=\count333
\enitdp@description=\count334
)
(/usr/local/texlive/2024/texmf-dist/tex/latex/pdfpages/pdfpages.sty
Package: pdfpages 2024/10/28 v0.6c Insert pages of external PDF documents (AM)

(/usr/local/texlive/2024/texmf-dist/tex/latex/base/ifthen.sty
Package: ifthen 2024/03/16 v1.1e Standard LaTeX ifthen package (DPC)
)
(/usr/local/texlive/2024/texmf-dist/tex/latex/tools/calc.sty
Package: calc 2023/07/08 v4.3 Infix arithmetic (KKT,FJ)
\calc@Acount=\count335
\calc@Bcount=\count336
\calc@Adimen=\dimen185
\calc@Bdimen=\dimen186
\calc@Askip=\skip70
\calc@Bskip=\skip71
LaTeX Info: Redefining \setlength on input line 80.
LaTeX Info: Redefining \addtolength on input line 81.
\calc@Ccount=\count337
\calc@Cskip=\skip72
)
(/usr/local/texlive/2024/texmf-dist/tex/latex/eso-pic/eso-pic.sty
Package: eso-pic 2023/05/03 v3.0c eso-pic (RN)
\ESO@tempdima=\dimen187
\ESO@tempdimb=\dimen188

(/usr/local/texlive/2024/texmf-dist/tex/latex/xcolor/xcolor.sty
Package: xcolor 2024/09/29 v3.02 LaTeX color extensions (UK)

(/usr/local/texlive/2024/texmf-dist/tex/latex/graphics-cfg/color.cfg
File: color.cfg 2016/01/02 v1.6 sample color configuration
)
Package xcolor Info: Driver file: pdftex.def on input line 274.

(/usr/local/texlive/2024/texmf-dist/tex/latex/graphics/mathcolor.ltx)
Package xcolor Info: Model `cmy' substituted by `cmy0' on input line 1349.
Package xcolor Info: Model `hsb' substituted by `rgb' on input line 1353.
Package xcolor Info: Model `RGB' extended on input line 1365.
Package xcolor Info: Model `HTML' substituted by `rgb' on input line 1367.
Package xcolor Info: Model `Hsb' substituted by `hsb' on input line 1368.
Package xcolor Info: Model `tHsb' substituted by `hsb' on input line 1369.
Package xcolor Info: Model `HSB' substituted by `hsb' on input line 1370.
Package xcolor Info: Model `Gray' substituted by `gray' on input line 1371.
Package xcolor Info: Model `wave' substituted by `hsb' on input line 1372.
))
\AM@pagewidth=\dimen189
\AM@pageheight=\dimen190
\AM@fboxrule=\dimen191

(/usr/local/texlive/2024/texmf-dist/tex/latex/pdfpages/pppdftex.def
File: pppdftex.def 2024/10/28 v0.6c Pdfpages driver for pdfTeX (AM)
)
\pdfpages@includegraphics@status=\count338
\AM@pagebox=\box63
\AM@global@opts=\toks33
\AM@pagecnt=\count339
\AM@toc@title=\toks34
\AM@lof@heading=\toks35
\c@AM@survey=\count340
\AM@templatesizebox=\box64
)
(/usr/local/texlive/2024/texmf-dist/tex/latex/tools/tabularx.sty
Package: tabularx 2023/12/11 v2.12a `tabularx' package (DPC)

(/usr/local/texlive/2024/texmf-dist/tex/latex/tools/array.sty
Package: array 2024/10/17 v2.6g Tabular extension package (FMi)
\col@sep=\dimen192
\ar@mcellbox=\box65
\extrarowheight=\dimen193
\NC@list=\toks36
\extratabsurround=\skip73
\backup@length=\skip74
\ar@cellbox=\box66
)
\TX@col@width=\dimen194
\TX@old@table=\dimen195
\TX@old@col=\dimen196
\TX@target=\dimen197
\TX@delta=\dimen198
\TX@cols=\count341
\TX@ftn=\toks37
)
(/usr/local/texlive/2024/texmf-dist/tex/latex/algorithms/algorithm.sty
Package: algorithm 2009/08/24 v0.1 Document Style `algorithm' - floating enviro
nment
\@float@every@algorithm=\toks38
\c@algorithm=\count342
)
(/usr/local/texlive/2024/texmf-dist/tex/latex/natbib/natbib.sty
Package: natbib 2010/09/13 8.31b (PWD, AO)
\bibhang=\skip75
\bibsep=\skip76
LaTeX Info: Redefining \cite on input line 694.
\c@NAT@ctr=\count343
)
(/usr/local/texlive/2024/texmf-dist/tex/latex/algorithmicx/algpseudocode.sty
Package: algpseudocode 

(/usr/local/texlive/2024/texmf-dist/tex/latex/algorithmicx/algorithmicx.sty
Package: algorithmicx 2005/04/27 v1.2 Algorithmicx

Document Style algorithmicx 1.2 - a greatly improved `algorithmic' style
\c@ALG@line=\count344
\c@ALG@rem=\count345
\c@ALG@nested=\count346
\ALG@tlm=\skip77
\ALG@thistlm=\skip78
\c@ALG@Lnr=\count347
\c@ALG@blocknr=\count348
\c@ALG@storecount=\count349
\c@ALG@tmpcounter=\count350
\ALG@tmplength=\skip79
)
Document Style - pseudocode environments for use with the `algorithmicx' style
<<<<<<< HEAD
)
runsystem(command -v pygmentize && touch AP_REPORT_02.aex)...disabled (restrict
ed).



/Users/jamie/Dev/university/year3/F/Vec3/report/AP_REPORT_02.tex:29: Package mi
nted Error: You must have `pygmentize' installed to use this package.

See the minted package documentation for explanation.
Type  H <return>  for immediate help.
 ...                                              
                                                  
l.29 \begin{document}
                     
Refer to the installation instructions in the minted documentation for more inf
ormation.

(/usr/local/texlive/2024/texmf-dist/tex/latex/l3backend/l3backend-pdftex.def
File: l3backend-pdftex.def 2024-02-20 L3 backend support: PDF output (pdfTeX)
\l__color_backend_stack_int=\count348
\l__pdf_internal_box=\box65
)
(/Users/jamie/Dev/university/year3/F/Vec3/report/AP_REPORT_02.aux

LaTeX Warning: Label `sec:plotting' multiply defined.

)
=======
) (/usr/local/texlive/2024/texmf-dist/tex/latex/l3backend/l3backend-pdftex.def
File: l3backend-pdftex.def 2024-05-08 L3 backend support: PDF output (pdfTeX)
\l__color_backend_stack_int=\count351
\l__pdf_internal_box=\box67
) (./AP_REPORT_02.aux)
>>>>>>> b075834b
\openout1 = `AP_REPORT_02.aux'.

LaTeX Font Info:    Checking defaults for OML/cmm/m/it on input line 30.
LaTeX Font Info:    ... okay on input line 30.
LaTeX Font Info:    Checking defaults for OMS/cmsy/m/n on input line 30.
LaTeX Font Info:    ... okay on input line 30.
LaTeX Font Info:    Checking defaults for OT1/cmr/m/n on input line 30.
LaTeX Font Info:    ... okay on input line 30.
LaTeX Font Info:    Checking defaults for T1/cmr/m/n on input line 30.
LaTeX Font Info:    ... okay on input line 30.
LaTeX Font Info:    Checking defaults for TS1/cmr/m/n on input line 30.
LaTeX Font Info:    ... okay on input line 30.
LaTeX Font Info:    Checking defaults for OMX/cmex/m/n on input line 30.
LaTeX Font Info:    ... okay on input line 30.
LaTeX Font Info:    Checking defaults for U/cmr/m/n on input line 30.
LaTeX Font Info:    ... okay on input line 30.
LaTeX Font Info:    Checking defaults for PD1/pdf/m/n on input line 30.
LaTeX Font Info:    ... okay on input line 30.
LaTeX Font Info:    Checking defaults for PU/pdf/m/n on input line 30.
LaTeX Font Info:    ... okay on input line 30.

(/usr/local/texlive/2024/texmf-dist/tex/context/base/mkii/supp-pdf.mkii
[Loading MPS to PDF converter (version 2006.09.02).]
\scratchcounter=\count352
\scratchdimen=\dimen199
\scratchbox=\box68
\nofMPsegments=\count353
\nofMParguments=\count354
\everyMPshowfont=\toks39
\MPscratchCnt=\count355
\MPscratchDim=\dimen256
\MPnumerator=\count356
\makeMPintoPDFobject=\count357
\everyMPtoPDFconversion=\toks40
) (/usr/local/texlive/2024/texmf-dist/tex/latex/epstopdf-pkg/epstopdf-base.sty
Package: epstopdf-base 2020-01-24 v2.11 Base part for package epstopdf
Package epstopdf-base Info: Redefining graphics rule for `.eps' on input line 4
85.

(/usr/local/texlive/2024/texmf-dist/tex/latex/latexconfig/epstopdf-sys.cfg
File: epstopdf-sys.cfg 2010/07/13 v1.3 Configuration of (r)epstopdf for TeX Liv
e
))
Package caption Info: Begin \AtBeginDocument code.
Package caption Info: subfig package v1.3 is loaded.
Package caption Info: hyperref package is loaded.
Package caption Info: End \AtBeginDocument code.
Package hyperref Info: Link coloring OFF on input line 30.

(./AP_REPORT_02.out) (./AP_REPORT_02.out)
\@outlinefile=\write4
\openout4 = `AP_REPORT_02.out'.


(/usr/local/texlive/2024/texmf-dist/tex/latex/pdflscape/pdflscape.sty
Package: pdflscape 2022-10-27 v0.13 Display of landscape pages in PDF

(/usr/local/texlive/2024/texmf-dist/tex/latex/pdflscape/pdflscape-nometadata.st
y
Package: pdflscape-nometadata 2022-10-28 v0.13 Display of landscape pages in PD
F (HO)
 (/usr/local/texlive/2024/texmf-dist/tex/latex/graphics/lscape.sty
Package: lscape 2020/05/28 v3.02 Landscape Pages (DPC)
)
Package pdflscape Info: Auto-detected driver: pdftex on input line 81.
))

[1

{/usr/local/texlive/2024/texmf-var/fonts/map/pdftex/updmap/pdftex.map}]


pdfTeX warning (ext4): destination with the same identifier (name{page.1}) has 
been already used, duplicate ignored
<to be read again> 
                   \relax 
<<<<<<< HEAD
l.81 \end{abstract}
=======
l.82 \end{abstract}
>>>>>>> b075834b
                    [1{/usr/local/texlive/2024/texmf-dist/fonts/enc/dvips/cm-su
per/cm-super-ts1.enc}]
Chapter 1.
LaTeX Font Info:    Trying to load font information for U+msa on input line 107
.
(/usr/local/texlive/2024/texmf-dist/tex/latex/amsfonts/umsa.fd
File: umsa.fd 2013/01/14 v3.01 AMS symbols A
)
LaTeX Font Info:    Trying to load font information for U+msb on input line 107
.

(/usr/local/texlive/2024/texmf-dist/tex/latex/amsfonts/umsb.fd
File: umsb.fd 2013/01/14 v3.01 AMS symbols B
)
! Missing { inserted.
<to be read again> 
                   $
l.110 ...ithmetic operations & $+, -, /, *, \%, ^$
                                                   \\ \cline{2-3}
? 
! Missing } inserted.
<inserted text> 
                }
l.110 ...ithmetic operations & $+, -, /, *, \%, ^$
                                                   \\ \cline{2-3}
? 

Overfull \hbox (10.08495pt too wide) in paragraph at lines 107--139
 [] 
 []


LaTeX Warning: `h' float specifier changed to `ht'.




pdfTeX warning (ext4): destination with the same identifier (name{page.1}) has 
been already used, duplicate ignored
<to be read again> 
                   \relax 
l.142 \chapter
              {Background}\label{ch:background} [1

]

[2]
Chapter 2.


[3

]
Chapter 3.
(./sections/development-history.tex

[4

]
Overfull \hbox (86.63321pt too wide) in paragraph at lines 65--65
[]\OT1/cmtt/m/n/10.95 <letter> ::=  "a" | "b" | "c" | "d" | "e" | "f" | "g" | "
h" | "i" | "j" | "k" | "l" | "m"[] 
 []


Overfull \hbox (86.63321pt too wide) in paragraph at lines 65--65
[]            \OT1/cmtt/m/n/10.95 | "n" | "o" | "p" | "q" | "r" | "s" | "t" | "
u" | "v" | "w" | "x" | "y" | "z"[] 
 []



[5]
Overfull \hbox (86.63321pt too wide) in paragraph at lines 135--135
[]\OT1/cmtt/m/n/10.95 <letter> ::=  "a" | "b" | "c" | "d" | "e" | "f" | "g" | "
h" | "i" | "j" | "k" | "l" | "m"[] 
 []


Overfull \hbox (86.63321pt too wide) in paragraph at lines 135--135
[]            \OT1/cmtt/m/n/10.95 | "n" | "o" | "p" | "q" | "r" | "s" | "t" | "
u" | "v" | "w" | "x" | "y" | "z"[] 
 []



[6]
Overfull \hbox (86.63321pt too wide) in paragraph at lines 205--205
[]\OT1/cmtt/m/n/10.95 <letter> ::=  "a" | "b" | "c" | "d" | "e" | "f" | "g" | "
h" | "i" | "j" | "k" | "l" | "m"[] 
 []


Overfull \hbox (86.63321pt too wide) in paragraph at lines 205--205
[]            \OT1/cmtt/m/n/10.95 | "n" | "o" | "p" | "q" | "r" | "s" | "t" | "
u" | "v" | "w" | "x" | "y" | "z"[] 
 []



[7]
LaTeX Font Info:    Trying to load font information for OMS+cmtt on input line 
238.
LaTeX Font Info:    No file OMScmtt.fd. on input line 238.


LaTeX Font Warning: Font shape `OMS/cmtt/m/n' undefined
(Font)              using `OMS/cmsy/m/n' instead
(Font)              for symbol `textbraceleft' on input line 238.



[8]
Overfull \hbox (178.61221pt too wide) in paragraph at lines 323--323
[]\OT1/cmtt/m/n/10.95 <literal> ::= <number> | <identifier> | <bool> | <list> |
 <lambda> | <string> | "()" | <tuple> | <record>[] 
 []


Overfull \hbox (86.63321pt too wide) in paragraph at lines 323--323
[]\OT1/cmtt/m/n/10.95 <letter> ::=  "a" | "b" | "c" | "d" | "e" | "f" | "g" | "
h" | "i" | "j" | "k" | "l" | "m"[] 
 []


Overfull \hbox (86.63321pt too wide) in paragraph at lines 323--323
[]            \OT1/cmtt/m/n/10.95 | "n" | "o" | "p" | "q" | "r" | "s" | "t" | "
u" | "v" | "w" | "x" | "y" | "z"[] 
 []


Overfull \hbox (98.13058pt too wide) in paragraph at lines 323--323
[]\OT1/cmtt/m/n/10.95 <recordtypelist> ::= <identifier> ":" <type> | <identifie
r> ":" <type> "," <recordtypelist>[] 
 []



[9]
Overfull \hbox (178.61221pt too wide) in paragraph at lines 421--421
[]\OT1/cmtt/m/n/10.95 <literal> ::= <number> | <identifier> | <bool> | <list> |
 <lambda> | <string> | "()" | <tuple> | <record>[] 
 []



[10]
Overfull \hbox (17.64896pt too wide) in paragraph at lines 421--421
[]\OT1/cmtt/m/n/10.95 <complex> ::= <float> "+" <float> "i" | <float> "-" <floa
t> "i" | <float> "i"[] 
 []


Overfull \hbox (86.63321pt too wide) in paragraph at lines 421--421
[]\OT1/cmtt/m/n/10.95 <letter> ::=  "a" | "b" | "c" | "d" | "e" | "f" | "g" | "
h" | "i" | "j" | "k" | "l" | "m"[] 
 []


Overfull \hbox (86.63321pt too wide) in paragraph at lines 421--421
[]            \OT1/cmtt/m/n/10.95 | "n" | "o" | "p" | "q" | "r" | "s" | "t" | "
u" | "v" | "w" | "x" | "y" | "z"[] 
 []


Overfull \hbox (98.13058pt too wide) in paragraph at lines 421--421
[]\OT1/cmtt/m/n/10.95 <recordtypelist> ::= <identifier> ":" <type> | <identifie
r> ":" <type> "," <recordtypelist>[] 
 []



[11]
Overfull \hbox (178.61221pt too wide) in paragraph at lines 525--525
[]\OT1/cmtt/m/n/10.95 <literal> ::= <number> | <identifier> | <bool> | <list> |
 <lambda> | <string> | "()" | <tuple> | <record>[] 
 []



[12]
Overfull \hbox (17.64896pt too wide) in paragraph at lines 525--525
[]\OT1/cmtt/m/n/10.95 <complex> ::= <float> "+" <float> "i" | <float> "-" <floa
t> "i" | <float> "i"[] 
 []


Overfull \hbox (86.63321pt too wide) in paragraph at lines 525--525
[]\OT1/cmtt/m/n/10.95 <letter> ::=  "a" | "b" | "c" | "d" | "e" | "f" | "g" | "
h" | "i" | "j" | "k" | "l" | "m"[] 
 []


Overfull \hbox (86.63321pt too wide) in paragraph at lines 525--525
[]            \OT1/cmtt/m/n/10.95 | "n" | "o" | "p" | "q" | "r" | "s" | "t" | "
u" | "v" | "w" | "x" | "y" | "z"[] 
 []


Overfull \hbox (98.13058pt too wide) in paragraph at lines 525--525
[]\OT1/cmtt/m/n/10.95 <recordtypelist> ::= <identifier> ":" <type> | <identifie
r> ":" <type> "," <recordtypelist>[] 
 []


LaTeX Warning: Reference `sec:transpiler' on page 13 undefined on input line 53
8.

<<<<<<< HEAD
) [13]
=======
)

[13]
>>>>>>> b075834b
Chapter 4.
(./sections/final-deliverable.tex (./sections/final-bnf.tex

[14

]
Overfull \hbox (178.61221pt too wide) in paragraph at lines 109--109
[]\OT1/cmtt/m/n/10.95 <literal> ::= <number> | <identifier> | <bool> | <list> |
 <lambda> | <string> | "()" | <tuple> | <record>[] 
 []


Overfull \hbox (17.64896pt too wide) in paragraph at lines 109--109
[]\OT1/cmtt/m/n/10.95 <complex> ::= <float> "+" <float> "i" | <float> "-" <floa
t> "i" | <float> "i"[] 
 []


Overfull \hbox (86.63321pt too wide) in paragraph at lines 109--109
[]\OT1/cmtt/m/n/10.95 <letter> ::=  "a" | "b" | "c" | "d" | "e" | "f" | "g" | "
h" | "i" | "j" | "k" | "l" | "m"[] 
 []


Overfull \hbox (86.63321pt too wide) in paragraph at lines 109--109
[]            \OT1/cmtt/m/n/10.95 | "n" | "o" | "p" | "q" | "r" | "s" | "t" | "
u" | "v" | "w" | "x" | "y" | "z"[] 
 []



[15]
Overfull \hbox (98.13058pt too wide) in paragraph at lines 109--109
[]\OT1/cmtt/m/n/10.95 <recordtypelist> ::= <identifier> ":" <type> | <identifie
r> ":" <type> "," <recordtypelist>[] 
 []

\pydata@fh@_E017103BDF0CAED79F13B8F548EAF24E.data.minted=\write5
\openout5 = `_E017103BDF0CAED79F13B8F548EAF24E.data.minted'.

runsystem(latexminted config  --timestamp 20250112181822Z E017103BDF0CAED79F13B
8F548EAF24E)...executed safely (allowed).

(./_E017103BDF0CAED79F13B8F548EAF24E.config.minted)
runsystem(latexminted cleanconfig  --timestamp 20250112181822Z E017103BDF0CAED7
9F13B8F548EAF24E)...executed safely (allowed).


(./_minted/default.style.minted)
(./_minted/D91BA78A855A7E5C4EB47119D3E1BEF7.highlight.minted
LaTeX Font Info:    Font shape `OT1/cmtt/bx/n' in size <10.95> not available
(Font)              Font shape `OT1/cmtt/m/n' tried instead on input line 5.


<<<<<<< HEAD

/Users/jamie/Dev/university/year3/F/Vec3/report/sections/final-bnf.tex:181: Pac
kage minted Error: Missing Pygments output; \inputminted was
probably given a file that does not exist--otherwise, you may need 
the outputdir package option, or may be using an incompatible build tool,
or may be using frozencache with a missing file.

See the minted package documentation for explanation.
Type  H <return>  for immediate help.
 ...                                              
                                                  
l.181 \end{minted}
                  
This could be caused by using -output-directory or -aux-directory 
without setting minted's outputdir, or by using a build tool that 
changes paths in ways minted cannot detect, 
or using frozencache with a missing file.

)
<assets/finalCodeEditor.png, id=559, 1196.47pt x 796.9775pt>
File: assets/finalCodeEditor.png Graphic file (type png)
<use assets/finalCodeEditor.png>
Package pdftex.def Info: assets/finalCodeEditor.png  used on input line 15.
(pdftex.def)             Requested size: 340.0013pt x 226.47209pt.
<assets/finalGuiParserError.png, id=561, 608.2725pt x 275.0275pt>
=======
[16]))
<assets/finalCodeEditor.png, id=555, 1197.47375pt x 799.98875pt>
File: assets/finalCodeEditor.png Graphic file (type png)
<use assets/finalCodeEditor.png>
Package pdftex.def Info: assets/finalCodeEditor.png  used on input line 16.
(pdftex.def)             Requested size: 340.0013pt x 227.13248pt.
<assets/finalGuiParserError.png, id=557, 910.40125pt x 242.9075pt>
>>>>>>> b075834b
File: assets/finalGuiParserError.png Graphic file (type png)
<use assets/finalGuiParserError.png>
Package pdftex.def Info: assets/finalGuiParserError.png  used on input line 17.

<<<<<<< HEAD
(pdftex.def)             Requested size: 340.0013pt x 153.73317pt.
<assets/finalGuiTypeError.png, id=562, 605.26125pt x 272.01625pt>
File: assets/finalGuiTypeError.png Graphic file (type png)
<use assets/finalGuiTypeError.png>
Package pdftex.def Info: assets/finalGuiTypeError.png  used on input line 17.
(pdftex.def)             Requested size: 340.0013pt x 152.80537pt.
<assets/finalREPL.png, id=563, 736.7525pt x 78.2925pt>
=======
(pdftex.def)             Requested size: 340.0013pt x 90.71573pt.
<assets/finalGuiTypeError.png, id=558, 912.40875pt x 239.89626pt>
File: assets/finalGuiTypeError.png Graphic file (type png)
<use assets/finalGuiTypeError.png>
Package pdftex.def Info: assets/finalGuiTypeError.png  used on input line 18.
(pdftex.def)             Requested size: 340.0013pt x 89.39348pt.
<assets/finalGuiParseTree.png, id=559, 883.3pt x 324.21124pt>
File: assets/finalGuiParseTree.png Graphic file (type png)
<use assets/finalGuiParseTree.png>
Package pdftex.def Info: assets/finalGuiParseTree.png  used on input line 19.
(pdftex.def)             Requested size: 340.0013pt x 124.7945pt.
<assets/finalREPL.png, id=560, 736.7525pt x 78.2925pt>
>>>>>>> b075834b
File: assets/finalREPL.png Graphic file (type png)
<use assets/finalREPL.png>
Package pdftex.def Info: assets/finalREPL.png  used on input line 20.
(pdftex.def)             Requested size: 340.0013pt x 36.13086pt.
<<<<<<< HEAD
 [16] [17 </Users/jamie/Dev/university/year3/F/Vec3/report/assets/finalCodeEdit
or.png> </Users/jamie/Dev/university/year3/F/Vec3/report/assets/finalGuiParserE
rror.png> </Users/jamie/Dev/university/year3/F/Vec3/report/assets/finalGuiTypeE
rror.png> </Users/jamie/Dev/university/year3/F/Vec3/report/assets/finalREPL.png
>]
<assets/finalNotebook.png, id=583, 1196.47pt x 857.2025pt>
=======


[17]

[18 <./assets/finalCodeEditor.png> <./assets/finalGuiParserError.png> <./assets
/finalGuiTypeError.png> <./assets/finalGuiParseTree.png> <./assets/finalREPL.pn
g>]
<assets/finalNotebook.png, id=580, 1196.47pt x 857.2025pt>
>>>>>>> b075834b
File: assets/finalNotebook.png Graphic file (type png)
<use assets/finalNotebook.png>
Package pdftex.def Info: assets/finalNotebook.png  used on input line 43.
(pdftex.def)             Requested size: 340.0013pt x 243.58586pt.


<<<<<<< HEAD
pdfTeX warning: /Library/TeX/texbin/pdflatex (file /Users/jamie/Dev/university/
year3/F/Vec3/report/assets/plotPDF.pdf): PDF inclusion: found PDF version <1.7>
, but at most version <1.5> allowed
<assets/plotPDF.pdf, id=585, page=1, 597.23125pt x 845.1575pt>
=======
pdfTeX warning: pdflatex (file ./assets/plotPDF.pdf): PDF inclusion: found PDF 
version <1.7>, but at most version <1.5> allowed
<assets/plotPDF.pdf, id=582, page=1, 597.23125pt x 845.1575pt>
>>>>>>> b075834b
File: assets/plotPDF.pdf Graphic file (type pdf)
<use assets/plotPDF.pdf, page 1>
Package pdftex.def Info: assets/plotPDF.pdf , page1 used on input line 51.
(pdftex.def)             Requested size: 340.0013pt x 481.15157pt.


<<<<<<< HEAD
pdfTeX warning: /Library/TeX/texbin/pdflatex (file /Users/jamie/Dev/university/
year3/F/Vec3/report/assets/plotPDF.pdf): PDF inclusion: found PDF version <1.7>
, but at most version <1.5> allowed
<assets/plotPDF.pdf, id=586, page=2, 597.23125pt x 845.1575pt>
=======
pdfTeX warning: pdflatex (file ./assets/plotPDF.pdf): PDF inclusion: found PDF 
version <1.7>, but at most version <1.5> allowed
<assets/plotPDF.pdf, id=583, page=2, 597.23125pt x 845.1575pt>
>>>>>>> b075834b
File: assets/plotPDF.pdf Graphic file (type pdf)
<use assets/plotPDF.pdf, page 2>
Package pdftex.def Info: assets/plotPDF.pdf , page2 used on input line 52.
(pdftex.def)             Requested size: 340.0013pt x 481.15157pt.


<<<<<<< HEAD
[25]
\openout3 = `AP_REPORT_02.pyg'.

runsystem(pygmentize -l 'fsharp' -f latex -P commandprefix=PYG -F tokenmerge -P
 stripnl='False' -o _minted-AP_REPORT_02/8F270872F02B89D55E9E1A35B726AE9FFD688A
B7A9D535830C57D4F055DA6C4F.pygtex AP_REPORT_02.pyg)...disabled (restricted).



/Users/jamie/Dev/university/year3/F/Vec3/report/sections/type-inference.tex:229
: Package minted Error: Missing Pygments output; \inputminted was
probably given a file that does not exist--otherwise, you may need 
the outputdir package option, or may be using an incompatible build tool,
or may be using frozencache with a missing file.

See the minted package documentation for explanation.
Type  H <return>  for immediate help.
 ...                                              
                                                  
l.229 \end{minted}
                  
This could be caused by using -output-directory or -aux-directory 
without setting minted's outputdir, or by using a build tool that 
changes paths in ways minted cannot detect, 
or using frozencache with a missing file.

\openout3 = `AP_REPORT_02.pyg'.

runsystem(pygmentize -l 'fsharp' -f latex -P commandprefix=PYG -F tokenmerge -P
 stripnl='False' -o _minted-AP_REPORT_02/4193D5E759C4280E07839577E02E76B0FD688A
B7A9D535830C57D4F055DA6C4F.pygtex AP_REPORT_02.pyg)...disabled (restricted).


/Users/jamie/Dev/university/year3/F/Vec3/report/sections/type-inference.tex:244
: Package minted Error: Missing Pygments output; \inputminted was
probably given a file that does not exist--otherwise, you may need 
the outputdir package option, or may be using an incompatible build tool,
or may be using frozencache with a missing file.

See the minted package documentation for explanation.
Type  H <return>  for immediate help.
 ...                                              
                                                  
l.244 \end{minted}
                  
This could be caused by using -output-directory or -aux-directory 
without setting minted's outputdir, or by using a build tool that 
changes paths in ways minted cannot detect, 
or using frozencache with a missing file.

[26]
\openout3 = `AP_REPORT_02.pyg'.

runsystem(pygmentize -l 'fsharp' -f latex -P commandprefix=PYG -F tokenmerge -P
 stripnl='False' -o _minted-AP_REPORT_02/1603E9021032D4CA4FE8ADAF98AFBD08FD688A
B7A9D535830C57D4F055DA6C4F.pygtex AP_REPORT_02.pyg)...disabled (restricted).



/Users/jamie/Dev/university/year3/F/Vec3/report/sections/type-inference.tex:284
: Package minted Error: Missing Pygments output; \inputminted was
probably given a file that does not exist--otherwise, you may need 
the outputdir package option, or may be using an incompatible build tool,
or may be using frozencache with a missing file.

See the minted package documentation for explanation.
Type  H <return>  for immediate help.
 ...                                              
                                                  
l.284 \end{minted}
                  
This could be caused by using -output-directory or -aux-directory 
without setting minted's outputdir, or by using a build tool that 
changes paths in ways minted cannot detect, 
or using frozencache with a missing file.

\openout3 = `AP_REPORT_02.pyg'.

runsystem(pygmentize -l 'fsharp' -f latex -P commandprefix=PYG -F tokenmerge -P
 stripnl='False' -o _minted-AP_REPORT_02/829ADD56C16D911F006B031AE6538219FD688A
B7A9D535830C57D4F055DA6C4F.pygtex AP_REPORT_02.pyg)...disabled (restricted).


/Users/jamie/Dev/university/year3/F/Vec3/report/sections/type-inference.tex:295
: Package minted Error: Missing Pygments output; \inputminted was
probably given a file that does not exist--otherwise, you may need 
the outputdir package option, or may be using an incompatible build tool,
or may be using frozencache with a missing file.

See the minted package documentation for explanation.
Type  H <return>  for immediate help.
 ...                                              
                                                  
l.295 \end{minted}
                  
This could be caused by using -output-directory or -aux-directory 
without setting minted's outputdir, or by using a build tool that 
changes paths in ways minted cannot detect, 
or using frozencache with a missing file.

\openout3 = `AP_REPORT_02.pyg'.

runsystem(pygmentize -l 'fsharp' -f latex -P commandprefix=PYG -F tokenmerge -P
 stripnl='False' -o _minted-AP_REPORT_02/05017E093A83B0322FDCC71B153A9B10FD688A
B7A9D535830C57D4F055DA6C4F.pygtex AP_REPORT_02.pyg)...disabled (restricted).


/Users/jamie/Dev/university/year3/F/Vec3/report/sections/type-inference.tex:302
: Package minted Error: Missing Pygments output; \inputminted was
probably given a file that does not exist--otherwise, you may need 
the outputdir package option, or may be using an incompatible build tool,
or may be using frozencache with a missing file.

See the minted package documentation for explanation.
Type  H <return>  for immediate help.
 ...                                              
                                                  
l.302 \end{minted}
                  
This could be caused by using -output-directory or -aux-directory 
without setting minted's outputdir, or by using a build tool that 
changes paths in ways minted cannot detect, 
or using frozencache with a missing file.

) [27]

LaTeX Warning: Reference `sec:transpiler' on page 28 undefined on input line 21
2.


(/Users/jamie/Dev/university/year3/F/Vec3/report/sections/initial-design-of-the
-bytecode-virtual-machine-and-compiler.tex [28]

/Users/jamie/Dev/university/year3/F/Vec3/report/sections/initial-design-of-the-
bytecode-virtual-machine-and-compiler.tex:30: LaTeX Error: Illegal character in
 array arg.

See the LaTeX manual or LaTeX Companion for explanation.
Type  H <return>  for immediate help.
 ...                                              
                                                  
l.30 ...idth} p{0.45\linewidth} p{0.15\linewidth}}
                                                  
You're in trouble here.  Try typing  <return>  to proceed.
If that doesn't work, type  X <return>  to quit.


/Users/jamie/Dev/university/year3/F/Vec3/report/sections/initial-design-of-the-
bytecode-virtual-machine-and-compiler.tex:30: LaTeX Error:  Illegal character i
n array arg.

See the LaTeX manual or LaTeX Companion for explanation.
Type  H <return>  for immediate help.
 ...                                              
                                                  
l.30 ...idth} p{0.45\linewidth} p{0.15\linewidth}}
                                                  
You're in trouble here.  Try typing  <return>  to proceed.
If that doesn't work, type  X <return>  to quit.

/Users/jamie/Dev/university/year3/F/Vec3/report/sections/initial-design-of-the-
bytecode-virtual-machine-and-compiler.tex:31: Undefined control sequence.
l.31 \toprule
             
The control sequence at the end of the top line
of your error message was never \def'ed. If you have
misspelled it (e.g., `\hobx'), type `I' and the correct
spelling (e.g., `I\hbox'). Otherwise just continue,
and I'll forget about whatever was undefined.

/Users/jamie/Dev/university/year3/F/Vec3/report/sections/initial-design-of-the-
bytecode-virtual-machine-and-compiler.tex:33: Undefined control sequence.
<recently read> \midrule 
                         
l.33 \midrule
             
The control sequence at the end of the top line
of your error message was never \def'ed. If you have
misspelled it (e.g., `\hobx'), type `I' and the correct
spelling (e.g., `I\hbox'). Otherwise just continue,
and I'll forget about whatever was undefined.


Underfull \hbox (badness 10000) in paragraph at lines 34--34
[]\OT1/cmr/m/n/10.95 Load con-stant
 []


Underfull \hbox (badness 10000) in paragraph at lines 34--35
[]$[] \OMS/cmtt/m/n/10.95 !
 []


Underfull \hbox (badness 10000) in paragraph at lines 35--35
[]\OT1/cmr/m/n/10.95 Load con-stant
 []


Underfull \hbox (badness 10000) in paragraph at lines 35--36
[]$[] \OMS/cmtt/m/n/10.95 !
 []


Underfull \hbox (badness 10000) in paragraph at lines 36--37
[]$[] \OML/cmm/m/it/10.95 ; val \OMS/cmtt/m/n/10.95 !
 []


Underfull \hbox (badness 10000) in paragraph at lines 38--39
[]$[] \OMS/cmtt/m/n/10.95 !
 []


Underfull \hbox (badness 10000) in paragraph at lines 39--40
[]$[] \OMS/cmtt/m/n/10.95 !
 []


Underfull \hbox (badness 2042) in paragraph at lines 40--40
[]\OT1/cmr/m/n/10.95 Load lo-cal vari-
 []


Underfull \hbox (badness 10000) in paragraph at lines 40--41
[]$[] \OMS/cmtt/m/n/10.95 !
 []
=======
[19 <./assets/finalNotebook.png>]
Overfull \vbox (236.90312pt too high) has occurred while \output is active []
>>>>>>> b075834b



[20 <./assets/plotPDF.pdf> <./assets/plotPDF.pdf>]
(./sections/notable-features.tex
(./_minted/3C41A5D0EF8D24ED55357FDE2C6ABC77.highlight.minted)
(./_minted/9884AC93B8992C9C059DD0D2A9E487BA.highlight.minted)
(./_minted/7B293B2FFC7057B786CBB1CC553B17FF.highlight.minted)

[21] (./_minted/5A9951D97F313ED4504AC2BB26B29E0F.highlight.minted)
(./_minted/775BC357FA9549A79F0F780EA6C272A5.highlight.minted)
(./_minted/EAB81081B9AA1ED6965DC7DAEE03FD8E.highlight.minted)
(./_minted/7C17EAC074E1B8CF21BBC64CDE11CF50.highlight.minted)
(./_minted/7E4128AEF66516C43820ED0F6D3603F4.highlight.minted)
(./_minted/9E5A726B54724F342641B3DA318F9763.highlight.minted)
(./_minted/EA4343125E374CE74E14CB188C9D5A89.highlight.minted

[22]) (./_minted/DE0C297A9503104137791AE924F69895.highlight.minted)
(./_minted/26A858ACD3E5527240FEAE15EA4BE4CA.highlight.minted)
(./_minted/AE5E64C937F5E8B4F080AB36E0BA22D7.highlight.minted))

[23]

[24] (./sections/type-inference.tex
Package hyperref Info: bookmark level for unknown algorithm defaults to 0 on in
put line 42.


[25]

[26] (./_minted/F40D6D54477465BCEECC8B6E7E04BEDD.highlight.minted)
(./_minted/076F0DA663A8573A8B256E046112D377.highlight.minted)
(./_minted/AC0986121432020082BA3A06BCD36FF6.highlight.minted)
(./_minted/AC94E63AF40D12F1A6580BD8F2133C69.highlight.minted

[27])

[28] (./_minted/34D0082645AAFF1AED91CC877C506064.highlight.minted)
(./_minted/10150E2A538D7F776F7D32D6B708C9CC.highlight.minted)
Overfull \hbox (7.39235pt too wide) in paragraph at lines 245--247
\OT1/cmr/m/n/10.95 ence al-go-rithm will in-fer the type of the func-tion as $\
OML/cmm/m/it/10.95 Constraint \OT1/cmr/m/n/10.95 (\OML/cmm/m/it/10.95 a;  suppo
rtsArithmetic\OT1/cmr/m/n/10.95 )  \OMS/cmtt/m/n/10.95 !
 []

(./_minted/993C00FACF51BCA98D2B5063B1CC21F6.highlight.minted)

[29] (./_minted/1104360283957BF0578D4E7C2DA67863.highlight.minted)
(./_minted/E807680B3EE48BD6D50D0194B49FDD9B.highlight.minted))

[30]
(./sections/initial-design-of-the-bytecode-virtual-machine-and-compiler.tex

[31]
Overfull \hbox (8.34975pt too wide) in paragraph at lines 78--78
[]|\OT1/cmr/m/n/10.95 CONSTANT[]LONG| 
 []


Underfull \hbox (badness 3872) in paragraph at lines 78--78
[]|\OT1/cmr/m/n/10.95 Load global vari-
 []


Overfull \hbox (3.4831pt too wide) in paragraph at lines 78--78
[]|\OT1/cmr/m/n/10.95 DEFINE[]GLOBAL| 
 []


Overfull \hbox (4.00383pt too wide) in paragraph at lines 78--78
[]|$[] \OML/cmm/m/it/10.95 ; fn; a[]; [] ; a[] \OMS/cmtt/m/n/10.95 !
 []


Overfull \hbox (4.31952pt too wide) in paragraph at lines 78--78
[]|\OT1/cmr/m/n/10.95 CLOSE[]UPVALUE| 
 []


Overfull \hbox (27.4362pt too wide) in paragraph at lines 78--78
[]|\OT1/cmr/m/n/10.95 COMPOUND[]CREATE| 
 []


Underfull \hbox (badness 10000) in paragraph at lines 78--78
[]|\OT1/cmr/m/n/10.95 Create com-pound
 []


Underfull \hbox (badness 10000) in paragraph at lines 78--78
[]|$[] \OMS/cmtt/m/n/10.95 !
 []



[32]
Overfull \hbox (2.96216pt too wide) in paragraph at lines 105--106
\OT1/cmr/m/n/10.95 The com-piler main-tains state through-out the com-pi-la-tio
n pro-cess us-ing the \OT1/cmtt/m/n/10.95 CompilerState
 []

(./_minted/505426202A946AAB9D11D5DDCA9A8D8B.highlight.minted)

[33]
Overfull \hbox (10.18102pt too wide) in paragraph at lines 174--177
\OT1/cmr/m/it/10.95 REPL[]Input\OT1/cmr/m/n/10.95 , is typ-i-cally as-signed to
 this top-level func-tion. An ini-tial \OT1/cmtt/m/n/10.95 CompilerState
 []


Overfull \hbox (9.5316pt too wide) in paragraph at lines 189--190
[]\OT1/cmr/bx/n/10.95 Closure Cre-ation\OT1/cmr/m/n/10.95 : A new \OT1/cmtt/m/n
/10.95 Closure \OT1/cmr/m/n/10.95 ob-ject is cre-ated based on the pro-vided \O
T1/cmtt/m/n/10.95 Function\OT1/cmr/m/n/10.95 . 
 []



[34] (./_minted/CCFAB6534D239C2AA6CA1FC3DD02DA43.highlight.minted)
(./_minted/34BB49B70A04F49F416F82A4F8BF6E57.highlight.minted)

[35] (./_minted/317DF2EFEB79756CADC898F9CC8B4681.highlight.minted)
(./_minted/83BD23C1A8C7B7DF835AB01B44ED66A0.highlight.minted

[36])) (./sections/plotting.tex
(./_minted/F660FE74DC6363BFEC4729AEFBC55AF5.highlight.minted)
(./_minted/F0FF2752D3712A4EF3EA4D2472A73BBD.highlight.minted

<<<<<<< HEAD
[32]
\openout3 = `AP_REPORT_02.pyg'.

runsystem(pygmentize -l 'fsharp' -f latex -P commandprefix=PYG -F tokenmerge -P
 stripnl='False' -o _minted-AP_REPORT_02/9F335B950C60EDFC77641419A71D36BBFD688A
B7A9D535830C57D4F055DA6C4F.pygtex AP_REPORT_02.pyg)...disabled (restricted).



/Users/jamie/Dev/university/year3/F/Vec3/report/sections/initial-design-of-the-
bytecode-virtual-machine-and-compiler.tex:289: Package minted Error: Missing Py
gments output; \inputminted was
probably given a file that does not exist--otherwise, you may need 
the outputdir package option, or may be using an incompatible build tool,
or may be using frozencache with a missing file.

See the minted package documentation for explanation.
Type  H <return>  for immediate help.
 ...                                              
                                                  
l.289 \end{minted}
                  
This could be caused by using -output-directory or -aux-directory 
without setting minted's outputdir, or by using a build tool that 
changes paths in ways minted cannot detect, 
or using frozencache with a missing file.

) (/Users/jamie/Dev/university/year3/F/Vec3/report/sections/plotting.tex
\openout3 = `AP_REPORT_02.pyg'.

runsystem(pygmentize -l 'fsharp' -f latex -P commandprefix=PYG -F tokenmerge -P
 stripnl='False' -o _minted-AP_REPORT_02/1555E88468689A177EAD5D8802480675FD688A
B7A9D535830C57D4F055DA6C4F.pygtex AP_REPORT_02.pyg)...disabled (restricted).



/Users/jamie/Dev/university/year3/F/Vec3/report/sections/plotting.tex:15: Packa
ge minted Error: Missing Pygments output; \inputminted was
probably given a file that does not exist--otherwise, you may need 
the outputdir package option, or may be using an incompatible build tool,
or may be using frozencache with a missing file.

See the minted package documentation for explanation.
Type  H <return>  for immediate help.
 ...                                              
                                                  
l.15 \end{minted}
                 
This could be caused by using -output-directory or -aux-directory 
without setting minted's outputdir, or by using a build tool that 
changes paths in ways minted cannot detect, 
or using frozencache with a missing file.

\openout3 = `AP_REPORT_02.pyg'.

runsystem(pygmentize -l 'fsharp' -f latex -P commandprefix=PYG -F tokenmerge -P
 stripnl='False' -o _minted-AP_REPORT_02/9B7133E69DFD187313F1A6202331D9D2FD688A
B7A9D535830C57D4F055DA6C4F.pygtex AP_REPORT_02.pyg)...disabled (restricted).


/Users/jamie/Dev/university/year3/F/Vec3/report/sections/plotting.tex:31: Packa
ge minted Error: Missing Pygments output; \inputminted was
probably given a file that does not exist--otherwise, you may need 
the outputdir package option, or may be using an incompatible build tool,
or may be using frozencache with a missing file.

See the minted package documentation for explanation.
Type  H <return>  for immediate help.
 ...                                              
                                                  
l.31 \end{minted}
                 
This could be caused by using -output-directory or -aux-directory 
without setting minted's outputdir, or by using a build tool that 
changes paths in ways minted cannot detect, 
or using frozencache with a missing file.

<assets/scatterPlot.png, id=786, 794.97pt x 597.23125pt>
=======
[37])
<assets/scatterPlot.png, id=808, 794.97pt x 597.23125pt>
>>>>>>> b075834b
File: assets/scatterPlot.png Graphic file (type png)
<use assets/scatterPlot.png>
Package pdftex.def Info: assets/scatterPlot.png  used on input line 37.
(pdftex.def)             Requested size: 340.0013pt x 255.43747pt.
<<<<<<< HEAD
[33]
<assets/barChart.png, id=795, 800.9925pt x 599.23875pt>
=======
<assets/barChart.png, id=810, 800.9925pt x 599.23875pt>
>>>>>>> b075834b
File: assets/barChart.png Graphic file (type png)
<use assets/barChart.png>
Package pdftex.def Info: assets/barChart.png  used on input line 50.
(pdftex.def)             Requested size: 340.0013pt x 254.36679pt.


<<<<<<< HEAD
<assets/polynomialPlot.png, id=797, 797.98125pt x 598.235pt>
=======
[38 <./assets/scatterPlot.png> <./assets/barChart.png>]
(./_minted/496284844B6A45E1BB99A6B6443B29E7.highlight.minted)
<assets/polynomialPlot.png, id=820, 797.98125pt x 598.235pt>
>>>>>>> b075834b
File: assets/polynomialPlot.png Graphic file (type png)
<use assets/polynomialPlot.png>
Package pdftex.def Info: assets/polynomialPlot.png  used on input line 70.
(pdftex.def)             Requested size: 340.0013pt x 254.89006pt.
<<<<<<< HEAD
[34 </Users/jamie/Dev/university/year3/F/Vec3/report/assets/scatterPlot.png> </
Users/jamie/Dev/university/year3/F/Vec3/report/assets/barChart.png>]
\openout3 = `AP_REPORT_02.pyg'.

runsystem(pygmentize -l 'fsharp' -f latex -P commandprefix=PYG -F tokenmerge -P
 stripnl='False' -o _minted-AP_REPORT_02/06039D5624FFD3D45B32EC834571EE04FD688A
B7A9D535830C57D4F055DA6C4F.pygtex AP_REPORT_02.pyg)...disabled (restricted).



/Users/jamie/Dev/university/year3/F/Vec3/report/sections/plotting.tex:93: Packa
ge minted Error: Missing Pygments output; \inputminted was
probably given a file that does not exist--otherwise, you may need 
the outputdir package option, or may be using an incompatible build tool,
or may be using frozencache with a missing file.

See the minted package documentation for explanation.
Type  H <return>  for immediate help.
 ...                                              
                                                  
l.93 \end{minted}
                 
This could be caused by using -output-directory or -aux-directory 
without setting minted's outputdir, or by using a build tool that 
changes paths in ways minted cannot detect, 
or using frozencache with a missing file.

<assets/multiplePlots.png, id=808, 1257.69875pt x 795.97375pt>
=======

(./_minted/FCBAB69BF9AD898EBBAAEEACFDFE8786.highlight.minted)
<assets/multiplePlots.png, id=822, 1257.69875pt x 795.97375pt>
>>>>>>> b075834b
File: assets/multiplePlots.png Graphic file (type png)
<use assets/multiplePlots.png>
Package pdftex.def Info: assets/multiplePlots.png  used on input line 98.
(pdftex.def)             Requested size: 340.0013pt x 215.17084pt.
<<<<<<< HEAD
[35 </Users/jamie/Dev/university/year3/F/Vec3/report/assets/polynomialPlot.png>
 </Users/jamie/Dev/university/year3/F/Vec3/report/assets/multiplePlots.png>]
<assets/plotInput.png, id=820, 787.94376pt x 43.16125pt>
=======


[39 <./assets/polynomialPlot.png>]
<assets/plotInput.png, id=833, 787.94376pt x 43.16125pt>
>>>>>>> b075834b
File: assets/plotInput.png Graphic file (type png)
<use assets/plotInput.png>
Package pdftex.def Info: assets/plotInput.png  used on input line 114.
(pdftex.def)             Requested size: 340.0013pt x 18.62416pt.
<<<<<<< HEAD
<assets/plotInput2.png, id=821, 789.95125pt x 45.16875pt>
=======
<assets/plotInput2.png, id=834, 789.95125pt x 45.16875pt>
>>>>>>> b075834b
File: assets/plotInput2.png Graphic file (type png)
<use assets/plotInput2.png>
Package pdftex.def Info: assets/plotInput2.png  used on input line 115.
(pdftex.def)             Requested size: 340.0013pt x 19.44078pt.
)
<<<<<<< HEAD
\openout3 = `AP_REPORT_02.pyg'.

runsystem(pygmentize -l 'fsharp' -f latex -P commandprefix=PYG -F tokenmerge -P
 stripnl='False' -o _minted-AP_REPORT_02/C94B94ACC22DE0833B32D0BCEAA49AF2FD688A
B7A9D535830C57D4F055DA6C4F.pygtex AP_REPORT_02.pyg)...disabled (restricted).



/Users/jamie/Dev/university/year3/F/Vec3/report/sections/final-deliverable.tex:
265: Package minted Error: Missing Pygments output; \inputminted was
probably given a file that does not exist--otherwise, you may need 
the outputdir package option, or may be using an incompatible build tool,
or may be using frozencache with a missing file.

See the minted package documentation for explanation.
Type  H <return>  for immediate help.
 ...                                              
                                                  
l.265 \end{minted}
                  
This could be caused by using -output-directory or -aux-directory 
without setting minted's outputdir, or by using a build tool that 
changes paths in ways minted cannot detect, 
or using frozencache with a missing file.

\openout3 = `AP_REPORT_02.pyg'.

runsystem(pygmentize -l 'fsharp' -f latex -P commandprefix=PYG -F tokenmerge -P
 stripnl='False' -o _minted-AP_REPORT_02/C3A7035594C3FF427743E9C3AE2CDE8FFD688A
B7A9D535830C57D4F055DA6C4F.pygtex AP_REPORT_02.pyg)...disabled (restricted).


/Users/jamie/Dev/university/year3/F/Vec3/report/sections/final-deliverable.tex:
289: Package minted Error: Missing Pygments output; \inputminted was
probably given a file that does not exist--otherwise, you may need 
the outputdir package option, or may be using an incompatible build tool,
or may be using frozencache with a missing file.

See the minted package documentation for explanation.
Type  H <return>  for immediate help.
 ...                                              
                                                  
l.289 \end{minted}
                  
This could be caused by using -output-directory or -aux-directory 
without setting minted's outputdir, or by using a build tool that 
changes paths in ways minted cannot detect, 
or using frozencache with a missing file.

<assets/drawImage.png, id=823, 792.9625pt x 594.22pt>
=======
(./_minted/CB3B4529D532F8DD9E96112D36DB8CB4.highlight.minted)
(./_minted/6A586B663CA7F4657D0A639E37976A35.highlight.minted

[40 <./assets/multiplePlots.png> <./assets/plotInput.png> <./assets/plotInput2.
png>])
<assets/drawImage.png, id=844, 792.9625pt x 594.22pt>
>>>>>>> b075834b
File: assets/drawImage.png Graphic file (type png)
<use assets/drawImage.png>
Package pdftex.def Info: assets/drawImage.png  used on input line 299.
(pdftex.def)             Requested size: 340.0013pt x 254.78426pt.
<<<<<<< HEAD
\openout3 = `AP_REPORT_02.pyg'.

runsystem(pygmentize -l 'fsharp' -f latex -P commandprefix=PYG -F tokenmerge -P
 stripnl='False' -o _minted-AP_REPORT_02/A4B8DA74E1C2C456C54D9FEE46127BFAFD688A
B7A9D535830C57D4F055DA6C4F.pygtex AP_REPORT_02.pyg)...disabled (restricted).


/Users/jamie/Dev/university/year3/F/Vec3/report/sections/final-deliverable.tex:
307: Package minted Error: Missing Pygments output; \inputminted was
probably given a file that does not exist--otherwise, you may need 
the outputdir package option, or may be using an incompatible build tool,
or may be using frozencache with a missing file.

See the minted package documentation for explanation.
Type  H <return>  for immediate help.
 ...                                              
                                                  
l.307 \end{minted}
                  
This could be caused by using -output-directory or -aux-directory 
without setting minted's outputdir, or by using a build tool that 
changes paths in ways minted cannot detect, 
or using frozencache with a missing file.

[36 </Users/jamie/Dev/university/year3/F/Vec3/report/assets/plotInput.png> </Us
ers/jamie/Dev/university/year3/F/Vec3/report/assets/plotInput2.png> </Users/jam
ie/Dev/university/year3/F/Vec3/report/assets/drawImage.png>]
\openout3 = `AP_REPORT_02.pyg'.

runsystem(pygmentize -l 'c' -f latex -P commandprefix=PYG -F tokenmerge -P stri
pnl='False' -o _minted-AP_REPORT_02/559C7DEEEF157AFB425A0409D74DF1BA687AE7006BC
79266E56ABBE10A3F4D3C.pygtex AP_REPORT_02.pyg)...disabled (restricted).



/Users/jamie/Dev/university/year3/F/Vec3/report/sections/final-deliverable.tex:
348: Package minted Error: Missing Pygments output; \inputminted was
probably given a file that does not exist--otherwise, you may need 
the outputdir package option, or may be using an incompatible build tool,
or may be using frozencache with a missing file.

See the minted package documentation for explanation.
Type  H <return>  for immediate help.
 ...                                              
                                                  
l.348 \end{minted}
                  
This could be caused by using -output-directory or -aux-directory 
without setting minted's outputdir, or by using a build tool that 
changes paths in ways minted cannot detect, 
or using frozencache with a missing file.

\openout3 = `AP_REPORT_02.pyg'.

runsystem(pygmentize -l 'c' -f latex -P commandprefix=PYG -F tokenmerge -P stri
pnl='False' -o _minted-AP_REPORT_02/A3D419A119045D541C330EEDBC450872687AE7006BC
79266E56ABBE10A3F4D3C.pygtex AP_REPORT_02.pyg)...disabled (restricted).


/Users/jamie/Dev/university/year3/F/Vec3/report/sections/final-deliverable.tex:
368: Package minted Error: Missing Pygments output; \inputminted was
probably given a file that does not exist--otherwise, you may need 
the outputdir package option, or may be using an incompatible build tool,
or may be using frozencache with a missing file.

See the minted package documentation for explanation.
Type  H <return>  for immediate help.
 ...                                              
                                                  
l.368 \end{minted}
                  
This could be caused by using -output-directory or -aux-directory 
without setting minted's outputdir, or by using a build tool that 
changes paths in ways minted cannot detect, 
or using frozencache with a missing file.

\openout3 = `AP_REPORT_02.pyg'.

runsystem(pygmentize -l 'c' -f latex -P commandprefix=PYG -F tokenmerge -P stri
pnl='False' -o _minted-AP_REPORT_02/1DEFCC4D55AD68947B4148F06DE92833687AE7006BC
79266E56ABBE10A3F4D3C.pygtex AP_REPORT_02.pyg)...disabled (restricted).


/Users/jamie/Dev/university/year3/F/Vec3/report/sections/final-deliverable.tex:
389: Package minted Error: Missing Pygments output; \inputminted was
probably given a file that does not exist--otherwise, you may need 
the outputdir package option, or may be using an incompatible build tool,
or may be using frozencache with a missing file.

See the minted package documentation for explanation.
Type  H <return>  for immediate help.
 ...                                              
                                                  
l.389 \end{minted}
                  
This could be caused by using -output-directory or -aux-directory 
without setting minted's outputdir, or by using a build tool that 
changes paths in ways minted cannot detect, 
or using frozencache with a missing file.

\openout3 = `AP_REPORT_02.pyg'.

runsystem(pygmentize -l 'c' -f latex -P commandprefix=PYG -F tokenmerge -P stri
pnl='False' -o _minted-AP_REPORT_02/111C4C9F60653A8307185060FD49556D687AE7006BC
79266E56ABBE10A3F4D3C.pygtex AP_REPORT_02.pyg)...disabled (restricted).


/Users/jamie/Dev/university/year3/F/Vec3/report/sections/final-deliverable.tex:
410: Package minted Error: Missing Pygments output; \inputminted was
probably given a file that does not exist--otherwise, you may need 
the outputdir package option, or may be using an incompatible build tool,
or may be using frozencache with a missing file.

See the minted package documentation for explanation.
Type  H <return>  for immediate help.
 ...                                              
                                                  
l.410 \end{minted}
                  
This could be caused by using -output-directory or -aux-directory 
without setting minted's outputdir, or by using a build tool that 
changes paths in ways minted cannot detect, 
or using frozencache with a missing file.

[37]
\openout3 = `AP_REPORT_02.pyg'.

runsystem(pygmentize -l 'c' -f latex -P commandprefix=PYG -F tokenmerge -P stri
pnl='False' -o _minted-AP_REPORT_02/DCB4036E9CB62EFCBFFB6462188B3B40687AE7006BC
79266E56ABBE10A3F4D3C.pygtex AP_REPORT_02.pyg)...disabled (restricted).



/Users/jamie/Dev/university/year3/F/Vec3/report/sections/final-deliverable.tex:
430: Package minted Error: Missing Pygments output; \inputminted was
probably given a file that does not exist--otherwise, you may need 
the outputdir package option, or may be using an incompatible build tool,
or may be using frozencache with a missing file.

See the minted package documentation for explanation.
Type  H <return>  for immediate help.
 ...                                              
                                                  
l.430 \end{minted}
                  
This could be caused by using -output-directory or -aux-directory 
without setting minted's outputdir, or by using a build tool that 
changes paths in ways minted cannot detect, 
or using frozencache with a missing file.

\openout3 = `AP_REPORT_02.pyg'.

runsystem(pygmentize -l 'c' -f latex -P commandprefix=PYG -F tokenmerge -P stri
pnl='False' -o _minted-AP_REPORT_02/84584A7688D867483CC61F0B000F0ECD687AE7006BC
79266E56ABBE10A3F4D3C.pygtex AP_REPORT_02.pyg)...disabled (restricted).


/Users/jamie/Dev/university/year3/F/Vec3/report/sections/final-deliverable.tex:
449: Package minted Error: Missing Pygments output; \inputminted was
probably given a file that does not exist--otherwise, you may need 
the outputdir package option, or may be using an incompatible build tool,
or may be using frozencache with a missing file.

See the minted package documentation for explanation.
Type  H <return>  for immediate help.
 ...                                              
                                                  
l.449 \end{minted}
                  
This could be caused by using -output-directory or -aux-directory 
without setting minted's outputdir, or by using a build tool that 
changes paths in ways minted cannot detect, 
or using frozencache with a missing file.

\openout3 = `AP_REPORT_02.pyg'.

runsystem(pygmentize -l 'fsharp' -f latex -P commandprefix=PYG -F tokenmerge -P
 stripnl='False' -o _minted-AP_REPORT_02/976B8AFE4C25A33550667193B356F9EEFD688A
B7A9D535830C57D4F055DA6C4F.pygtex AP_REPORT_02.pyg)...disabled (restricted).


/Users/jamie/Dev/university/year3/F/Vec3/report/sections/final-deliverable.tex:
469: Package minted Error: Missing Pygments output; \inputminted was
probably given a file that does not exist--otherwise, you may need 
the outputdir package option, or may be using an incompatible build tool,
or may be using frozencache with a missing file.

See the minted package documentation for explanation.
Type  H <return>  for immediate help.
 ...                                              
                                                  
l.469 \end{minted}
                  
This could be caused by using -output-directory or -aux-directory 
without setting minted's outputdir, or by using a build tool that 
changes paths in ways minted cannot detect, 
or using frozencache with a missing file.

\openout3 = `AP_REPORT_02.pyg'.

runsystem(pygmentize -l 'fsharp' -f latex -P commandprefix=PYG -F tokenmerge -P
 stripnl='False' -o _minted-AP_REPORT_02/8959404355F893EA928CACF1D9072D9FFD688A
B7A9D535830C57D4F055DA6C4F.pygtex AP_REPORT_02.pyg)...disabled (restricted).


/Users/jamie/Dev/university/year3/F/Vec3/report/sections/final-deliverable.tex:
475: Package minted Error: Missing Pygments output; \inputminted was
probably given a file that does not exist--otherwise, you may need 
the outputdir package option, or may be using an incompatible build tool,
or may be using frozencache with a missing file.

See the minted package documentation for explanation.
Type  H <return>  for immediate help.
 ...                                              
                                                  
l.475 \end{minted}
                  
This could be caused by using -output-directory or -aux-directory 
without setting minted's outputdir, or by using a build tool that 
changes paths in ways minted cannot detect, 
or using frozencache with a missing file.

\openout3 = `AP_REPORT_02.pyg'.

runsystem(pygmentize -l 'fsharp' -f latex -P commandprefix=PYG -F tokenmerge -P
 stripnl='False' -o _minted-AP_REPORT_02/FF763B426859C5352554EB86293F2C41FD688A
B7A9D535830C57D4F055DA6C4F.pygtex AP_REPORT_02.pyg)...disabled (restricted).


/Users/jamie/Dev/university/year3/F/Vec3/report/sections/final-deliverable.tex:
481: Package minted Error: Missing Pygments output; \inputminted was
probably given a file that does not exist--otherwise, you may need 
the outputdir package option, or may be using an incompatible build tool,
or may be using frozencache with a missing file.

See the minted package documentation for explanation.
Type  H <return>  for immediate help.
 ...                                              
                                                  
l.481 \end{minted}
                  
This could be caused by using -output-directory or -aux-directory 
without setting minted's outputdir, or by using a build tool that 
changes paths in ways minted cannot detect, 
or using frozencache with a missing file.

<assets/gnuplot.png, id=837, 1203.49625pt x 805.0075pt>
File: assets/gnuplot.png Graphic file (type png)
<use assets/gnuplot.png>
Package pdftex.def Info: assets/gnuplot.png  used on input line 485.
(pdftex.def)             Requested size: 340.0013pt x 227.42732pt.
[38]
\openout3 = `AP_REPORT_02.pyg'.

runsystem(pygmentize -l 'fsharp' -f latex -P commandprefix=PYG -F tokenmerge -P
 stripnl='False' -o _minted-AP_REPORT_02/E32AA04405C9C2280EA730B35821A8E8FD688A
B7A9D535830C57D4F055DA6C4F.pygtex AP_REPORT_02.pyg)...disabled (restricted).



/Users/jamie/Dev/university/year3/F/Vec3/report/sections/final-deliverable.tex:
495: Package minted Error: Missing Pygments output; \inputminted was
probably given a file that does not exist--otherwise, you may need 
the outputdir package option, or may be using an incompatible build tool,
or may be using frozencache with a missing file.

See the minted package documentation for explanation.
Type  H <return>  for immediate help.
 ...                                              
                                                  
l.495 \end{minted}
                  
This could be caused by using -output-directory or -aux-directory 
without setting minted's outputdir, or by using a build tool that 
changes paths in ways minted cannot detect, 
or using frozencache with a missing file.

\openout3 = `AP_REPORT_02.pyg'.

runsystem(pygmentize -l 'fsharp' -f latex -P commandprefix=PYG -F tokenmerge -P
 stripnl='False' -o _minted-AP_REPORT_02/549D4F03D75AAA02561E1BCD8539C5FBFD688A
B7A9D535830C57D4F055DA6C4F.pygtex AP_REPORT_02.pyg)...disabled (restricted).


/Users/jamie/Dev/university/year3/F/Vec3/report/sections/final-deliverable.tex:
532: Package minted Error: Missing Pygments output; \inputminted was
probably given a file that does not exist--otherwise, you may need 
the outputdir package option, or may be using an incompatible build tool,
or may be using frozencache with a missing file.

See the minted package documentation for explanation.
Type  H <return>  for immediate help.
 ...                                              
                                                  
l.532 \end{minted}
                  
This could be caused by using -output-directory or -aux-directory 
without setting minted's outputdir, or by using a build tool that 
changes paths in ways minted cannot detect, 
or using frozencache with a missing file.

[39 </Users/jamie/Dev/university/year3/F/Vec3/report/assets/gnuplot.png>]
[40]) [41] [42]
Chapter 5.
(/Users/jamie/Dev/university/year3/F/Vec3/report/AP_REPORT_02.bbl [43
=======
 (./_minted/E6C392DADA90F89F225476F1CE2866E4.highlight.minted)

[41 <./assets/drawImage.png>]
(./_minted/0124B75CC56E784B750200062843F3AB.highlight.minted)
(./_minted/579FC51703BEDA276A00FA1691DFA09A.highlight.minted

[42]) (./_minted/862063E9F66C5CDD5F5D0AE2D0220F6B.highlight.minted)
(./_minted/BBF2537DFD026200B325C8BC7755A126.highlight.minted

[43]) (./_minted/AD447A6C3B7663E11C2A6F98041DE23F.highlight.minted)
(./_minted/F364099169EEC4D162B6625B438A2C3D.highlight.minted)
(./_minted/5A61EB77AA48CB8C58E2F26587518FDD.highlight.minted

[44]) (./_minted/C839D6F0E3BBCE497E7286D90E6097EC.highlight.minted)

[45])

[46]
Chapter 5.
(./AP_REPORT_02.bbl

[47
>>>>>>> b075834b

]
Underfull \hbox (badness 6808) in paragraph at lines 16--19
[]\OT1/cmr/m/n/10.95 BMITC (2022).  Sym-bolic cal-cu-lus in f#.  []$\OT1/cmtt/m
/n/10.95 https : / / bmitc . me / articles /
 []


Underfull \hbox (badness 2027) in paragraph at lines 21--24
[]\OT1/cmr/m/n/10.95 Desmos Stu-dio PBC (2023).  Desmos web-site.  https://desm
os.com [Ac-cessed:
 []

<<<<<<< HEAD
[44

]) [45]
Appendix A.
[46
=======


[48

])

[49]
Appendix A.


[50
>>>>>>> b075834b

]
Appendix B.
(./sections/testing.tex
Overfull \hbox (1.16759pt too wide) in paragraph at lines 14--14
[]|\OT1/cmr/m/n/10.95 Pass/Fail| 
 []


Underfull \hbox (badness 10000) in paragraph at lines 24--24
[]|\OT1/cmr/m/n/10.95 precedence
 []


Underfull \hbox (badness 10000) in paragraph at lines 25--25
[]|\OT1/cmr/m/n/10.95 precedence pow >
 []


Underfull \hbox (badness 10000) in paragraph at lines 26--26
[]|\OT1/cmr/m/n/10.95 75.750
 []


Underfull \hbox (badness 10000) in paragraph at lines 27--27
[]|\OT1/cmr/m/n/10.95 -
 []


Overfull \hbox (1.50916pt too wide) in paragraph at lines 27--27
\OT1/cmr/m/n/10.95 75.750| 
 []


Underfull \hbox (badness 10000) in paragraph at lines 29--29
[]|\OT1/cmr/m/n/10.95 Error:
 []


Underfull \hbox (badness 10000) in paragraph at lines 29--29
\OT1/cmr/m/n/10.95 Ex-
 []


Overfull \hbox (2.42166pt too wide) in paragraph at lines 29--29
\OT1/cmr/m/n/10.95 pected
 []


Overfull \hbox (21.91876pt too wide) in paragraph at lines 29--29
\OT1/cmr/m/n/10.95 "$argument
 []


Underfull \hbox (badness 2564) in paragraph at lines 29--29
\OT1/cmr/m/n/10.95 or $[]$('
 []


Underfull \hbox (badness 10000) in paragraph at lines 29--29
\OT1/cmr/m/n/10.95 af-ter
 []


Underfull \hbox (badness 10000) in paragraph at lines 37--37
[]|\OT1/cmr/m/n/10.95 Rational num-ber
 []


LaTeX Warning: `h' float specifier changed to `ht'.

(./_minted/AD1D86D5789E4D753A9A15C3EA4069E9.highlight.minted)
Overfull \hbox (1.16759pt too wide) in paragraph at lines 76--76
[]|\OT1/cmr/m/n/10.95 Pass/Fail| 
 []


LaTeX Warning: `h' float specifier changed to `ht'.

(./_minted/02B6A40D627285F36BA91C2D3D01A34E.highlight.minted)
Overfull \hbox (1.16759pt too wide) in paragraph at lines 118--118
[]|\OT1/cmr/m/n/10.95 Pass/Fail| 
 []



[51

]

LaTeX Warning: `h' float specifier changed to `ht'.

(./_minted/F57320F513607D0AC0289F9AB1FD9EB9.highlight.minted)
Overfull \hbox (1.16759pt too wide) in paragraph at lines 161--161
[]|\OT1/cmr/m/n/10.95 Pass/Fail| 
 []


Overfull \hbox (9.703pt too wide) in paragraph at lines 170--170
[]|\OT1/cmr/m/n/10.95 List[float]| 
 []


Overfull \hbox (16.93045pt too wide) in paragraph at lines 170--170
[]|\OT1/cmr/m/n/10.95 List[float]| 
 []


Overfull \hbox (9.06422pt too wide) in paragraph at lines 171--171
[]|\OT1/cmr/m/n/10.95 Record[a:
 []


Overfull \hbox (16.29167pt too wide) in paragraph at lines 171--171
[]|\OT1/cmr/m/n/10.95 Record[a:
 []


Underfull \hbox (badness 10000) in paragraph at lines 172--172
[]|$\OML/cmm/m/it/10.95 let x \OT1/cmr/m/n/10.95 = (() =\OML/cmm/m/it/10.95 >
 []


Overfull \hbox (9.06422pt too wide) in paragraph at lines 172--172
[]|\OT1/cmr/m/n/10.95 Record[a:
 []


Underfull \hbox (badness 3189) in paragraph at lines 172--172
\OT1/cmr/m/n/10.95 int, b:
 []


Overfull \hbox (16.29167pt too wide) in paragraph at lines 172--172
[]|\OT1/cmr/m/n/10.95 Record[a:
 []


LaTeX Warning: `h' float specifier changed to `ht'.


Overfull \hbox (1.16759pt too wide) in paragraph at lines 188--188
[]|\OT1/cmr/m/n/10.95 Pass/Fail| 
 []


Underfull \hbox (badness 3514) in paragraph at lines 202--202
[]|$\OMS/cmtt/m/n/10.95 f\OML/cmm/m/it/10.95 a \OT1/cmr/m/n/10.95 = 3\OML/cmm/m
/it/10.95 ; b \OT1/cmr/m/n/10.95 = 4\OMS/cmtt/m/n/10.95 g\OML/cmm/m/it/10.95 :a
 \OT1/cmr/m/n/10.95 +
 []


LaTeX Warning: `h' float specifier changed to `ht'.


Overfull \hbox (1.16759pt too wide) in paragraph at lines 214--214
[]|\OT1/cmr/m/n/10.95 Pass/Fail| 
 []


Underfull \hbox (badness 1817) in paragraph at lines 219--219
[]|\OT1/cmr/m/n/10.95 print no else (unit
 []

<<<<<<< HEAD
[47

]
=======
>>>>>>> b075834b

LaTeX Warning: `h' float specifier changed to `ht'.


Overfull \hbox (1.16759pt too wide) in paragraph at lines 234--234
[]|\OT1/cmr/m/n/10.95 Pass/Fail| 
 []


Underfull \hbox (badness 10000) in paragraph at lines 235--235
[]|\OT1/cmr/m/n/10.95 Run
 []


Underfull \hbox (badness 10000) in paragraph at lines 235--235
[]|\OT1/cmr/m/n/10.95 Run
 []


Underfull \hbox (badness 10000) in paragraph at lines 236--236
[]|\OT1/cmr/m/n/10.95 Open
 []


Underfull \hbox (badness 10000) in paragraph at lines 236--236
\OT1/cmr/m/n/10.95 file
 []


Underfull \hbox (badness 10000) in paragraph at lines 236--236
[]|\OT1/cmr/m/n/10.95 Open
 []


Underfull \hbox (badness 10000) in paragraph at lines 236--236
\OT1/cmr/m/n/10.95 file
 []


Underfull \hbox (badness 10000) in paragraph at lines 238--238
[]|\OT1/cmr/m/n/10.95 Opens
 []


Overfull \hbox (1.26584pt too wide) in paragraph at lines 238--238
[]|\OT1/cmr/m/n/10.95 Opens
 []


Underfull \hbox (badness 10000) in paragraph at lines 239--239
[]|\OT1/cmr/m/n/10.95 New
 []


Underfull \hbox (badness 10000) in paragraph at lines 239--239
\OT1/cmr/m/n/10.95 note-
 []


Underfull \hbox (badness 10000) in paragraph at lines 239--239
[]|\OT1/cmr/m/n/10.95 New
 []


Underfull \hbox (badness 10000) in paragraph at lines 239--239
\OT1/cmr/m/n/10.95 note-
 []


Underfull \hbox (badness 10000) in paragraph at lines 241--241
[]|\OT1/cmr/m/n/10.95 Run
 []


Underfull \hbox (badness 10000) in paragraph at lines 241--241
[]|\OT1/cmr/m/n/10.95 Run
 []


Underfull \hbox (badness 10000) in paragraph at lines 242--242
[]|\OT1/cmr/m/n/10.95 Plot
 []


Underfull \hbox (badness 10000) in paragraph at lines 242--242
\OT1/cmr/m/n/10.95 win-
 []


Underfull \hbox (badness 10000) in paragraph at lines 242--242
[]|\OT1/cmr/m/n/10.95 Plot
 []


Underfull \hbox (badness 10000) in paragraph at lines 242--242
\OT1/cmr/m/n/10.95 win-
 []


Underfull \hbox (badness 10000) in paragraph at lines 245--245
[]|\OT1/cmr/m/n/10.95 Display
 []


Overfull \hbox (6.89291pt too wide) in paragraph at lines 245--245
[]|\OT1/cmr/m/n/10.95 Display
 []


Underfull \hbox (badness 10000) in paragraph at lines 248--248
[]|\OT1/cmr/m/n/10.95 Output
 []


Overfull \hbox (6.37587pt too wide) in paragraph at lines 248--248
[]|\OT1/cmr/m/n/10.95 Output
 []


Underfull \hbox (badness 2529) in paragraph at lines 253--253
[]|\OT1/cmr/m/n/10.95 Run code with pre-vi-ous
 []


Underfull \hbox (badness 10000) in paragraph at lines 253--253
[]|\OT1/cmr/m/n/10.95 Output
 []


Overfull \hbox (6.37587pt too wide) in paragraph at lines 253--253
[]|\OT1/cmr/m/n/10.95 Output
 []


Overfull \hbox (5.1709pt too wide) in paragraph at lines 255--255
[]|\OT1/cmr/m/n/10.95 Previous
 []


Overfull \hbox (12.39835pt too wide) in paragraph at lines 255--255
[]|\OT1/cmr/m/n/10.95 Previous
 []


Underfull \hbox (badness 10000) in paragraph at lines 258--258
[]|\OT1/cmr/m/n/10.95 Save
 []


Underfull \hbox (badness 10000) in paragraph at lines 258--258
[]|\OT1/cmr/m/n/10.95 Save
 []


LaTeX Warning: `h' float specifier changed to `ht'.


<<<<<<< HEAD
/Users/jamie/Dev/university/year3/F/Vec3/report/sections/testing.tex:267: Packa
ge caption Error: \caption outside float.

See the caption package documentation for explanation.
Type  H <return>  for immediate help.
 ...                                              
                                                  
l.267 \caption
              {Plot Tests}
If you do not understand this error, please take a closer look
at the documentation of the `caption' package, especially the
section about errors.
Try typing  <return>  to proceed.
If that doesn't work, type  X <return>  to quit.


Overfull \hbox (1.16759pt too wide) in paragraph at lines 269--269
[]\OT1/cmr/m/n/10.95 Pass/Fail| 
=======
Overfull \hbox (1.16759pt too wide) in paragraph at lines 270--270
[]|\OT1/cmr/m/n/10.95 Pass/Fail| 
>>>>>>> b075834b
 []


Underfull \hbox (badness 5147) in paragraph at lines 273--273
[]|$\OML/cmm/m/it/10.95 let data \OT1/cmr/m/n/10.95 = \OMS/cmtt/m/n/10.95 f\OML
/cmm/m/it/10.95 title \OT1/cmr/m/n/10.95 =
 []


Underfull \hbox (badness 10000) in paragraph at lines 273--273
\OT1/cmr/m/n/10.95 "\OML/cmm/m/it/10.95 ExamplePlot\OT1/cmr/m/n/10.95 "\OML/cmm
/m/it/10.95 ; x \OT1/cmr/m/n/10.95 =
 []


Underfull \hbox (badness 10000) in paragraph at lines 273--273
\OML/cmm/m/it/10.95 x; y \OT1/cmr/m/n/10.95 = \OML/cmm/m/it/10.95 y; ptype \OT1
/cmr/m/n/10.95 =
 []


Overfull \hbox (3.96529pt too wide) in paragraph at lines 274--274
[]|$\OML/cmm/m/it/10.95 f\OT1/cmr/m/n/10.95 (\OML/cmm/m/it/10.95 x\OT1/cmr/m/n/
10.95 ) =
 []


Overfull \hbox (10.94347pt too wide) in paragraph at lines 276--276
[]|$\OML/cmm/m/it/10.95 plotFunc\OT1/cmr/m/n/10.95 ("\OML/cmm/m/it/10.95 Exampl
ePlot\OT1/cmr/m/n/10.95 "\OML/cmm/m/it/10.95 ; f\OT1/cmr/m/n/10.95 )$| 
 []


Overfull \hbox (3.96529pt too wide) in paragraph at lines 276--276
[]|$\OML/cmm/m/it/10.95 f\OT1/cmr/m/n/10.95 (\OML/cmm/m/it/10.95 x\OT1/cmr/m/n/
10.95 ) =
 []


Overfull \hbox (10.94347pt too wide) in paragraph at lines 278--278
[]|$\OML/cmm/m/it/10.95 plotFunc\OT1/cmr/m/n/10.95 ("\OML/cmm/m/it/10.95 Exampl
ePlot\OT1/cmr/m/n/10.95 "\OML/cmm/m/it/10.95 ; f\OT1/cmr/m/n/10.95 )$| 
 []


Overfull \hbox (3.96529pt too wide) in paragraph at lines 278--278
[]|$\OML/cmm/m/it/10.95 f\OT1/cmr/m/n/10.95 (\OML/cmm/m/it/10.95 x\OT1/cmr/m/n/
10.95 ) =
 []


Overfull \hbox (0.52821pt too wide) in paragraph at lines 278--278
[]\OT1/cmr/m/n/10.95 (\OML/cmm/m/it/10.95 x\OT1/cmr/m/n/10.95 )$| 
 []


Overfull \hbox (19.0647pt too wide) in paragraph at lines 279--279
[]|$\OML/cmm/m/it/10.95 plotFunc\OT1/cmr/m/n/10.95 ("\OML/cmm/m/it/10.95 Exampl
ePlot\OT1/cmr/m/n/10.95 "\OML/cmm/m/it/10.95 ; []\OT1/cmr/m/n/10.95 )$| 
 []


Overfull \hbox (3.96529pt too wide) in paragraph at lines 279--279
[]|$\OML/cmm/m/it/10.95 f\OT1/cmr/m/n/10.95 (\OML/cmm/m/it/10.95 x\OT1/cmr/m/n/
10.95 ) =
 []


Overfull \hbox (0.52821pt too wide) in paragraph at lines 279--279
[]\OT1/cmr/m/n/10.95 (\OML/cmm/m/it/10.95 x\OT1/cmr/m/n/10.95 )$| 
 []


Overfull \hbox (10.94347pt too wide) in paragraph at lines 281--281
[]|$\OML/cmm/m/it/10.95 plotFunc\OT1/cmr/m/n/10.95 ("\OML/cmm/m/it/10.95 Exampl
ePlot\OT1/cmr/m/n/10.95 "\OML/cmm/m/it/10.95 ; f\OT1/cmr/m/n/10.95 )$| 
 []


Overfull \hbox (3.96529pt too wide) in paragraph at lines 281--281
[]|$\OML/cmm/m/it/10.95 f\OT1/cmr/m/n/10.95 (\OML/cmm/m/it/10.95 x\OT1/cmr/m/n/
10.95 ) =
 []


Overfull \hbox (1.68407pt too wide) in paragraph at lines 281--281
[]\OT1/cmr/m/n/10.95 (\OML/cmm/m/it/10.95 x\OT1/cmr/m/n/10.95 )$| 
 []


Underfull \hbox (badness 10000) in paragraph at lines 281--281
[]|\OT1/cmr/m/n/10.95 Pass,
 []


Underfull \hbox (badness 6842) in paragraph at lines 281--281
\OT1/cmr/m/n/10.95 but not
 []


Underfull \hbox (badness 10000) in paragraph at lines 281--281
\OT1/cmr/m/n/10.95 in-fi-nite
 []


Underfull \hbox (badness 10000) in paragraph at lines 281--281
\OT1/cmr/m/n/10.95 asymp-
 []


Underfull \hbox (badness 10000) in paragraph at lines 281--281
[]|\OT1/cmr/m/n/10.95 No joined asymp-
 []


Overfull \hbox (10.94347pt too wide) in paragraph at lines 283--283
[]|$\OML/cmm/m/it/10.95 plotFunc\OT1/cmr/m/n/10.95 ("\OML/cmm/m/it/10.95 Exampl
ePlot\OT1/cmr/m/n/10.95 "\OML/cmm/m/it/10.95 ; f\OT1/cmr/m/n/10.95 )$| 
 []


Overfull \hbox (3.96529pt too wide) in paragraph at lines 283--283
[]|$\OML/cmm/m/it/10.95 f\OT1/cmr/m/n/10.95 (\OML/cmm/m/it/10.95 x\OT1/cmr/m/n/
10.95 ) =
 []


Underfull \hbox (badness 10000) in paragraph at lines 283--283
[]|\OT1/cmr/m/n/10.95 Pass,
 []


Underfull \hbox (badness 6842) in paragraph at lines 283--283
\OT1/cmr/m/n/10.95 but not
 []


Underfull \hbox (badness 10000) in paragraph at lines 283--283
\OT1/cmr/m/n/10.95 in-fi-nite
 []


Underfull \hbox (badness 10000) in paragraph at lines 283--283
\OT1/cmr/m/n/10.95 asymp-
 []


Underfull \hbox (badness 10000) in paragraph at lines 283--283
[]|\OT1/cmr/m/n/10.95 No joined asymp-
 []

<<<<<<< HEAD
) [48] [49] [50] [51] [52] [53]
Appendix C.
(/Users/jamie/Dev/university/year3/F/Vec3/report/sections/algorithms.tex
[54

]) [55] [56]
(/Users/jamie/Dev/university/year3/F/Vec3/report/AP_REPORT_02.aux)
 ***********
LaTeX2e <2023-11-01> patch level 1
L3 programming layer <2024-02-20>
 ***********
=======
>>>>>>> b075834b

LaTeX Warning: `h' float specifier changed to `ht'.

)

[52]

[53]

[54]

[55]

[56]

<<<<<<< HEAD
Package rerunfilecheck Info: Checksums for `AP_REPORT_02.out':
(rerunfilecheck)             Before: 5203034DE4940FE89BDD00DAD06472FA;16304
(rerunfilecheck)             After:  B620437A1E875760C179755D50CD43DA;16166.
runsystem(rm AP_REPORT_02.pyg)...disabled (restricted).

 ) 
Here is how much of TeX's memory you used:
 17851 strings out of 474116
 316945 string characters out of 5743682
 2034187 words of memory out of 5000000
 39665 multiletter control sequences out of 15000+600000
 569039 words of font info for 75 fonts, out of 8000000 for 9000
 1141 hyphenation exceptions out of 8191
 77i,12n,79p,685b,631s stack positions out of 10000i,1000n,20000p,200000b,200000s

pdfTeX warning (dest): name{subsection.4.17.3} has been referenced but does not
 exist, replaced by a fixed one

</usr/local/texlive/2024/texmf-dist/fonts/type1/public/amsfonts/cm/cmbx10.pfb><
/usr/local/texlive/2024/texmf-dist/fonts/type1/public/amsfonts/cm/cmbx12.pfb></
usr/local/texlive/2024/texmf-dist/fonts/type1/public/amsfonts/cm/cmbxti10.pfb><
/usr/local/texlive/2024/texmf-dist/fonts/type1/public/amsfonts/cm/cmcsc10.pfb><
/usr/local/texlive/2024/texmf-dist/fonts/type1/public/amsfonts/cm/cmitt10.pfb><
/usr/local/texlive/2024/texmf-dist/fonts/type1/public/amsfonts/cm/cmmi10.pfb></
usr/local/texlive/2024/texmf-dist/fonts/type1/public/amsfonts/cm/cmmi8.pfb></us
r/local/texlive/2024/texmf-dist/fonts/type1/public/amsfonts/cm/cmr10.pfb></usr/
local/texlive/2024/texmf-dist/fonts/type1/public/amsfonts/cm/cmr12.pfb></usr/lo
cal/texlive/2024/texmf-dist/fonts/type1/public/amsfonts/cm/cmr17.pfb></usr/loca
l/texlive/2024/texmf-dist/fonts/type1/public/amsfonts/cm/cmr8.pfb></usr/local/t
exlive/2024/texmf-dist/fonts/type1/public/amsfonts/cm/cmr9.pfb></usr/local/texl
ive/2024/texmf-dist/fonts/type1/public/amsfonts/cm/cmsy10.pfb></usr/local/texli
ve/2024/texmf-dist/fonts/type1/public/amsfonts/cm/cmsy8.pfb></usr/local/texlive
/2024/texmf-dist/fonts/type1/public/amsfonts/cm/cmti10.pfb></usr/local/texlive/
2024/texmf-dist/fonts/type1/public/amsfonts/cm/cmtt10.pfb></usr/local/texlive/2
024/texmf-dist/fonts/type1/public/cm-super/sfrm1095.pfb>
Output written on /Users/jamie/Dev/university/year3/F/Vec3/report/AP_REPORT_02.
pdf (58 pages, 2171371 bytes).
PDF statistics:
 1111 PDF objects out of 1200 (max. 8388607)
 963 compressed objects within 10 object streams
 262 named destinations out of 1000 (max. 500000)
 940 words of extra memory for PDF output out of 10000 (max. 10000000)
=======
[57]

[58]
Appendix C.
(./sections/algorithms.tex

[59

])

[60]

[61] (./AP_REPORT_02.aux)
 ***********
LaTeX2e <2024-11-01>
L3 programming layer <2024-11-02>
 ***********


LaTeX Font Warning: Some font shapes were not available, defaults substituted.


LaTeX Warning: There were undefined references.

Package rerunfilecheck Info: File `AP_REPORT_02.out' has not changed.
(rerunfilecheck)             Checksum: AC6E77690AE3034286844EF456631178;16011.
 ) 
Here is how much of TeX's memory you used:
 19855 strings out of 473362
 383318 string characters out of 5720983
 956968 words of memory out of 5000000
 42262 multiletter control sequences out of 15000+600000
 569039 words of font info for 75 fonts, out of 8000000 for 9000
 1141 hyphenation exceptions out of 8191
 85i,12n,93p,792b,940s stack positions out of 10000i,1000n,20000p,200000b,200000s
</usr/local/texlive/2024/texmf-dist/fonts/type1/public/amsfonts/cm/cmbx10.pfb
></usr/local/texlive/2024/texmf-dist/fonts/type1/public/amsfonts/cm/cmbx12.pfb>
</usr/local/texlive/2024/texmf-dist/fonts/type1/public/amsfonts/cm/cmbxti10.pfb
></usr/local/texlive/2024/texmf-dist/fonts/type1/public/amsfonts/cm/cmcsc10.pfb
></usr/local/texlive/2024/texmf-dist/fonts/type1/public/amsfonts/cm/cmitt10.pfb
></usr/local/texlive/2024/texmf-dist/fonts/type1/public/amsfonts/cm/cmmi10.pfb>
</usr/local/texlive/2024/texmf-dist/fonts/type1/public/amsfonts/cm/cmmi8.pfb></
usr/local/texlive/2024/texmf-dist/fonts/type1/public/amsfonts/cm/cmr10.pfb></us
r/local/texlive/2024/texmf-dist/fonts/type1/public/amsfonts/cm/cmr12.pfb></usr/
local/texlive/2024/texmf-dist/fonts/type1/public/amsfonts/cm/cmr17.pfb></usr/lo
cal/texlive/2024/texmf-dist/fonts/type1/public/amsfonts/cm/cmr8.pfb></usr/local
/texlive/2024/texmf-dist/fonts/type1/public/amsfonts/cm/cmr9.pfb></usr/local/te
xlive/2024/texmf-dist/fonts/type1/public/amsfonts/cm/cmsy10.pfb></usr/local/tex
live/2024/texmf-dist/fonts/type1/public/amsfonts/cm/cmsy8.pfb></usr/local/texli
ve/2024/texmf-dist/fonts/type1/public/amsfonts/cm/cmti10.pfb></usr/local/texliv
e/2024/texmf-dist/fonts/type1/public/amsfonts/cm/cmtt10.pfb></usr/local/texlive
/2024/texmf-dist/fonts/type1/public/cm-super/sfrm1095.pfb>
Output written on AP_REPORT_02.pdf (63 pages, 1848224 bytes).
PDF statistics:
 1127 PDF objects out of 1200 (max. 8388607)
 974 compressed objects within 10 object streams
 265 named destinations out of 1000 (max. 500000)
 924 words of extra memory for PDF output out of 10000 (max. 10000000)
>>>>>>> b075834b
<|MERGE_RESOLUTION|>--- conflicted
+++ resolved
@@ -1,8 +1,4 @@
-<<<<<<< HEAD
-This is pdfTeX, Version 3.141592653-2.6-1.40.26 (TeX Live 2024) (preloaded format=pdflatex 2024.10.8)  12 JAN 2025 18:19
-=======
 This is pdfTeX, Version 3.141592653-2.6-1.40.26 (TeX Live 2024) (preloaded format=pdflatex 2024.11.22)  12 JAN 2025 18:18
->>>>>>> b075834b
 entering extended mode
  restricted \write18 enabled.
  %&-line parsing enabled.
@@ -572,42 +568,11 @@
 \ALG@tmplength=\skip79
 )
 Document Style - pseudocode environments for use with the `algorithmicx' style
-<<<<<<< HEAD
-)
-runsystem(command -v pygmentize && touch AP_REPORT_02.aex)...disabled (restrict
-ed).
-
-
-
-/Users/jamie/Dev/university/year3/F/Vec3/report/AP_REPORT_02.tex:29: Package mi
-nted Error: You must have `pygmentize' installed to use this package.
-
-See the minted package documentation for explanation.
-Type  H <return>  for immediate help.
- ...                                              
-                                                  
-l.29 \begin{document}
-                     
-Refer to the installation instructions in the minted documentation for more inf
-ormation.
-
-(/usr/local/texlive/2024/texmf-dist/tex/latex/l3backend/l3backend-pdftex.def
-File: l3backend-pdftex.def 2024-02-20 L3 backend support: PDF output (pdfTeX)
-\l__color_backend_stack_int=\count348
-\l__pdf_internal_box=\box65
-)
-(/Users/jamie/Dev/university/year3/F/Vec3/report/AP_REPORT_02.aux
-
-LaTeX Warning: Label `sec:plotting' multiply defined.
-
-)
-=======
 ) (/usr/local/texlive/2024/texmf-dist/tex/latex/l3backend/l3backend-pdftex.def
 File: l3backend-pdftex.def 2024-05-08 L3 backend support: PDF output (pdfTeX)
 \l__color_backend_stack_int=\count351
 \l__pdf_internal_box=\box67
 ) (./AP_REPORT_02.aux)
->>>>>>> b075834b
 \openout1 = `AP_REPORT_02.aux'.
 
 LaTeX Font Info:    Checking defaults for OML/cmm/m/it on input line 30.
@@ -684,11 +649,7 @@
 been already used, duplicate ignored
 <to be read again> 
                    \relax 
-<<<<<<< HEAD
-l.81 \end{abstract}
-=======
 l.82 \end{abstract}
->>>>>>> b075834b
                     [1{/usr/local/texlive/2024/texmf-dist/fonts/enc/dvips/cm-su
 per/cm-super-ts1.enc}]
 Chapter 1.
@@ -897,13 +858,9 @@
 LaTeX Warning: Reference `sec:transpiler' on page 13 undefined on input line 53
 8.
 
-<<<<<<< HEAD
-) [13]
-=======
 )
 
 [13]
->>>>>>> b075834b
 Chapter 4.
 (./sections/final-deliverable.tex (./sections/final-bnf.tex
 
@@ -958,33 +915,6 @@
 (Font)              Font shape `OT1/cmtt/m/n' tried instead on input line 5.
 
 
-<<<<<<< HEAD
-
-/Users/jamie/Dev/university/year3/F/Vec3/report/sections/final-bnf.tex:181: Pac
-kage minted Error: Missing Pygments output; \inputminted was
-probably given a file that does not exist--otherwise, you may need 
-the outputdir package option, or may be using an incompatible build tool,
-or may be using frozencache with a missing file.
-
-See the minted package documentation for explanation.
-Type  H <return>  for immediate help.
- ...                                              
-                                                  
-l.181 \end{minted}
-                  
-This could be caused by using -output-directory or -aux-directory 
-without setting minted's outputdir, or by using a build tool that 
-changes paths in ways minted cannot detect, 
-or using frozencache with a missing file.
-
-)
-<assets/finalCodeEditor.png, id=559, 1196.47pt x 796.9775pt>
-File: assets/finalCodeEditor.png Graphic file (type png)
-<use assets/finalCodeEditor.png>
-Package pdftex.def Info: assets/finalCodeEditor.png  used on input line 15.
-(pdftex.def)             Requested size: 340.0013pt x 226.47209pt.
-<assets/finalGuiParserError.png, id=561, 608.2725pt x 275.0275pt>
-=======
 [16]))
 <assets/finalCodeEditor.png, id=555, 1197.47375pt x 799.98875pt>
 File: assets/finalCodeEditor.png Graphic file (type png)
@@ -992,20 +922,10 @@
 Package pdftex.def Info: assets/finalCodeEditor.png  used on input line 16.
 (pdftex.def)             Requested size: 340.0013pt x 227.13248pt.
 <assets/finalGuiParserError.png, id=557, 910.40125pt x 242.9075pt>
->>>>>>> b075834b
 File: assets/finalGuiParserError.png Graphic file (type png)
 <use assets/finalGuiParserError.png>
 Package pdftex.def Info: assets/finalGuiParserError.png  used on input line 17.
 
-<<<<<<< HEAD
-(pdftex.def)             Requested size: 340.0013pt x 153.73317pt.
-<assets/finalGuiTypeError.png, id=562, 605.26125pt x 272.01625pt>
-File: assets/finalGuiTypeError.png Graphic file (type png)
-<use assets/finalGuiTypeError.png>
-Package pdftex.def Info: assets/finalGuiTypeError.png  used on input line 17.
-(pdftex.def)             Requested size: 340.0013pt x 152.80537pt.
-<assets/finalREPL.png, id=563, 736.7525pt x 78.2925pt>
-=======
 (pdftex.def)             Requested size: 340.0013pt x 90.71573pt.
 <assets/finalGuiTypeError.png, id=558, 912.40875pt x 239.89626pt>
 File: assets/finalGuiTypeError.png Graphic file (type png)
@@ -1018,19 +938,10 @@
 Package pdftex.def Info: assets/finalGuiParseTree.png  used on input line 19.
 (pdftex.def)             Requested size: 340.0013pt x 124.7945pt.
 <assets/finalREPL.png, id=560, 736.7525pt x 78.2925pt>
->>>>>>> b075834b
 File: assets/finalREPL.png Graphic file (type png)
 <use assets/finalREPL.png>
 Package pdftex.def Info: assets/finalREPL.png  used on input line 20.
 (pdftex.def)             Requested size: 340.0013pt x 36.13086pt.
-<<<<<<< HEAD
- [16] [17 </Users/jamie/Dev/university/year3/F/Vec3/report/assets/finalCodeEdit
-or.png> </Users/jamie/Dev/university/year3/F/Vec3/report/assets/finalGuiParserE
-rror.png> </Users/jamie/Dev/university/year3/F/Vec3/report/assets/finalGuiTypeE
-rror.png> </Users/jamie/Dev/university/year3/F/Vec3/report/assets/finalREPL.png
->]
-<assets/finalNotebook.png, id=583, 1196.47pt x 857.2025pt>
-=======
 
 
 [17]
@@ -1039,276 +950,32 @@
 /finalGuiTypeError.png> <./assets/finalGuiParseTree.png> <./assets/finalREPL.pn
 g>]
 <assets/finalNotebook.png, id=580, 1196.47pt x 857.2025pt>
->>>>>>> b075834b
 File: assets/finalNotebook.png Graphic file (type png)
 <use assets/finalNotebook.png>
 Package pdftex.def Info: assets/finalNotebook.png  used on input line 43.
 (pdftex.def)             Requested size: 340.0013pt x 243.58586pt.
 
 
-<<<<<<< HEAD
-pdfTeX warning: /Library/TeX/texbin/pdflatex (file /Users/jamie/Dev/university/
-year3/F/Vec3/report/assets/plotPDF.pdf): PDF inclusion: found PDF version <1.7>
-, but at most version <1.5> allowed
-<assets/plotPDF.pdf, id=585, page=1, 597.23125pt x 845.1575pt>
-=======
 pdfTeX warning: pdflatex (file ./assets/plotPDF.pdf): PDF inclusion: found PDF 
 version <1.7>, but at most version <1.5> allowed
 <assets/plotPDF.pdf, id=582, page=1, 597.23125pt x 845.1575pt>
->>>>>>> b075834b
 File: assets/plotPDF.pdf Graphic file (type pdf)
 <use assets/plotPDF.pdf, page 1>
 Package pdftex.def Info: assets/plotPDF.pdf , page1 used on input line 51.
 (pdftex.def)             Requested size: 340.0013pt x 481.15157pt.
 
 
-<<<<<<< HEAD
-pdfTeX warning: /Library/TeX/texbin/pdflatex (file /Users/jamie/Dev/university/
-year3/F/Vec3/report/assets/plotPDF.pdf): PDF inclusion: found PDF version <1.7>
-, but at most version <1.5> allowed
-<assets/plotPDF.pdf, id=586, page=2, 597.23125pt x 845.1575pt>
-=======
 pdfTeX warning: pdflatex (file ./assets/plotPDF.pdf): PDF inclusion: found PDF 
 version <1.7>, but at most version <1.5> allowed
 <assets/plotPDF.pdf, id=583, page=2, 597.23125pt x 845.1575pt>
->>>>>>> b075834b
 File: assets/plotPDF.pdf Graphic file (type pdf)
 <use assets/plotPDF.pdf, page 2>
 Package pdftex.def Info: assets/plotPDF.pdf , page2 used on input line 52.
 (pdftex.def)             Requested size: 340.0013pt x 481.15157pt.
 
 
-<<<<<<< HEAD
-[25]
-\openout3 = `AP_REPORT_02.pyg'.
-
-runsystem(pygmentize -l 'fsharp' -f latex -P commandprefix=PYG -F tokenmerge -P
- stripnl='False' -o _minted-AP_REPORT_02/8F270872F02B89D55E9E1A35B726AE9FFD688A
-B7A9D535830C57D4F055DA6C4F.pygtex AP_REPORT_02.pyg)...disabled (restricted).
-
-
-
-/Users/jamie/Dev/university/year3/F/Vec3/report/sections/type-inference.tex:229
-: Package minted Error: Missing Pygments output; \inputminted was
-probably given a file that does not exist--otherwise, you may need 
-the outputdir package option, or may be using an incompatible build tool,
-or may be using frozencache with a missing file.
-
-See the minted package documentation for explanation.
-Type  H <return>  for immediate help.
- ...                                              
-                                                  
-l.229 \end{minted}
-                  
-This could be caused by using -output-directory or -aux-directory 
-without setting minted's outputdir, or by using a build tool that 
-changes paths in ways minted cannot detect, 
-or using frozencache with a missing file.
-
-\openout3 = `AP_REPORT_02.pyg'.
-
-runsystem(pygmentize -l 'fsharp' -f latex -P commandprefix=PYG -F tokenmerge -P
- stripnl='False' -o _minted-AP_REPORT_02/4193D5E759C4280E07839577E02E76B0FD688A
-B7A9D535830C57D4F055DA6C4F.pygtex AP_REPORT_02.pyg)...disabled (restricted).
-
-
-/Users/jamie/Dev/university/year3/F/Vec3/report/sections/type-inference.tex:244
-: Package minted Error: Missing Pygments output; \inputminted was
-probably given a file that does not exist--otherwise, you may need 
-the outputdir package option, or may be using an incompatible build tool,
-or may be using frozencache with a missing file.
-
-See the minted package documentation for explanation.
-Type  H <return>  for immediate help.
- ...                                              
-                                                  
-l.244 \end{minted}
-                  
-This could be caused by using -output-directory or -aux-directory 
-without setting minted's outputdir, or by using a build tool that 
-changes paths in ways minted cannot detect, 
-or using frozencache with a missing file.
-
-[26]
-\openout3 = `AP_REPORT_02.pyg'.
-
-runsystem(pygmentize -l 'fsharp' -f latex -P commandprefix=PYG -F tokenmerge -P
- stripnl='False' -o _minted-AP_REPORT_02/1603E9021032D4CA4FE8ADAF98AFBD08FD688A
-B7A9D535830C57D4F055DA6C4F.pygtex AP_REPORT_02.pyg)...disabled (restricted).
-
-
-
-/Users/jamie/Dev/university/year3/F/Vec3/report/sections/type-inference.tex:284
-: Package minted Error: Missing Pygments output; \inputminted was
-probably given a file that does not exist--otherwise, you may need 
-the outputdir package option, or may be using an incompatible build tool,
-or may be using frozencache with a missing file.
-
-See the minted package documentation for explanation.
-Type  H <return>  for immediate help.
- ...                                              
-                                                  
-l.284 \end{minted}
-                  
-This could be caused by using -output-directory or -aux-directory 
-without setting minted's outputdir, or by using a build tool that 
-changes paths in ways minted cannot detect, 
-or using frozencache with a missing file.
-
-\openout3 = `AP_REPORT_02.pyg'.
-
-runsystem(pygmentize -l 'fsharp' -f latex -P commandprefix=PYG -F tokenmerge -P
- stripnl='False' -o _minted-AP_REPORT_02/829ADD56C16D911F006B031AE6538219FD688A
-B7A9D535830C57D4F055DA6C4F.pygtex AP_REPORT_02.pyg)...disabled (restricted).
-
-
-/Users/jamie/Dev/university/year3/F/Vec3/report/sections/type-inference.tex:295
-: Package minted Error: Missing Pygments output; \inputminted was
-probably given a file that does not exist--otherwise, you may need 
-the outputdir package option, or may be using an incompatible build tool,
-or may be using frozencache with a missing file.
-
-See the minted package documentation for explanation.
-Type  H <return>  for immediate help.
- ...                                              
-                                                  
-l.295 \end{minted}
-                  
-This could be caused by using -output-directory or -aux-directory 
-without setting minted's outputdir, or by using a build tool that 
-changes paths in ways minted cannot detect, 
-or using frozencache with a missing file.
-
-\openout3 = `AP_REPORT_02.pyg'.
-
-runsystem(pygmentize -l 'fsharp' -f latex -P commandprefix=PYG -F tokenmerge -P
- stripnl='False' -o _minted-AP_REPORT_02/05017E093A83B0322FDCC71B153A9B10FD688A
-B7A9D535830C57D4F055DA6C4F.pygtex AP_REPORT_02.pyg)...disabled (restricted).
-
-
-/Users/jamie/Dev/university/year3/F/Vec3/report/sections/type-inference.tex:302
-: Package minted Error: Missing Pygments output; \inputminted was
-probably given a file that does not exist--otherwise, you may need 
-the outputdir package option, or may be using an incompatible build tool,
-or may be using frozencache with a missing file.
-
-See the minted package documentation for explanation.
-Type  H <return>  for immediate help.
- ...                                              
-                                                  
-l.302 \end{minted}
-                  
-This could be caused by using -output-directory or -aux-directory 
-without setting minted's outputdir, or by using a build tool that 
-changes paths in ways minted cannot detect, 
-or using frozencache with a missing file.
-
-) [27]
-
-LaTeX Warning: Reference `sec:transpiler' on page 28 undefined on input line 21
-2.
-
-
-(/Users/jamie/Dev/university/year3/F/Vec3/report/sections/initial-design-of-the
--bytecode-virtual-machine-and-compiler.tex [28]
-
-/Users/jamie/Dev/university/year3/F/Vec3/report/sections/initial-design-of-the-
-bytecode-virtual-machine-and-compiler.tex:30: LaTeX Error: Illegal character in
- array arg.
-
-See the LaTeX manual or LaTeX Companion for explanation.
-Type  H <return>  for immediate help.
- ...                                              
-                                                  
-l.30 ...idth} p{0.45\linewidth} p{0.15\linewidth}}
-                                                  
-You're in trouble here.  Try typing  <return>  to proceed.
-If that doesn't work, type  X <return>  to quit.
-
-
-/Users/jamie/Dev/university/year3/F/Vec3/report/sections/initial-design-of-the-
-bytecode-virtual-machine-and-compiler.tex:30: LaTeX Error:  Illegal character i
-n array arg.
-
-See the LaTeX manual or LaTeX Companion for explanation.
-Type  H <return>  for immediate help.
- ...                                              
-                                                  
-l.30 ...idth} p{0.45\linewidth} p{0.15\linewidth}}
-                                                  
-You're in trouble here.  Try typing  <return>  to proceed.
-If that doesn't work, type  X <return>  to quit.
-
-/Users/jamie/Dev/university/year3/F/Vec3/report/sections/initial-design-of-the-
-bytecode-virtual-machine-and-compiler.tex:31: Undefined control sequence.
-l.31 \toprule
-             
-The control sequence at the end of the top line
-of your error message was never \def'ed. If you have
-misspelled it (e.g., `\hobx'), type `I' and the correct
-spelling (e.g., `I\hbox'). Otherwise just continue,
-and I'll forget about whatever was undefined.
-
-/Users/jamie/Dev/university/year3/F/Vec3/report/sections/initial-design-of-the-
-bytecode-virtual-machine-and-compiler.tex:33: Undefined control sequence.
-<recently read> \midrule 
-                         
-l.33 \midrule
-             
-The control sequence at the end of the top line
-of your error message was never \def'ed. If you have
-misspelled it (e.g., `\hobx'), type `I' and the correct
-spelling (e.g., `I\hbox'). Otherwise just continue,
-and I'll forget about whatever was undefined.
-
-
-Underfull \hbox (badness 10000) in paragraph at lines 34--34
-[]\OT1/cmr/m/n/10.95 Load con-stant
- []
-
-
-Underfull \hbox (badness 10000) in paragraph at lines 34--35
-[]$[] \OMS/cmtt/m/n/10.95 !
- []
-
-
-Underfull \hbox (badness 10000) in paragraph at lines 35--35
-[]\OT1/cmr/m/n/10.95 Load con-stant
- []
-
-
-Underfull \hbox (badness 10000) in paragraph at lines 35--36
-[]$[] \OMS/cmtt/m/n/10.95 !
- []
-
-
-Underfull \hbox (badness 10000) in paragraph at lines 36--37
-[]$[] \OML/cmm/m/it/10.95 ; val \OMS/cmtt/m/n/10.95 !
- []
-
-
-Underfull \hbox (badness 10000) in paragraph at lines 38--39
-[]$[] \OMS/cmtt/m/n/10.95 !
- []
-
-
-Underfull \hbox (badness 10000) in paragraph at lines 39--40
-[]$[] \OMS/cmtt/m/n/10.95 !
- []
-
-
-Underfull \hbox (badness 2042) in paragraph at lines 40--40
-[]\OT1/cmr/m/n/10.95 Load lo-cal vari-
- []
-
-
-Underfull \hbox (badness 10000) in paragraph at lines 40--41
-[]$[] \OMS/cmtt/m/n/10.95 !
- []
-=======
 [19 <./assets/finalNotebook.png>]
 Overfull \vbox (236.90312pt too high) has occurred while \output is active []
->>>>>>> b075834b
 
 
 
@@ -1437,548 +1104,57 @@
 (./_minted/F660FE74DC6363BFEC4729AEFBC55AF5.highlight.minted)
 (./_minted/F0FF2752D3712A4EF3EA4D2472A73BBD.highlight.minted
 
-<<<<<<< HEAD
-[32]
-\openout3 = `AP_REPORT_02.pyg'.
-
-runsystem(pygmentize -l 'fsharp' -f latex -P commandprefix=PYG -F tokenmerge -P
- stripnl='False' -o _minted-AP_REPORT_02/9F335B950C60EDFC77641419A71D36BBFD688A
-B7A9D535830C57D4F055DA6C4F.pygtex AP_REPORT_02.pyg)...disabled (restricted).
-
-
-
-/Users/jamie/Dev/university/year3/F/Vec3/report/sections/initial-design-of-the-
-bytecode-virtual-machine-and-compiler.tex:289: Package minted Error: Missing Py
-gments output; \inputminted was
-probably given a file that does not exist--otherwise, you may need 
-the outputdir package option, or may be using an incompatible build tool,
-or may be using frozencache with a missing file.
-
-See the minted package documentation for explanation.
-Type  H <return>  for immediate help.
- ...                                              
-                                                  
-l.289 \end{minted}
-                  
-This could be caused by using -output-directory or -aux-directory 
-without setting minted's outputdir, or by using a build tool that 
-changes paths in ways minted cannot detect, 
-or using frozencache with a missing file.
-
-) (/Users/jamie/Dev/university/year3/F/Vec3/report/sections/plotting.tex
-\openout3 = `AP_REPORT_02.pyg'.
-
-runsystem(pygmentize -l 'fsharp' -f latex -P commandprefix=PYG -F tokenmerge -P
- stripnl='False' -o _minted-AP_REPORT_02/1555E88468689A177EAD5D8802480675FD688A
-B7A9D535830C57D4F055DA6C4F.pygtex AP_REPORT_02.pyg)...disabled (restricted).
-
-
-
-/Users/jamie/Dev/university/year3/F/Vec3/report/sections/plotting.tex:15: Packa
-ge minted Error: Missing Pygments output; \inputminted was
-probably given a file that does not exist--otherwise, you may need 
-the outputdir package option, or may be using an incompatible build tool,
-or may be using frozencache with a missing file.
-
-See the minted package documentation for explanation.
-Type  H <return>  for immediate help.
- ...                                              
-                                                  
-l.15 \end{minted}
-                 
-This could be caused by using -output-directory or -aux-directory 
-without setting minted's outputdir, or by using a build tool that 
-changes paths in ways minted cannot detect, 
-or using frozencache with a missing file.
-
-\openout3 = `AP_REPORT_02.pyg'.
-
-runsystem(pygmentize -l 'fsharp' -f latex -P commandprefix=PYG -F tokenmerge -P
- stripnl='False' -o _minted-AP_REPORT_02/9B7133E69DFD187313F1A6202331D9D2FD688A
-B7A9D535830C57D4F055DA6C4F.pygtex AP_REPORT_02.pyg)...disabled (restricted).
-
-
-/Users/jamie/Dev/university/year3/F/Vec3/report/sections/plotting.tex:31: Packa
-ge minted Error: Missing Pygments output; \inputminted was
-probably given a file that does not exist--otherwise, you may need 
-the outputdir package option, or may be using an incompatible build tool,
-or may be using frozencache with a missing file.
-
-See the minted package documentation for explanation.
-Type  H <return>  for immediate help.
- ...                                              
-                                                  
-l.31 \end{minted}
-                 
-This could be caused by using -output-directory or -aux-directory 
-without setting minted's outputdir, or by using a build tool that 
-changes paths in ways minted cannot detect, 
-or using frozencache with a missing file.
-
-<assets/scatterPlot.png, id=786, 794.97pt x 597.23125pt>
-=======
 [37])
 <assets/scatterPlot.png, id=808, 794.97pt x 597.23125pt>
->>>>>>> b075834b
 File: assets/scatterPlot.png Graphic file (type png)
 <use assets/scatterPlot.png>
 Package pdftex.def Info: assets/scatterPlot.png  used on input line 37.
 (pdftex.def)             Requested size: 340.0013pt x 255.43747pt.
-<<<<<<< HEAD
-[33]
-<assets/barChart.png, id=795, 800.9925pt x 599.23875pt>
-=======
 <assets/barChart.png, id=810, 800.9925pt x 599.23875pt>
->>>>>>> b075834b
 File: assets/barChart.png Graphic file (type png)
 <use assets/barChart.png>
 Package pdftex.def Info: assets/barChart.png  used on input line 50.
 (pdftex.def)             Requested size: 340.0013pt x 254.36679pt.
 
 
-<<<<<<< HEAD
-<assets/polynomialPlot.png, id=797, 797.98125pt x 598.235pt>
-=======
 [38 <./assets/scatterPlot.png> <./assets/barChart.png>]
 (./_minted/496284844B6A45E1BB99A6B6443B29E7.highlight.minted)
 <assets/polynomialPlot.png, id=820, 797.98125pt x 598.235pt>
->>>>>>> b075834b
 File: assets/polynomialPlot.png Graphic file (type png)
 <use assets/polynomialPlot.png>
 Package pdftex.def Info: assets/polynomialPlot.png  used on input line 70.
 (pdftex.def)             Requested size: 340.0013pt x 254.89006pt.
-<<<<<<< HEAD
-[34 </Users/jamie/Dev/university/year3/F/Vec3/report/assets/scatterPlot.png> </
-Users/jamie/Dev/university/year3/F/Vec3/report/assets/barChart.png>]
-\openout3 = `AP_REPORT_02.pyg'.
-
-runsystem(pygmentize -l 'fsharp' -f latex -P commandprefix=PYG -F tokenmerge -P
- stripnl='False' -o _minted-AP_REPORT_02/06039D5624FFD3D45B32EC834571EE04FD688A
-B7A9D535830C57D4F055DA6C4F.pygtex AP_REPORT_02.pyg)...disabled (restricted).
-
-
-
-/Users/jamie/Dev/university/year3/F/Vec3/report/sections/plotting.tex:93: Packa
-ge minted Error: Missing Pygments output; \inputminted was
-probably given a file that does not exist--otherwise, you may need 
-the outputdir package option, or may be using an incompatible build tool,
-or may be using frozencache with a missing file.
-
-See the minted package documentation for explanation.
-Type  H <return>  for immediate help.
- ...                                              
-                                                  
-l.93 \end{minted}
-                 
-This could be caused by using -output-directory or -aux-directory 
-without setting minted's outputdir, or by using a build tool that 
-changes paths in ways minted cannot detect, 
-or using frozencache with a missing file.
-
-<assets/multiplePlots.png, id=808, 1257.69875pt x 795.97375pt>
-=======
 
 (./_minted/FCBAB69BF9AD898EBBAAEEACFDFE8786.highlight.minted)
 <assets/multiplePlots.png, id=822, 1257.69875pt x 795.97375pt>
->>>>>>> b075834b
 File: assets/multiplePlots.png Graphic file (type png)
 <use assets/multiplePlots.png>
 Package pdftex.def Info: assets/multiplePlots.png  used on input line 98.
 (pdftex.def)             Requested size: 340.0013pt x 215.17084pt.
-<<<<<<< HEAD
-[35 </Users/jamie/Dev/university/year3/F/Vec3/report/assets/polynomialPlot.png>
- </Users/jamie/Dev/university/year3/F/Vec3/report/assets/multiplePlots.png>]
-<assets/plotInput.png, id=820, 787.94376pt x 43.16125pt>
-=======
 
 
 [39 <./assets/polynomialPlot.png>]
 <assets/plotInput.png, id=833, 787.94376pt x 43.16125pt>
->>>>>>> b075834b
 File: assets/plotInput.png Graphic file (type png)
 <use assets/plotInput.png>
 Package pdftex.def Info: assets/plotInput.png  used on input line 114.
 (pdftex.def)             Requested size: 340.0013pt x 18.62416pt.
-<<<<<<< HEAD
-<assets/plotInput2.png, id=821, 789.95125pt x 45.16875pt>
-=======
 <assets/plotInput2.png, id=834, 789.95125pt x 45.16875pt>
->>>>>>> b075834b
 File: assets/plotInput2.png Graphic file (type png)
 <use assets/plotInput2.png>
 Package pdftex.def Info: assets/plotInput2.png  used on input line 115.
 (pdftex.def)             Requested size: 340.0013pt x 19.44078pt.
 )
-<<<<<<< HEAD
-\openout3 = `AP_REPORT_02.pyg'.
-
-runsystem(pygmentize -l 'fsharp' -f latex -P commandprefix=PYG -F tokenmerge -P
- stripnl='False' -o _minted-AP_REPORT_02/C94B94ACC22DE0833B32D0BCEAA49AF2FD688A
-B7A9D535830C57D4F055DA6C4F.pygtex AP_REPORT_02.pyg)...disabled (restricted).
-
-
-
-/Users/jamie/Dev/university/year3/F/Vec3/report/sections/final-deliverable.tex:
-265: Package minted Error: Missing Pygments output; \inputminted was
-probably given a file that does not exist--otherwise, you may need 
-the outputdir package option, or may be using an incompatible build tool,
-or may be using frozencache with a missing file.
-
-See the minted package documentation for explanation.
-Type  H <return>  for immediate help.
- ...                                              
-                                                  
-l.265 \end{minted}
-                  
-This could be caused by using -output-directory or -aux-directory 
-without setting minted's outputdir, or by using a build tool that 
-changes paths in ways minted cannot detect, 
-or using frozencache with a missing file.
-
-\openout3 = `AP_REPORT_02.pyg'.
-
-runsystem(pygmentize -l 'fsharp' -f latex -P commandprefix=PYG -F tokenmerge -P
- stripnl='False' -o _minted-AP_REPORT_02/C3A7035594C3FF427743E9C3AE2CDE8FFD688A
-B7A9D535830C57D4F055DA6C4F.pygtex AP_REPORT_02.pyg)...disabled (restricted).
-
-
-/Users/jamie/Dev/university/year3/F/Vec3/report/sections/final-deliverable.tex:
-289: Package minted Error: Missing Pygments output; \inputminted was
-probably given a file that does not exist--otherwise, you may need 
-the outputdir package option, or may be using an incompatible build tool,
-or may be using frozencache with a missing file.
-
-See the minted package documentation for explanation.
-Type  H <return>  for immediate help.
- ...                                              
-                                                  
-l.289 \end{minted}
-                  
-This could be caused by using -output-directory or -aux-directory 
-without setting minted's outputdir, or by using a build tool that 
-changes paths in ways minted cannot detect, 
-or using frozencache with a missing file.
-
-<assets/drawImage.png, id=823, 792.9625pt x 594.22pt>
-=======
 (./_minted/CB3B4529D532F8DD9E96112D36DB8CB4.highlight.minted)
 (./_minted/6A586B663CA7F4657D0A639E37976A35.highlight.minted
 
 [40 <./assets/multiplePlots.png> <./assets/plotInput.png> <./assets/plotInput2.
 png>])
 <assets/drawImage.png, id=844, 792.9625pt x 594.22pt>
->>>>>>> b075834b
 File: assets/drawImage.png Graphic file (type png)
 <use assets/drawImage.png>
 Package pdftex.def Info: assets/drawImage.png  used on input line 299.
 (pdftex.def)             Requested size: 340.0013pt x 254.78426pt.
-<<<<<<< HEAD
-\openout3 = `AP_REPORT_02.pyg'.
-
-runsystem(pygmentize -l 'fsharp' -f latex -P commandprefix=PYG -F tokenmerge -P
- stripnl='False' -o _minted-AP_REPORT_02/A4B8DA74E1C2C456C54D9FEE46127BFAFD688A
-B7A9D535830C57D4F055DA6C4F.pygtex AP_REPORT_02.pyg)...disabled (restricted).
-
-
-/Users/jamie/Dev/university/year3/F/Vec3/report/sections/final-deliverable.tex:
-307: Package minted Error: Missing Pygments output; \inputminted was
-probably given a file that does not exist--otherwise, you may need 
-the outputdir package option, or may be using an incompatible build tool,
-or may be using frozencache with a missing file.
-
-See the minted package documentation for explanation.
-Type  H <return>  for immediate help.
- ...                                              
-                                                  
-l.307 \end{minted}
-                  
-This could be caused by using -output-directory or -aux-directory 
-without setting minted's outputdir, or by using a build tool that 
-changes paths in ways minted cannot detect, 
-or using frozencache with a missing file.
-
-[36 </Users/jamie/Dev/university/year3/F/Vec3/report/assets/plotInput.png> </Us
-ers/jamie/Dev/university/year3/F/Vec3/report/assets/plotInput2.png> </Users/jam
-ie/Dev/university/year3/F/Vec3/report/assets/drawImage.png>]
-\openout3 = `AP_REPORT_02.pyg'.
-
-runsystem(pygmentize -l 'c' -f latex -P commandprefix=PYG -F tokenmerge -P stri
-pnl='False' -o _minted-AP_REPORT_02/559C7DEEEF157AFB425A0409D74DF1BA687AE7006BC
-79266E56ABBE10A3F4D3C.pygtex AP_REPORT_02.pyg)...disabled (restricted).
-
-
-
-/Users/jamie/Dev/university/year3/F/Vec3/report/sections/final-deliverable.tex:
-348: Package minted Error: Missing Pygments output; \inputminted was
-probably given a file that does not exist--otherwise, you may need 
-the outputdir package option, or may be using an incompatible build tool,
-or may be using frozencache with a missing file.
-
-See the minted package documentation for explanation.
-Type  H <return>  for immediate help.
- ...                                              
-                                                  
-l.348 \end{minted}
-                  
-This could be caused by using -output-directory or -aux-directory 
-without setting minted's outputdir, or by using a build tool that 
-changes paths in ways minted cannot detect, 
-or using frozencache with a missing file.
-
-\openout3 = `AP_REPORT_02.pyg'.
-
-runsystem(pygmentize -l 'c' -f latex -P commandprefix=PYG -F tokenmerge -P stri
-pnl='False' -o _minted-AP_REPORT_02/A3D419A119045D541C330EEDBC450872687AE7006BC
-79266E56ABBE10A3F4D3C.pygtex AP_REPORT_02.pyg)...disabled (restricted).
-
-
-/Users/jamie/Dev/university/year3/F/Vec3/report/sections/final-deliverable.tex:
-368: Package minted Error: Missing Pygments output; \inputminted was
-probably given a file that does not exist--otherwise, you may need 
-the outputdir package option, or may be using an incompatible build tool,
-or may be using frozencache with a missing file.
-
-See the minted package documentation for explanation.
-Type  H <return>  for immediate help.
- ...                                              
-                                                  
-l.368 \end{minted}
-                  
-This could be caused by using -output-directory or -aux-directory 
-without setting minted's outputdir, or by using a build tool that 
-changes paths in ways minted cannot detect, 
-or using frozencache with a missing file.
-
-\openout3 = `AP_REPORT_02.pyg'.
-
-runsystem(pygmentize -l 'c' -f latex -P commandprefix=PYG -F tokenmerge -P stri
-pnl='False' -o _minted-AP_REPORT_02/1DEFCC4D55AD68947B4148F06DE92833687AE7006BC
-79266E56ABBE10A3F4D3C.pygtex AP_REPORT_02.pyg)...disabled (restricted).
-
-
-/Users/jamie/Dev/university/year3/F/Vec3/report/sections/final-deliverable.tex:
-389: Package minted Error: Missing Pygments output; \inputminted was
-probably given a file that does not exist--otherwise, you may need 
-the outputdir package option, or may be using an incompatible build tool,
-or may be using frozencache with a missing file.
-
-See the minted package documentation for explanation.
-Type  H <return>  for immediate help.
- ...                                              
-                                                  
-l.389 \end{minted}
-                  
-This could be caused by using -output-directory or -aux-directory 
-without setting minted's outputdir, or by using a build tool that 
-changes paths in ways minted cannot detect, 
-or using frozencache with a missing file.
-
-\openout3 = `AP_REPORT_02.pyg'.
-
-runsystem(pygmentize -l 'c' -f latex -P commandprefix=PYG -F tokenmerge -P stri
-pnl='False' -o _minted-AP_REPORT_02/111C4C9F60653A8307185060FD49556D687AE7006BC
-79266E56ABBE10A3F4D3C.pygtex AP_REPORT_02.pyg)...disabled (restricted).
-
-
-/Users/jamie/Dev/university/year3/F/Vec3/report/sections/final-deliverable.tex:
-410: Package minted Error: Missing Pygments output; \inputminted was
-probably given a file that does not exist--otherwise, you may need 
-the outputdir package option, or may be using an incompatible build tool,
-or may be using frozencache with a missing file.
-
-See the minted package documentation for explanation.
-Type  H <return>  for immediate help.
- ...                                              
-                                                  
-l.410 \end{minted}
-                  
-This could be caused by using -output-directory or -aux-directory 
-without setting minted's outputdir, or by using a build tool that 
-changes paths in ways minted cannot detect, 
-or using frozencache with a missing file.
-
-[37]
-\openout3 = `AP_REPORT_02.pyg'.
-
-runsystem(pygmentize -l 'c' -f latex -P commandprefix=PYG -F tokenmerge -P stri
-pnl='False' -o _minted-AP_REPORT_02/DCB4036E9CB62EFCBFFB6462188B3B40687AE7006BC
-79266E56ABBE10A3F4D3C.pygtex AP_REPORT_02.pyg)...disabled (restricted).
-
-
-
-/Users/jamie/Dev/university/year3/F/Vec3/report/sections/final-deliverable.tex:
-430: Package minted Error: Missing Pygments output; \inputminted was
-probably given a file that does not exist--otherwise, you may need 
-the outputdir package option, or may be using an incompatible build tool,
-or may be using frozencache with a missing file.
-
-See the minted package documentation for explanation.
-Type  H <return>  for immediate help.
- ...                                              
-                                                  
-l.430 \end{minted}
-                  
-This could be caused by using -output-directory or -aux-directory 
-without setting minted's outputdir, or by using a build tool that 
-changes paths in ways minted cannot detect, 
-or using frozencache with a missing file.
-
-\openout3 = `AP_REPORT_02.pyg'.
-
-runsystem(pygmentize -l 'c' -f latex -P commandprefix=PYG -F tokenmerge -P stri
-pnl='False' -o _minted-AP_REPORT_02/84584A7688D867483CC61F0B000F0ECD687AE7006BC
-79266E56ABBE10A3F4D3C.pygtex AP_REPORT_02.pyg)...disabled (restricted).
-
-
-/Users/jamie/Dev/university/year3/F/Vec3/report/sections/final-deliverable.tex:
-449: Package minted Error: Missing Pygments output; \inputminted was
-probably given a file that does not exist--otherwise, you may need 
-the outputdir package option, or may be using an incompatible build tool,
-or may be using frozencache with a missing file.
-
-See the minted package documentation for explanation.
-Type  H <return>  for immediate help.
- ...                                              
-                                                  
-l.449 \end{minted}
-                  
-This could be caused by using -output-directory or -aux-directory 
-without setting minted's outputdir, or by using a build tool that 
-changes paths in ways minted cannot detect, 
-or using frozencache with a missing file.
-
-\openout3 = `AP_REPORT_02.pyg'.
-
-runsystem(pygmentize -l 'fsharp' -f latex -P commandprefix=PYG -F tokenmerge -P
- stripnl='False' -o _minted-AP_REPORT_02/976B8AFE4C25A33550667193B356F9EEFD688A
-B7A9D535830C57D4F055DA6C4F.pygtex AP_REPORT_02.pyg)...disabled (restricted).
-
-
-/Users/jamie/Dev/university/year3/F/Vec3/report/sections/final-deliverable.tex:
-469: Package minted Error: Missing Pygments output; \inputminted was
-probably given a file that does not exist--otherwise, you may need 
-the outputdir package option, or may be using an incompatible build tool,
-or may be using frozencache with a missing file.
-
-See the minted package documentation for explanation.
-Type  H <return>  for immediate help.
- ...                                              
-                                                  
-l.469 \end{minted}
-                  
-This could be caused by using -output-directory or -aux-directory 
-without setting minted's outputdir, or by using a build tool that 
-changes paths in ways minted cannot detect, 
-or using frozencache with a missing file.
-
-\openout3 = `AP_REPORT_02.pyg'.
-
-runsystem(pygmentize -l 'fsharp' -f latex -P commandprefix=PYG -F tokenmerge -P
- stripnl='False' -o _minted-AP_REPORT_02/8959404355F893EA928CACF1D9072D9FFD688A
-B7A9D535830C57D4F055DA6C4F.pygtex AP_REPORT_02.pyg)...disabled (restricted).
-
-
-/Users/jamie/Dev/university/year3/F/Vec3/report/sections/final-deliverable.tex:
-475: Package minted Error: Missing Pygments output; \inputminted was
-probably given a file that does not exist--otherwise, you may need 
-the outputdir package option, or may be using an incompatible build tool,
-or may be using frozencache with a missing file.
-
-See the minted package documentation for explanation.
-Type  H <return>  for immediate help.
- ...                                              
-                                                  
-l.475 \end{minted}
-                  
-This could be caused by using -output-directory or -aux-directory 
-without setting minted's outputdir, or by using a build tool that 
-changes paths in ways minted cannot detect, 
-or using frozencache with a missing file.
-
-\openout3 = `AP_REPORT_02.pyg'.
-
-runsystem(pygmentize -l 'fsharp' -f latex -P commandprefix=PYG -F tokenmerge -P
- stripnl='False' -o _minted-AP_REPORT_02/FF763B426859C5352554EB86293F2C41FD688A
-B7A9D535830C57D4F055DA6C4F.pygtex AP_REPORT_02.pyg)...disabled (restricted).
-
-
-/Users/jamie/Dev/university/year3/F/Vec3/report/sections/final-deliverable.tex:
-481: Package minted Error: Missing Pygments output; \inputminted was
-probably given a file that does not exist--otherwise, you may need 
-the outputdir package option, or may be using an incompatible build tool,
-or may be using frozencache with a missing file.
-
-See the minted package documentation for explanation.
-Type  H <return>  for immediate help.
- ...                                              
-                                                  
-l.481 \end{minted}
-                  
-This could be caused by using -output-directory or -aux-directory 
-without setting minted's outputdir, or by using a build tool that 
-changes paths in ways minted cannot detect, 
-or using frozencache with a missing file.
-
-<assets/gnuplot.png, id=837, 1203.49625pt x 805.0075pt>
-File: assets/gnuplot.png Graphic file (type png)
-<use assets/gnuplot.png>
-Package pdftex.def Info: assets/gnuplot.png  used on input line 485.
-(pdftex.def)             Requested size: 340.0013pt x 227.42732pt.
-[38]
-\openout3 = `AP_REPORT_02.pyg'.
-
-runsystem(pygmentize -l 'fsharp' -f latex -P commandprefix=PYG -F tokenmerge -P
- stripnl='False' -o _minted-AP_REPORT_02/E32AA04405C9C2280EA730B35821A8E8FD688A
-B7A9D535830C57D4F055DA6C4F.pygtex AP_REPORT_02.pyg)...disabled (restricted).
-
-
-
-/Users/jamie/Dev/university/year3/F/Vec3/report/sections/final-deliverable.tex:
-495: Package minted Error: Missing Pygments output; \inputminted was
-probably given a file that does not exist--otherwise, you may need 
-the outputdir package option, or may be using an incompatible build tool,
-or may be using frozencache with a missing file.
-
-See the minted package documentation for explanation.
-Type  H <return>  for immediate help.
- ...                                              
-                                                  
-l.495 \end{minted}
-                  
-This could be caused by using -output-directory or -aux-directory 
-without setting minted's outputdir, or by using a build tool that 
-changes paths in ways minted cannot detect, 
-or using frozencache with a missing file.
-
-\openout3 = `AP_REPORT_02.pyg'.
-
-runsystem(pygmentize -l 'fsharp' -f latex -P commandprefix=PYG -F tokenmerge -P
- stripnl='False' -o _minted-AP_REPORT_02/549D4F03D75AAA02561E1BCD8539C5FBFD688A
-B7A9D535830C57D4F055DA6C4F.pygtex AP_REPORT_02.pyg)...disabled (restricted).
-
-
-/Users/jamie/Dev/university/year3/F/Vec3/report/sections/final-deliverable.tex:
-532: Package minted Error: Missing Pygments output; \inputminted was
-probably given a file that does not exist--otherwise, you may need 
-the outputdir package option, or may be using an incompatible build tool,
-or may be using frozencache with a missing file.
-
-See the minted package documentation for explanation.
-Type  H <return>  for immediate help.
- ...                                              
-                                                  
-l.532 \end{minted}
-                  
-This could be caused by using -output-directory or -aux-directory 
-without setting minted's outputdir, or by using a build tool that 
-changes paths in ways minted cannot detect, 
-or using frozencache with a missing file.
-
-[39 </Users/jamie/Dev/university/year3/F/Vec3/report/assets/gnuplot.png>]
-[40]) [41] [42]
-Chapter 5.
-(/Users/jamie/Dev/university/year3/F/Vec3/report/AP_REPORT_02.bbl [43
-=======
  (./_minted/E6C392DADA90F89F225476F1CE2866E4.highlight.minted)
 
 [41 <./assets/drawImage.png>]
@@ -2001,7 +1177,6 @@
 (./AP_REPORT_02.bbl
 
 [47
->>>>>>> b075834b
 
 ]
 Underfull \hbox (badness 6808) in paragraph at lines 16--19
@@ -2015,13 +1190,6 @@
 os.com [Ac-cessed:
  []
 
-<<<<<<< HEAD
-[44
-
-]) [45]
-Appendix A.
-[46
-=======
 
 
 [48
@@ -2033,7 +1201,6 @@
 
 
 [50
->>>>>>> b075834b
 
 ]
 Appendix B.
@@ -2199,12 +1366,6 @@
 []|\OT1/cmr/m/n/10.95 print no else (unit
  []
 
-<<<<<<< HEAD
-[47
-
-]
-=======
->>>>>>> b075834b
 
 LaTeX Warning: `h' float specifier changed to `ht'.
 
@@ -2362,29 +1523,8 @@
 LaTeX Warning: `h' float specifier changed to `ht'.
 
 
-<<<<<<< HEAD
-/Users/jamie/Dev/university/year3/F/Vec3/report/sections/testing.tex:267: Packa
-ge caption Error: \caption outside float.
-
-See the caption package documentation for explanation.
-Type  H <return>  for immediate help.
- ...                                              
-                                                  
-l.267 \caption
-              {Plot Tests}
-If you do not understand this error, please take a closer look
-at the documentation of the `caption' package, especially the
-section about errors.
-Try typing  <return>  to proceed.
-If that doesn't work, type  X <return>  to quit.
-
-
-Overfull \hbox (1.16759pt too wide) in paragraph at lines 269--269
-[]\OT1/cmr/m/n/10.95 Pass/Fail| 
-=======
 Overfull \hbox (1.16759pt too wide) in paragraph at lines 270--270
 []|\OT1/cmr/m/n/10.95 Pass/Fail| 
->>>>>>> b075834b
  []
 
 
@@ -2536,20 +1676,6 @@
 []|\OT1/cmr/m/n/10.95 No joined asymp-
  []
 
-<<<<<<< HEAD
-) [48] [49] [50] [51] [52] [53]
-Appendix C.
-(/Users/jamie/Dev/university/year3/F/Vec3/report/sections/algorithms.tex
-[54
-
-]) [55] [56]
-(/Users/jamie/Dev/university/year3/F/Vec3/report/AP_REPORT_02.aux)
- ***********
-LaTeX2e <2023-11-01> patch level 1
-L3 programming layer <2024-02-20>
- ***********
-=======
->>>>>>> b075834b
 
 LaTeX Warning: `h' float specifier changed to `ht'.
 
@@ -2565,50 +1691,6 @@
 
 [56]
 
-<<<<<<< HEAD
-Package rerunfilecheck Info: Checksums for `AP_REPORT_02.out':
-(rerunfilecheck)             Before: 5203034DE4940FE89BDD00DAD06472FA;16304
-(rerunfilecheck)             After:  B620437A1E875760C179755D50CD43DA;16166.
-runsystem(rm AP_REPORT_02.pyg)...disabled (restricted).
-
- ) 
-Here is how much of TeX's memory you used:
- 17851 strings out of 474116
- 316945 string characters out of 5743682
- 2034187 words of memory out of 5000000
- 39665 multiletter control sequences out of 15000+600000
- 569039 words of font info for 75 fonts, out of 8000000 for 9000
- 1141 hyphenation exceptions out of 8191
- 77i,12n,79p,685b,631s stack positions out of 10000i,1000n,20000p,200000b,200000s
-
-pdfTeX warning (dest): name{subsection.4.17.3} has been referenced but does not
- exist, replaced by a fixed one
-
-</usr/local/texlive/2024/texmf-dist/fonts/type1/public/amsfonts/cm/cmbx10.pfb><
-/usr/local/texlive/2024/texmf-dist/fonts/type1/public/amsfonts/cm/cmbx12.pfb></
-usr/local/texlive/2024/texmf-dist/fonts/type1/public/amsfonts/cm/cmbxti10.pfb><
-/usr/local/texlive/2024/texmf-dist/fonts/type1/public/amsfonts/cm/cmcsc10.pfb><
-/usr/local/texlive/2024/texmf-dist/fonts/type1/public/amsfonts/cm/cmitt10.pfb><
-/usr/local/texlive/2024/texmf-dist/fonts/type1/public/amsfonts/cm/cmmi10.pfb></
-usr/local/texlive/2024/texmf-dist/fonts/type1/public/amsfonts/cm/cmmi8.pfb></us
-r/local/texlive/2024/texmf-dist/fonts/type1/public/amsfonts/cm/cmr10.pfb></usr/
-local/texlive/2024/texmf-dist/fonts/type1/public/amsfonts/cm/cmr12.pfb></usr/lo
-cal/texlive/2024/texmf-dist/fonts/type1/public/amsfonts/cm/cmr17.pfb></usr/loca
-l/texlive/2024/texmf-dist/fonts/type1/public/amsfonts/cm/cmr8.pfb></usr/local/t
-exlive/2024/texmf-dist/fonts/type1/public/amsfonts/cm/cmr9.pfb></usr/local/texl
-ive/2024/texmf-dist/fonts/type1/public/amsfonts/cm/cmsy10.pfb></usr/local/texli
-ve/2024/texmf-dist/fonts/type1/public/amsfonts/cm/cmsy8.pfb></usr/local/texlive
-/2024/texmf-dist/fonts/type1/public/amsfonts/cm/cmti10.pfb></usr/local/texlive/
-2024/texmf-dist/fonts/type1/public/amsfonts/cm/cmtt10.pfb></usr/local/texlive/2
-024/texmf-dist/fonts/type1/public/cm-super/sfrm1095.pfb>
-Output written on /Users/jamie/Dev/university/year3/F/Vec3/report/AP_REPORT_02.
-pdf (58 pages, 2171371 bytes).
-PDF statistics:
- 1111 PDF objects out of 1200 (max. 8388607)
- 963 compressed objects within 10 object streams
- 262 named destinations out of 1000 (max. 500000)
- 940 words of extra memory for PDF output out of 10000 (max. 10000000)
-=======
 [57]
 
 [58]
@@ -2667,4 +1749,3 @@
  974 compressed objects within 10 object streams
  265 named destinations out of 1000 (max. 500000)
  924 words of extra memory for PDF output out of 10000 (max. 10000000)
->>>>>>> b075834b
