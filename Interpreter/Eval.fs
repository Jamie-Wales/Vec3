--- conflicted
+++ resolved
@@ -119,27 +119,6 @@
                     match args with
                     | [ ELiteral(LNumber(LFloat x), TFloat) ] -> ELiteral(LNumber(LFloat(Math.Tan(double x))), TFloat)
                     | _ -> failwith "invalid"
-                    // perform casts
-                | "bool" ->
-                    let args = List.map (evalExpr env) args
-                    match args with
-                    | _ -> failwith "todo"
-                | "integer" ->
-                    let args = List.map (evalExpr env) args
-                    match args with
-                    | _ -> failwith "todo"
-                | "float" ->
-                    let args = List.map (evalExpr env) args
-                    match args with
-                    | _ -> failwith "todo"
-                | "rational" ->
-                    let args = List.map (evalExpr env) args
-                    match args with
-                    | _ -> failwith "todo"
-                | "complex" ->
-                    let args = List.map (evalExpr env) args
-                    match args with
-                    | _ -> failwith "todo"
                 | _ -> failwith $"function {name} not found"
             | _ -> failwith $"function {name} not found"
         | _ -> failwith "invalid"
@@ -148,16 +127,7 @@
         match env.TryGetValue name.Lexeme with
         | true, expr -> expr
         | false, _ ->
-<<<<<<< HEAD
-            match name.lexeme with
-            | Identifier "bool"
-            | Identifier "integer"
-            | Identifier "float"
-            | Identifier "rational"
-            | Identifier "complex"
-=======
             match name.Lexeme with
->>>>>>> 76b69859
             | Identifier "print"
             | Identifier "input"
             | Identifier "cos"
@@ -263,6 +233,7 @@
     | _, env -> ELiteral(LUnit, TUnit) , env
     
     
+
 let evalProgram (env: Env) (program: Program) : Expr * Env =
     // return last statement and update env
-    List.fold (fun (_, env) -> evalStatement env) (ELiteral(LUnit, TUnit), env) program
+    List.fold (fun (_, env) -> evalStatement env) (ELiteral(LUnit, TUnit), env) program