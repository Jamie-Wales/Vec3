module Vec3.Interpreter.Backend.Chunk

open Vec3.Interpreter.Backend.Instructions
open Vec3.Interpreter.Backend.Value

type LineInfo = { Offset: int; LineNumber: int }

type Chunk =
    { Code: ResizeArray<byte>
      ConstantPool: ResizeArray<Value>
      Lines: ResizeArray<LineInfo> }

let emptyChunk() =
    { Code = ResizeArray<byte>()
      ConstantPool = ResizeArray<Value>()
      Lines = ResizeArray<LineInfo>() }

let writeChunk (chunk: Chunk) (byte: byte) (line: int) =
<<<<<<< HEAD
    let newOffset = List.length chunk.code
    { chunk with
        code = chunk.code @ [ byte ]
        lines =
            chunk.lines
            @ [ { offset = newOffset
                  lineNumber = line } ] }
=======
    let offset = chunk.Code.Count
    chunk.Code.Add(byte)
    chunk.Lines.Add({ Offset = offset; LineNumber = line })
>>>>>>> f8457d79

let addConstant (chunk: Chunk) (value: Value) =
    let index = chunk.ConstantPool.Count
    chunk.ConstantPool.Add(value)
    index

let writeConstant (chunk: Chunk) (value: Value) (line: int) =
<<<<<<< HEAD
    let chunkWithConstant, index = addConstant chunk value
=======
    let index = addConstant chunk value
>>>>>>> f8457d79
    if index < 256 then
        writeChunk chunk (opCodeToByte OP_CODE.CONSTANT) line
        writeChunk chunk (byte index) line
    else
        writeChunk chunk (opCodeToByte OP_CODE.CONSTANT_LONG) line
        writeChunk chunk (byte (index &&& 0xff)) line
        writeChunk chunk (byte ((index >>> 8) &&& 0xff)) line
        writeChunk chunk (byte ((index >>> 16) &&& 0xff)) line

let getLineNumber (chunk: Chunk) (offset: int) =
<<<<<<< HEAD
    chunk.lines
    |> List.tryFind (fun li -> li.offset = offset)
    |> Option.map (_.lineNumber)
=======
    chunk.Lines
    |> Seq.tryFind (fun li -> li.Offset = offset)
    |> Option.map _.LineNumber
>>>>>>> f8457d79
    |> Option.defaultValue -1

let private simpleInstruction name offset =
    printfn $"%s{name}"
    offset + 1

let private constantInstruction (chunk: Chunk) name offset =
    let constant = int chunk.Code[offset + 1]
    printf $"%16s{name} %4d{constant} '"
    printValue chunk.ConstantPool[constant]
    printfn "'"
    offset + 2

let disassembleInstruction (chunk: Chunk) offset =
    printf $"%04d{offset} "
    if offset > 0 && getLineNumber chunk offset = getLineNumber chunk (offset - 1) then
        printf "   | "
    else
        printf $"%4d{getLineNumber chunk offset} "
    
    match byteToOpCode chunk.Code[offset] with
    | OP_CODE.RETURN -> simpleInstruction "OP_RETURN" offset
    | OP_CODE.CONSTANT -> constantInstruction chunk "OP_CONSTANT" offset
    | OP_CODE.ADD -> simpleInstruction "OP_ADD" offset
    | _ ->
        printfn $"Unknown opcode %d{chunk.Code[offset]}"
        offset + 1

let disassembleChunk (chunk: Chunk) name =
    printfn $"== %s{name} =="
    let rec disassembleRec offset =
        if offset < chunk.Code.Count then
            disassembleInstruction chunk offset
            |> disassembleRec
    disassembleRec 0<|MERGE_RESOLUTION|>--- conflicted
+++ resolved
@@ -16,19 +16,9 @@
       Lines = ResizeArray<LineInfo>() }
 
 let writeChunk (chunk: Chunk) (byte: byte) (line: int) =
-<<<<<<< HEAD
-    let newOffset = List.length chunk.code
-    { chunk with
-        code = chunk.code @ [ byte ]
-        lines =
-            chunk.lines
-            @ [ { offset = newOffset
-                  lineNumber = line } ] }
-=======
     let offset = chunk.Code.Count
     chunk.Code.Add(byte)
     chunk.Lines.Add({ Offset = offset; LineNumber = line })
->>>>>>> f8457d79
 
 let addConstant (chunk: Chunk) (value: Value) =
     let index = chunk.ConstantPool.Count
@@ -36,11 +26,7 @@
     index
 
 let writeConstant (chunk: Chunk) (value: Value) (line: int) =
-<<<<<<< HEAD
-    let chunkWithConstant, index = addConstant chunk value
-=======
     let index = addConstant chunk value
->>>>>>> f8457d79
     if index < 256 then
         writeChunk chunk (opCodeToByte OP_CODE.CONSTANT) line
         writeChunk chunk (byte index) line
@@ -51,15 +37,9 @@
         writeChunk chunk (byte ((index >>> 16) &&& 0xff)) line
 
 let getLineNumber (chunk: Chunk) (offset: int) =
-<<<<<<< HEAD
-    chunk.lines
-    |> List.tryFind (fun li -> li.offset = offset)
-    |> Option.map (_.lineNumber)
-=======
     chunk.Lines
     |> Seq.tryFind (fun li -> li.Offset = offset)
     |> Option.map _.LineNumber
->>>>>>> f8457d79
     |> Option.defaultValue -1
 
 let private simpleInstruction name offset =
