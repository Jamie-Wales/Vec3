--- conflicted
+++ resolved
@@ -328,12 +328,9 @@
         match stmt with
         | SExpression(expr, _) -> compileExpr expr state
         | SVariableDeclaration(name, initializer, _) -> compileVariableDeclaration name initializer state
-<<<<<<< HEAD
-=======
         | SRecFunc(name, tup, expr, _) ->
             let assign = SVariableDeclaration(name, ELambda(tup, expr, None, false, None), None)
             compileStmt assign state
->>>>>>> 1449e872
         | SAssertStatement(expr, msg, _) ->
             let callee =
                 EIdentifier(
