--- conflicted
+++ resolved
@@ -3,6 +3,7 @@
 open Vec3.Interpreter.Backend.Types
 open Vec3.Interpreter.Backend.Chunk
 open Vec3.Interpreter.Backend.Instructions
+open Vec3.Interpreter.Backend.Value
 open Vec3.Interpreter.Grammar
 open Vec3.Interpreter.Token
 
@@ -70,24 +71,12 @@
         | ELambda (parameters, body, _) -> compileLambda parameters body state
         | ECall (callee, arguments, _) -> compileCall callee arguments state
         | _ -> Error ("Unsupported expression type", state)
-<<<<<<< HEAD
-        
-and compileLambda (op: Token list) (expr: Expr) : Compiler<unit> =
-    fun state ->
-        compileExpr expr state 
-        
-and compileUnary (op: Token) (expr: Expr) : Compiler<unit> =
-=======
 
 and compileLambda (parameters: Token list) (body: Expr) : Compiler<unit> =
->>>>>>> c592029c
     fun state ->
         let functionName = $"lambda_{state.CurrentFunction.Name}"
         let lambdaFunction = initFunction functionName
         
-<<<<<<< HEAD
-    
-=======
         let lambdaState = 
             { state with 
                 CurrentFunction = lambdaFunction
@@ -132,7 +121,6 @@
                 let argCount = byte arguments.Length
                 emitBytes [| byte (opCodeToByte OP_CODE.CALL); argCount |] state)
 
->>>>>>> c592029c
 and compileBinary (left: Expr) (op: Token) (right: Expr) : Compiler<unit> =
     fun state ->
         let compileOperands state =
