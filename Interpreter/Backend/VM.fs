--- conflicted
+++ resolved
@@ -7,10 +7,7 @@
 open Vec3.Interpreter.Backend.Types
 open Vec3.Interpreter.Backend.Value
 open Vec3.Interpreter.Token
-<<<<<<< HEAD
-
-=======
->>>>>>> 5a1a6ff5
+
 let createOutputStreams () =
     { ConstantPool = Seq.empty
       Disassembly = Seq.empty
@@ -165,7 +162,6 @@
         printf "Parsing Bar" 
         Bar 
     | unknown -> failwith $"Unknown plot type: {unknown}"
-    
 let rec builtins () =
     [ Identifier "plot",
       VBuiltin(fun args vm ->
@@ -217,7 +213,6 @@
                   $"""plotFunc expects a title, a function, a start, a stop, and a step, got: {String.concat ", " (List.map valueToString args)}""")
       Identifier "print",
       VBuiltin(fun args vm ->
-          printfn $"{args}"
           let vm =
               appendOutput vm StandardOutput $"""{String.concat " " (List.map valueToString args)}"""
 
@@ -1032,7 +1027,7 @@
         { Frames = ResizeArray<CallFrame>()
           Stack = ResizeArray<Value>(256)
           ScopeDepth = 0
-          Globals = builtins ()
+          Globals = builtins()
           Streams =
             { ConstantPool = constantPool
               Disassembly = disassembly
