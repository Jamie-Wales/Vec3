--- conflicted
+++ resolved
@@ -193,11 +193,7 @@
               Globals = Seq.empty }
           ExecutionHistory = ResizeArray<VM>()
           Plots = ResizeArray<Value>()
-<<<<<<< HEAD
-          Canvas = ResizeArray<Value>()
-=======
           Canvas = ResizeArray<Value>() 
->>>>>>> 489eb210
           }  
     let mainFrame =
         { Function = mainFunc
