--- conflicted
+++ resolved
@@ -75,10 +75,7 @@
       Infix: (ParserState -> Expr -> ParseResult<Expr>) option
       Precedence: Precedence }
 
-<<<<<<< HEAD
-=======
-
->>>>>>> f8457d79
+
 // sort of like combinators, maybe move to monadic approach to avoid nesting
 // lots of nested maps -> make the result a functor ? or at least extract out common patterns
 
