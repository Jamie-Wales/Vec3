--- conflicted
+++ resolved
@@ -61,7 +61,7 @@
 
 type Token = { lexeme: Lexeme; line: int }
 
-<<<<<<< HEAD
+
 let numberToString (n: Number): string =
     match n with
     | Float f -> $"Float({f})"
@@ -69,8 +69,7 @@
     | Rational (n, d) -> $"Rational({n}/{d})"
     | Complex (r, i) -> $"Complex({r}i{i})"
 
-=======
->>>>>>> 78f578ab
+
 let operatorToString (op: Operator): string =
     match op with
     | Plus -> "+"
