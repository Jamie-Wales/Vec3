module Vec3.Interpreter.Typing.Builtins

open Vec3.Interpreter.Grammar
open Vec3.Interpreter.Token


<<<<<<< HEAD
let BuiltinFunctions: Map<BuiltInFunction, TType> =
    [ Print, TFunction([ TAny ], TUnit)
      Input, TFunction([], TString)
      Cos, TFunction([ TFloat ], TFloat)
      Sin, TFunction([ TFloat ], TFloat)
      Tan, TFunction([ TFloat ], TFloat)
      Env, TFunction([], TUnit) 
      Exit, TFunction([], TUnit) ]
=======
let BuiltinFunctions: Map<string, TType> =
    [ "print", TFunction([ TAny ], TUnit)
      "input", TFunction([], TString)
      "cos", TFunction([ TFloat ], TFloat)
      "sin", TFunction([ TFloat ], TFloat)
      "tan", TFunction([ TFloat ], TFloat)
      "env", TFunction([], TUnit)
      "integer", TFunction([TAny], TInteger)
      "float", TFunction([TAny], TFloat)
      "rational", TFunction([TAny], TRational)
      "complex", TFunction([TAny], TComplex)
      "bool", TFunction([TAny], TBool)
      ]
      
>>>>>>> ea70cf35
    |> Map.ofList<|MERGE_RESOLUTION|>--- conflicted
+++ resolved
@@ -3,8 +3,8 @@
 open Vec3.Interpreter.Grammar
 open Vec3.Interpreter.Token
 
+type TType = Vec3.Interpreter.Grammar.Type
 
-<<<<<<< HEAD
 let BuiltinFunctions: Map<BuiltInFunction, TType> =
     [ Print, TFunction([ TAny ], TUnit)
       Input, TFunction([], TString)
@@ -13,20 +13,4 @@
       Tan, TFunction([ TFloat ], TFloat)
       Env, TFunction([], TUnit) 
       Exit, TFunction([], TUnit) ]
-=======
-let BuiltinFunctions: Map<string, TType> =
-    [ "print", TFunction([ TAny ], TUnit)
-      "input", TFunction([], TString)
-      "cos", TFunction([ TFloat ], TFloat)
-      "sin", TFunction([ TFloat ], TFloat)
-      "tan", TFunction([ TFloat ], TFloat)
-      "env", TFunction([], TUnit)
-      "integer", TFunction([TAny], TInteger)
-      "float", TFunction([TAny], TFloat)
-      "rational", TFunction([TAny], TRational)
-      "complex", TFunction([TAny], TComplex)
-      "bool", TFunction([TAny], TBool)
-      ]
-      
->>>>>>> ea70cf35
     |> Map.ofList