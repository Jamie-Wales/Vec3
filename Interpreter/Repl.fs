module Vec3.Interpreter.Repl

open System
open Vec3.Interpreter.Backend
open Vec3.Interpreter.Backend.Value
open Vec3.Interpreter.Parser
open Vec3.Interpreter.Backend.Compiler
open Vec3.Interpreter.Backend.VM
open Vec3.Interpreter.Typing.Checker
open Vec3.Interpreter.Typing.Inference
open Vec3.Interpreter.Eval
open Vec3.Interpreter.Preprocessor
open Vec3.Interpreter.Grammar
open Vec3.Interpreter.Token

let rec exprToString  = function
    | ELiteral (lit, _) -> litToString lit
    | EList (exprs, _) -> $"""[{String.concat ", " (List.map exprToString exprs)}]"""
    | _ -> "()"

and litToString = function
    | LNumber n -> numberToString n
    | LString s -> $"\"{s}\""
    | LBool b -> $"{b}"
    | LUnit -> "()"

and numberToString = function
    | LInteger x -> $"{x}"
    | LFloat x -> $"{x}"
    | LRational (n, d) -> $"{n}/{d}"
    | LComplex (r, i) -> $"{r} + {i}i"

<<<<<<< HEAD
let evalRepl =
    let rec repl' (env: Env) (typeEnv: TypeEnv) =
        Console.Write ">> "
        let input = Console.ReadLine()
        let input = preprocessContent input
        match parse input with
        | Ok (program, _) ->
            let typeCheck = inferProgram typeEnv program
            match typeCheck with
            | Ok (typeEnv, _, program) ->
                let value, env = evalProgram env program
                printfn $"{exprToString value}"
                repl' env typeEnv
            | Error errors ->
                printfn $"{formatTypeErrors errors}"
                repl' env typeEnv
        | Error (e, s) -> 
            printfn $"{formatParserError e s}"
            repl' env typeEnv
                
    repl' Map.empty defaultTypeEnv
    ()
=======
// let evalRepl =
//     let rec repl' (env: Env) (typeEnv: TypeEnv) =
//         Console.Write ">> "
//         let input = Console.ReadLine()
//         let input = preprocessContent input
//         match parse input with
//         | Ok (program, _) ->
//             let typeCheck = inferProgram typeEnv program
//             match typeCheck with
//             | Ok (typeEnv, _) ->
//                 let value, env = evalProgram env program
//                 printfn $"{value}"
//                 repl' env typeEnv
//             | Error errors ->
//                 printfn $"{formatTypeErrors errors}"
//                 repl' env typeEnv
//         | Error (e, s) -> 
//             printfn $"{formatParserError e s}"
//             repl' env typeEnv
//                 
//     repl' Map.empty defaultTypeEnv
//     ()
//
type ReplState = {
    VM: VM option
}
>>>>>>> 4cf4a705

let createInitialState () = { VM = None }

let executeInRepl (state: ReplState) (input: string) : ReplState =
    try
        let parsed = parse input
        match parsed with
        | Ok(program, _) ->
            match compileProgram program with
            | Ok (chunk, _) ->
                let vm = 
                    match state.VM with
                    | Some existingVM -> 
                        { existingVM with 
                            Chunk = chunk
                            IP = 0
                            Stack = ResizeArray<Value>(256) }
                    | None -> createVM chunk
                let updatedVM = run vm
                { VM = Some updatedVM }
            | Error (msg, _) ->
                printfn $"Compilation error: {msg}"
                state
        | Error (msg, _) ->
            printfn $"Parsing error: {msg}"
            state
    with
    | :? ArgumentException as e ->
        printfn $"Parsing error: {e.Message}"
        state
    | e ->
        printfn $"An error occurred: {e.Message}"
        state

let rec repl (state: ReplState) =
    Console.Write ">> "
    let input = Console.ReadLine()
    
    if input.ToLower() = "exit" then
        printfn "Exiting REPL..."
    else
        let newState = executeInRepl state input
        repl newState

let startRepl () =
    printfn "Welcome to the Vec3 REPL!"
    printfn "Type your code and press Enter to execute."
    printfn "Type 'exit' to quit the REPL."
    let initialState = createInitialState()
    repl initialState<|MERGE_RESOLUTION|>--- conflicted
+++ resolved
@@ -30,7 +30,7 @@
     | LRational (n, d) -> $"{n}/{d}"
     | LComplex (r, i) -> $"{r} + {i}i"
 
-<<<<<<< HEAD
+
 let evalRepl =
     let rec repl' (env: Env) (typeEnv: TypeEnv) =
         Console.Write ">> "
@@ -53,34 +53,11 @@
                 
     repl' Map.empty defaultTypeEnv
     ()
-=======
-// let evalRepl =
-//     let rec repl' (env: Env) (typeEnv: TypeEnv) =
-//         Console.Write ">> "
-//         let input = Console.ReadLine()
-//         let input = preprocessContent input
-//         match parse input with
-//         | Ok (program, _) ->
-//             let typeCheck = inferProgram typeEnv program
-//             match typeCheck with
-//             | Ok (typeEnv, _) ->
-//                 let value, env = evalProgram env program
-//                 printfn $"{value}"
-//                 repl' env typeEnv
-//             | Error errors ->
-//                 printfn $"{formatTypeErrors errors}"
-//                 repl' env typeEnv
-//         | Error (e, s) -> 
-//             printfn $"{formatParserError e s}"
-//             repl' env typeEnv
-//                 
-//     repl' Map.empty defaultTypeEnv
-//     ()
-//
+
 type ReplState = {
     VM: VM option
 }
->>>>>>> 4cf4a705
+
 
 let createInitialState () = { VM = None }
 
