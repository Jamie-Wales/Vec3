module Vec3.Interpreter.Scanner

open Token
open System
<<<<<<< HEAD
open System.Text.RegularExpressions
open Vec3.Interpreter.Token

type TokenPattern =
    | PComplex
    | PRational
    | PFloat
    | PInteger
    | PString
    
    | PArrow
    
    | PPlus
    | PMinus
    | PStar
    | PStarStar
    | PSlash
    | PPercent
    | PUpArrow
    
    | PEqualEqual
    | PBangEqual
    | PLess
    | PLessEqual
    | PGreater
    | PGreaterEqual
    | PEqual
    
    | PBang
    
    | PLeftParen
    | PRightParen
    
    | PLeftBrace
    | PRightBrace
    
    | PLeftBracket
    | PRightBracket
    
    | PColon
    | PComma
    | PSemicolon
    | PDotDot
    | PDot
    
    | PIdentifier
    

let tokenPatterns : (TokenPattern * Regex) list = [
    (PComplex, Regex(@"^([+-]?\d*\.?\d*)i\s*([+-]\s*\d*\.?\d+)?$", RegexOptions.Compiled));
    (PRational, Regex(@"^\d+/\d+", RegexOptions.Compiled));
    (PFloat, Regex(@"^\d+\.\d+", RegexOptions.Compiled));
    (PInteger, Regex(@"^\d+", RegexOptions.Compiled))
    (PString, Regex(@"^"".*?""", RegexOptions.Compiled))
    
    (PArrow, Regex(@"^->", RegexOptions.Compiled))
    
    (PPlus, Regex(@"^\+", RegexOptions.Compiled));
    (PMinus, Regex(@"^-", RegexOptions.Compiled))
    (PStarStar, Regex(@"^\*\*", RegexOptions.Compiled))
    (PUpArrow, Regex(@"^\^", RegexOptions.Compiled))
    (PStar, Regex(@"^\*", RegexOptions.Compiled));
    (PSlash, Regex(@"^/", RegexOptions.Compiled))
    (PPercent, Regex(@"^%", RegexOptions.Compiled))
    
    (PEqualEqual, Regex(@"^==", RegexOptions.Compiled));
    (PBangEqual, Regex(@"^!=", RegexOptions.Compiled));
    (PLess, Regex(@"^<", RegexOptions.Compiled));
    (PLessEqual, Regex(@"^<=", RegexOptions.Compiled));
    (PGreater, Regex(@"^>", RegexOptions.Compiled));
    (PGreaterEqual, Regex(@"^>=", RegexOptions.Compiled));
    (PEqual, Regex(@"^=", RegexOptions.Compiled))
    
    (PBang, Regex(@"^!", RegexOptions.Compiled));
    
    (PLeftParen, Regex(@"^\(", RegexOptions.Compiled));
    (PRightParen, Regex(@"^\)", RegexOptions.Compiled))
    
    (PLeftBrace, Regex(@"^{", RegexOptions.Compiled))
    (PRightBrace, Regex(@"^}", RegexOptions.Compiled))
    
    (PLeftBracket, Regex(@"^\[", RegexOptions.Compiled))
    (PRightBracket, Regex(@"^\]", RegexOptions.Compiled))
    
    (PColon, Regex(@"^:", RegexOptions.Compiled))
    (PComma, Regex(@"^,", RegexOptions.Compiled))
    (PSemicolon, Regex(@"^;", RegexOptions.Compiled))
    (PDotDot, Regex(@"^\.\.", RegexOptions.Compiled))
    (PDot, Regex(@"^\.", RegexOptions.Compiled))
    
    (PIdentifier, Regex(@"^[a-zA-Z_][a-zA-Z0-9_]*", RegexOptions.Compiled))
]

let keywordMap = 
    [ "let", Keyword.Let
      "if", Keyword.If
      "then", Keyword.Then
      "else", Keyword.Else
      "for", Keyword.For
      "true", Keyword.True
      "false", Keyword.False
      "nil", Keyword.Nil
      "print", Keyword.Print
      "in", Keyword.In
       ]
    |> Map.ofList

let isKeyword (value: string) =
    keywordMap |> Map.containsKey value

let whitespace = Regex(@"^\s+", RegexOptions.Compiled)

let parseComplex (value: string) =
    let parseImaginary (part: string) =
        if part = "i" then 1
        elif part = "-i" then -1
        else
            int (part.Replace("i", ""))

    let parseReal (part: string) =
        float part

    let parts = value.Replace(" ", "").Split([|'i'|], StringSplitOptions.RemoveEmptyEntries)

    match parts with
    | [||] ->
        Lexeme.Number (Number.Complex (0, 0))
    | [|""|] ->
        Lexeme.Number (Number.Complex (0, parseImaginary "i"))

    | [|rPart|] when value.EndsWith("i") ->
        let i = parseImaginary rPart
        Lexeme.Number (Number.Complex (0, i))

    | [|rPart|] ->
        let r = parseReal rPart
        Lexeme.Number (Number.Complex (r, 0))

    | [|rPart; iPart|] ->
        let r = parseReal rPart
        let i = parseImaginary iPart
        Lexeme.Number (Number.Complex (r, i))

    | _ -> failwith "Invalid complex number format"
    
let lexemeFromIndent (value: string) =
    if isKeyword value then
        Lexeme.Keyword keywordMap[value]
    else
        Lexeme.Identifier value

let lexemeFromPattern (pattern: TokenPattern) (value: string) =
    match pattern with
    | PComplex -> parseComplex value
    | PRational -> let parts = value.Split('/')
                   let n = bigint.Parse parts[0]
                   let d = bigint.Parse parts[1]
                   Lexeme.Number (Number.Rational (int n, int d))
    | PFloat -> Lexeme.Number (Number.Float (float value))
    | PInteger -> Lexeme.Number (Number.Integer (int value))
    | PString -> Lexeme.String (value.Substring(1, value.Length - 2))
    
    | PPlus -> Lexeme.Operator Operator.Plus
    | PMinus -> Lexeme.Operator Operator.Minus
    | PStar -> Lexeme.Operator Operator.Star
    | PSlash -> Lexeme.Operator Operator.Slash
    | PStarStar -> Lexeme.Operator Operator.StarStar
    | PPercent -> Lexeme.Operator Operator.Percent
    | PUpArrow -> Lexeme.Operator Operator.StarStar
    
    | PEqualEqual -> Lexeme.Operator Operator.EqualEqual
    | PBangEqual -> Lexeme.Operator Operator.BangEqual
    | PLess -> Lexeme.Operator Operator.Less
    | PLessEqual -> Lexeme.Operator Operator.LessEqual
    | PGreater -> Lexeme.Operator Operator.Greater
    | PGreaterEqual -> Lexeme.Operator Operator.GreaterEqual
    | PEqual -> Lexeme.Operator Operator.Equal
    
    | PBang -> Lexeme.Operator Operator.Bang
    
    | PLeftParen -> Lexeme.Operator Operator.LeftParen
    | PRightParen -> Lexeme.Operator Operator.RightParen
    
    | PLeftBrace -> Lexeme.Operator Operator.LeftBrace
    | PRightBrace -> Lexeme.Operator Operator.RightBrace
    
    | PLeftBracket -> Lexeme.Operator Operator.LeftBracket
    | PRightBracket -> Lexeme.Operator Operator.RightBracket
    
    | PComma -> Lexeme.Comma
    | PSemicolon -> Lexeme.Semicolon
    | PArrow -> Lexeme.Operator Operator.Arrow
    | PColon -> Lexeme.Colon
    | PDotDot -> Lexeme.Operator Operator.DotDot
    | PDot -> Lexeme.Operator Operator.Dot
    
    | PIdentifier -> lexemeFromIndent value

let tokenize (input: string) =
    let rec tokenize' (input: string) (line: int) (tokens: Token list) =
        if String.IsNullOrEmpty(input) then
            List.rev tokens 
        else
            let input, line =
                if input.StartsWith("\n") then
                    (input.Substring(1), line + 1)
=======

type LexerError =
    | UnterminatedString of Position
    | UnterminatedComment of Position
    | UnterminatedBlockComment of Position
    | UnknownCharacter of char * Position
    | UnexpectedCharacter of char * Position
    | UnexpectedEndOfFile of Position
    | InvalidNumber of string * Position
    | InvalidIdentifier of string * Position
    | Other of string * Position
    | Errors of LexerError list

exception LexerException of LexerError

type LexerResult<'a> = Result<'a, LexerError>


let isWhitespace = Char.IsWhiteSpace

let isDigit = Char.IsDigit

let isLetter = Char.IsLetter

let intVal (c: char) : int = int c - int '0'

let str2lst (s: string) = [ for c in s -> c ]

let scString (sStr: char list) : (char list * string) option =
    let rec inner (sStr: char list) (sVal: string) : (char list * string) option =
        match sStr with
        | '"' :: tail -> Some(tail, sVal)
        | c :: tail -> inner tail (sVal + string c)
        | _ -> None

    inner sStr ""

let rec scIdentifier (iStr: char list) (iVal: string) : (char list * string) option =
    match iStr with
    | c :: tail when isLetter c -> scIdentifier tail (iVal + string c)
    | _ -> Some(iStr, iVal)

// float: 1.0, 1.0e-3, 1.0e3
// int: 1, 100, 1000
// rational: 1/2, 1/3, 1/4
// complex: 1+2i, 1-2i, 1+2i, 1-2i, i, -i, 2i, etc TODO
// int return is length of the number string
let scNumber (nStr: char list) : (char list * Number * int) option =
    let rec scInt (iStr: char list) (iVal: int) (len: int) : char list * int * int =
        match iStr with
        | c :: tail when isDigit c -> scInt tail (10 * iVal + intVal c) (len + 1)
        | '-' :: tail -> let iTail, iInt, iLen = scInt tail 0 len in (iTail, -iInt, iLen + 1)
        | '+' :: tail -> scInt tail iVal (len + 1)
        | _ -> (iStr, iVal, len)

    let rec scFraction (fStr: char list) (acc: float) (div: float) (len: int) : char list * float * int =
        match fStr with
        | c :: tail when isDigit c ->
            let newAcc = acc + (float (intVal c)) / div
            scFraction tail newAcc (div * 10.0) (len + 1)
        | _ -> (fStr, acc, len)

    match nStr with
    | c :: tail when isDigit c ->
        let iStr, iVal, iLen = scInt tail (intVal c) 1

        match iStr with
        | '/' :: ratTail ->
            let fStr, fVal, fLen = scInt ratTail 0 0
            Some(fStr, Number.Rational(iVal, int fVal), iLen + fLen + 1)
        | '.' :: fracTail ->
            let fStr, fVal, fLen = scFraction fracTail 0.0 10.0 0

            match fStr with
            | 'e' :: expTail
            | 'E' :: expTail ->
                let eStr, expVal, eLen = scInt expTail 0 0
                Some(eStr, Number.Float((float iVal + fVal) * (10.0 ** float expVal)), iLen + fLen + eLen + 2)
            | _ -> Some(fStr, Number.Float(float iVal + fVal), iLen + fLen + 1)
        | 'e' :: expTail ->
            let eStr, expVal, eLen = scInt expTail 0 0
            Some(eStr, Number.Float(float iVal * (10.0 ** float expVal)), iLen + eLen + 1)
        | _ -> Some(iStr, Number.Integer iVal, iLen)
    | _ -> None


let lexer (input: string) : LexerResult<Token list> =
    let rec scan (input: char list) (position: Position) : LexerResult<Token> list =
        match input with
        | [] -> []
        | '-' :: '>' :: tail ->
            Ok
                { Lexeme = Operator Arrow
                  Position = position }
            :: scan
                tail
                { position with
                    Column = position.Column + 2 }
        | '*' :: '*' :: tail ->
            Ok
                { Lexeme = Operator StarStar
                  Position = position }
            :: scan
                tail
                { position with
                    Column = position.Column + 2 }
        | '+' :: tail ->
            Ok
                { Lexeme = Operator Plus
                  Position = position }
            :: scan
                tail
                { position with
                    Column = position.Column + 1 }
        | '-' :: tail ->
            Ok
                { Lexeme = Operator Minus
                  Position = position }
            :: scan
                tail
                { position with
                    Column = position.Column + 1 }
        | '*' :: tail ->
            Ok
                { Lexeme = Operator Star
                  Position = position }
            :: scan
                tail
                { position with
                    Column = position.Column + 1 }
        | '/' :: tail ->
            Ok
                { Lexeme = Operator Slash
                  Position = position }
            :: scan
                tail
                { position with
                    Column = position.Column + 1 }
        | '%' :: tail ->
            Ok
                { Lexeme = Operator Percent
                  Position = position }
            :: scan
                tail
                { position with
                    Column = position.Column + 1 }
        | '^' :: tail ->
            Ok
                { Lexeme = Operator Caret
                  Position = position }
            :: scan
                tail
                { position with
                    Column = position.Column + 1 }

        | '(' :: tail ->
            Ok
                { Lexeme = Operator LeftParen
                  Position = position }
            :: scan
                tail
                { position with
                    Column = position.Column + 1 }
        | ')' :: tail ->
            Ok
                { Lexeme = Operator RightParen
                  Position = position }
            :: scan
                tail
                { position with
                    Column = position.Column + 1 }
        | '[' :: tail ->
            Ok
                { Lexeme = Operator LeftBracket
                  Position = position }
            :: scan
                tail
                { position with
                    Column = position.Column + 1 }
        | ']' :: tail ->
            Ok
                { Lexeme = Operator RightBracket
                  Position = position }
            :: scan
                tail
                { position with
                    Column = position.Column + 1 }
        | '{' :: tail ->
            Ok
                { Lexeme = Operator LeftBrace
                  Position = position }
            :: scan
                tail
                { position with
                    Column = position.Column + 1 }
        | '}' :: tail ->
            Ok
                { Lexeme = Operator RightBrace
                  Position = position }
            :: scan
                tail
                { position with
                    Column = position.Column + 1 }

        | ':' :: tail ->
            Ok { Lexeme = Colon; Position = position }
            :: scan
                tail
                { position with
                    Column = position.Column + 1 }
        | ',' :: tail ->
            Ok { Lexeme = Comma; Position = position }
            :: scan
                tail
                { position with
                    Column = position.Column + 1 }
        | ';' :: tail ->
            Ok
                { Lexeme = Semicolon
                  Position = position }
            :: scan
                tail
                { position with
                    Column = position.Column + 1 }

        | '#' :: tail ->
            Ok
                { Lexeme = Operator Hash
                  Position = position }
            :: scan
                tail
                { position with
                    Column = position.Column + 1 }

        | '.' :: c :: tail when isDigit c ->
            let nRes = scNumber ('0' :: '.' :: c :: tail)

            match nRes with
            | None ->
                Error(InvalidNumber(string c, position))
                :: scan
                    tail
                    { position with
                        Column = position.Column + 1 }
            | Some(nStr, nVal, nLen) ->
                Ok
                    { Lexeme = Number nVal
                      Position = position }

                :: scan
                    nStr
                    { position with
                        Column = position.Column + nLen }

        | '.' :: '.' :: tail ->
            Ok
                { Lexeme = Operator DotDot
                  Position = position }
            :: scan
                tail
                { position with
                    Column = position.Column + 2 }
        | '.' :: tail ->
            Ok
                { Lexeme = Operator Dot
                  Position = position }
            :: scan
                tail
                { position with
                    Column = position.Column + 1 }
        | '=' :: '=' :: tail ->
            Ok
                { Lexeme = Operator EqualEqual
                  Position = position }
            :: scan
                tail
                { position with
                    Column = position.Column + 2 }
        | '!' :: '=' :: tail ->
            Ok
                { Lexeme = Operator BangEqual
                  Position = position }
            :: scan
                tail
                { position with
                    Column = position.Column + 2 }
        | '<' :: '=' :: tail ->
            Ok
                { Lexeme = Operator LessEqual
                  Position = position }
            :: scan
                tail
                { position with
                    Column = position.Column + 2 }
        | '<' :: tail ->
            Ok
                { Lexeme = Operator Less
                  Position = position }
            :: scan
                tail
                { position with
                    Column = position.Column + 1 }
        | '>' :: '=' :: tail ->
            Ok
                { Lexeme = Operator GreaterEqual
                  Position = position }
            :: scan
                tail
                { position with
                    Column = position.Column + 2 }
        | '>' :: tail ->
            Ok
                { Lexeme = Operator Greater
                  Position = position }
            :: scan
                tail
                { position with
                    Column = position.Column + 1 }
        | '=' :: tail ->
            Ok
                { Lexeme = Operator Equal
                  Position = position }
            :: scan
                tail
                { position with
                    Column = position.Column + 1 }
        | '!' :: tail ->
            Ok
                { Lexeme = Operator Bang
                  Position = position }
            :: scan
                tail
                { position with
                    Column = position.Column + 1 }

        | '&' :: '&' :: tail ->
            Ok
                { Lexeme = Operator AmpersandAmpersand
                  Position = position }
            :: scan
                tail
                { position with
                    Column = position.Column + 2 }
        | '|' :: '|' :: tail ->
            Ok
                { Lexeme = Operator PipePipe
                  Position = position }
            :: scan
                tail
                { position with
                    Column = position.Column + 2 }

        | c :: tail when isWhitespace c ->
            match c with
            | '\n' -> scan tail { Line = position.Line + 1; Column = 0 }
            | _ ->
                scan
                    tail
                    { position with
                        Column = position.Column + 1 }

        | c :: tail when isDigit c ->
            let nRes = scNumber (c :: tail)

            match nRes with
            | None ->
                Error(InvalidNumber(string c, position))
                :: scan
                    tail
                    { position with
                        Column = position.Column + 1 }
            | Some(nStr, nVal, nLen) ->
                Ok
                    { Lexeme = Number nVal
                      Position = position }

                :: scan
                    nStr
                    { position with
                        Column = position.Column + nLen }

        | '"' :: tail ->
            match scString tail with
            | None ->
                Error(UnterminatedString position)
                :: scan
                    tail
                    { position with
                        Column = position.Column + 1 }
            | Some(sStr, sVal) ->
                Ok
                    { Lexeme = Lexeme.String sVal
                      Position = position }
                :: scan
                    sStr
                    { position with
                        Column = position.Column + sVal.Length + 2 }


        | c :: tail when isLetter c ->
            match scIdentifier tail (string c) with
            | None ->
                Error(InvalidIdentifier(string c, position))
                :: scan
                    tail
                    { position with
                        Column = position.Column + 1 }
            | Some(iStr, iVal) ->
                if isKeyword iVal then
                    Ok
                        { Lexeme = Keyword keywordMap[iVal]
                          Position = position }
                    :: scan
                        iStr
                        { position with
                            Column = position.Column + iVal.Length }
>>>>>>> 76b69859
                else
                    Ok
                        { Lexeme = Identifier iVal
                          Position = position }
                    :: scan
                        iStr
                        { position with
                            Column = position.Column + iVal.Length }
        | _ :: tail ->
            Error(UnknownCharacter(List.head input, position))
            :: scan
                tail
                { position with
                    Column = position.Column + 1 }

    let tokens = scan (str2lst input) { Line = 1; Column = 0 }

    if
        List.exists
            (fun x ->
                match x with
                | Error _ -> true
                | _ -> false)
            tokens
    then
        let errors =
            List.filter
                (fun x ->
                    match x with
                    | Error _ -> true
                    | _ -> false)
                tokens

        let errors =
            List.map
                (fun x ->
                    match x with
                    | Error e -> e
                    | _ -> failwith "Impossible")
                errors

        Error(Errors errors)
    else
        let tokens =
            List.map
                (fun x ->
                    match x with
                    | Ok t -> t
                    | _ -> failwith "Impossible")
                tokens

        Ok tokens

let tokenize = lexer<|MERGE_RESOLUTION|>--- conflicted
+++ resolved
@@ -2,214 +2,6 @@
 
 open Token
 open System
-<<<<<<< HEAD
-open System.Text.RegularExpressions
-open Vec3.Interpreter.Token
-
-type TokenPattern =
-    | PComplex
-    | PRational
-    | PFloat
-    | PInteger
-    | PString
-    
-    | PArrow
-    
-    | PPlus
-    | PMinus
-    | PStar
-    | PStarStar
-    | PSlash
-    | PPercent
-    | PUpArrow
-    
-    | PEqualEqual
-    | PBangEqual
-    | PLess
-    | PLessEqual
-    | PGreater
-    | PGreaterEqual
-    | PEqual
-    
-    | PBang
-    
-    | PLeftParen
-    | PRightParen
-    
-    | PLeftBrace
-    | PRightBrace
-    
-    | PLeftBracket
-    | PRightBracket
-    
-    | PColon
-    | PComma
-    | PSemicolon
-    | PDotDot
-    | PDot
-    
-    | PIdentifier
-    
-
-let tokenPatterns : (TokenPattern * Regex) list = [
-    (PComplex, Regex(@"^([+-]?\d*\.?\d*)i\s*([+-]\s*\d*\.?\d+)?$", RegexOptions.Compiled));
-    (PRational, Regex(@"^\d+/\d+", RegexOptions.Compiled));
-    (PFloat, Regex(@"^\d+\.\d+", RegexOptions.Compiled));
-    (PInteger, Regex(@"^\d+", RegexOptions.Compiled))
-    (PString, Regex(@"^"".*?""", RegexOptions.Compiled))
-    
-    (PArrow, Regex(@"^->", RegexOptions.Compiled))
-    
-    (PPlus, Regex(@"^\+", RegexOptions.Compiled));
-    (PMinus, Regex(@"^-", RegexOptions.Compiled))
-    (PStarStar, Regex(@"^\*\*", RegexOptions.Compiled))
-    (PUpArrow, Regex(@"^\^", RegexOptions.Compiled))
-    (PStar, Regex(@"^\*", RegexOptions.Compiled));
-    (PSlash, Regex(@"^/", RegexOptions.Compiled))
-    (PPercent, Regex(@"^%", RegexOptions.Compiled))
-    
-    (PEqualEqual, Regex(@"^==", RegexOptions.Compiled));
-    (PBangEqual, Regex(@"^!=", RegexOptions.Compiled));
-    (PLess, Regex(@"^<", RegexOptions.Compiled));
-    (PLessEqual, Regex(@"^<=", RegexOptions.Compiled));
-    (PGreater, Regex(@"^>", RegexOptions.Compiled));
-    (PGreaterEqual, Regex(@"^>=", RegexOptions.Compiled));
-    (PEqual, Regex(@"^=", RegexOptions.Compiled))
-    
-    (PBang, Regex(@"^!", RegexOptions.Compiled));
-    
-    (PLeftParen, Regex(@"^\(", RegexOptions.Compiled));
-    (PRightParen, Regex(@"^\)", RegexOptions.Compiled))
-    
-    (PLeftBrace, Regex(@"^{", RegexOptions.Compiled))
-    (PRightBrace, Regex(@"^}", RegexOptions.Compiled))
-    
-    (PLeftBracket, Regex(@"^\[", RegexOptions.Compiled))
-    (PRightBracket, Regex(@"^\]", RegexOptions.Compiled))
-    
-    (PColon, Regex(@"^:", RegexOptions.Compiled))
-    (PComma, Regex(@"^,", RegexOptions.Compiled))
-    (PSemicolon, Regex(@"^;", RegexOptions.Compiled))
-    (PDotDot, Regex(@"^\.\.", RegexOptions.Compiled))
-    (PDot, Regex(@"^\.", RegexOptions.Compiled))
-    
-    (PIdentifier, Regex(@"^[a-zA-Z_][a-zA-Z0-9_]*", RegexOptions.Compiled))
-]
-
-let keywordMap = 
-    [ "let", Keyword.Let
-      "if", Keyword.If
-      "then", Keyword.Then
-      "else", Keyword.Else
-      "for", Keyword.For
-      "true", Keyword.True
-      "false", Keyword.False
-      "nil", Keyword.Nil
-      "print", Keyword.Print
-      "in", Keyword.In
-       ]
-    |> Map.ofList
-
-let isKeyword (value: string) =
-    keywordMap |> Map.containsKey value
-
-let whitespace = Regex(@"^\s+", RegexOptions.Compiled)
-
-let parseComplex (value: string) =
-    let parseImaginary (part: string) =
-        if part = "i" then 1
-        elif part = "-i" then -1
-        else
-            int (part.Replace("i", ""))
-
-    let parseReal (part: string) =
-        float part
-
-    let parts = value.Replace(" ", "").Split([|'i'|], StringSplitOptions.RemoveEmptyEntries)
-
-    match parts with
-    | [||] ->
-        Lexeme.Number (Number.Complex (0, 0))
-    | [|""|] ->
-        Lexeme.Number (Number.Complex (0, parseImaginary "i"))
-
-    | [|rPart|] when value.EndsWith("i") ->
-        let i = parseImaginary rPart
-        Lexeme.Number (Number.Complex (0, i))
-
-    | [|rPart|] ->
-        let r = parseReal rPart
-        Lexeme.Number (Number.Complex (r, 0))
-
-    | [|rPart; iPart|] ->
-        let r = parseReal rPart
-        let i = parseImaginary iPart
-        Lexeme.Number (Number.Complex (r, i))
-
-    | _ -> failwith "Invalid complex number format"
-    
-let lexemeFromIndent (value: string) =
-    if isKeyword value then
-        Lexeme.Keyword keywordMap[value]
-    else
-        Lexeme.Identifier value
-
-let lexemeFromPattern (pattern: TokenPattern) (value: string) =
-    match pattern with
-    | PComplex -> parseComplex value
-    | PRational -> let parts = value.Split('/')
-                   let n = bigint.Parse parts[0]
-                   let d = bigint.Parse parts[1]
-                   Lexeme.Number (Number.Rational (int n, int d))
-    | PFloat -> Lexeme.Number (Number.Float (float value))
-    | PInteger -> Lexeme.Number (Number.Integer (int value))
-    | PString -> Lexeme.String (value.Substring(1, value.Length - 2))
-    
-    | PPlus -> Lexeme.Operator Operator.Plus
-    | PMinus -> Lexeme.Operator Operator.Minus
-    | PStar -> Lexeme.Operator Operator.Star
-    | PSlash -> Lexeme.Operator Operator.Slash
-    | PStarStar -> Lexeme.Operator Operator.StarStar
-    | PPercent -> Lexeme.Operator Operator.Percent
-    | PUpArrow -> Lexeme.Operator Operator.StarStar
-    
-    | PEqualEqual -> Lexeme.Operator Operator.EqualEqual
-    | PBangEqual -> Lexeme.Operator Operator.BangEqual
-    | PLess -> Lexeme.Operator Operator.Less
-    | PLessEqual -> Lexeme.Operator Operator.LessEqual
-    | PGreater -> Lexeme.Operator Operator.Greater
-    | PGreaterEqual -> Lexeme.Operator Operator.GreaterEqual
-    | PEqual -> Lexeme.Operator Operator.Equal
-    
-    | PBang -> Lexeme.Operator Operator.Bang
-    
-    | PLeftParen -> Lexeme.Operator Operator.LeftParen
-    | PRightParen -> Lexeme.Operator Operator.RightParen
-    
-    | PLeftBrace -> Lexeme.Operator Operator.LeftBrace
-    | PRightBrace -> Lexeme.Operator Operator.RightBrace
-    
-    | PLeftBracket -> Lexeme.Operator Operator.LeftBracket
-    | PRightBracket -> Lexeme.Operator Operator.RightBracket
-    
-    | PComma -> Lexeme.Comma
-    | PSemicolon -> Lexeme.Semicolon
-    | PArrow -> Lexeme.Operator Operator.Arrow
-    | PColon -> Lexeme.Colon
-    | PDotDot -> Lexeme.Operator Operator.DotDot
-    | PDot -> Lexeme.Operator Operator.Dot
-    
-    | PIdentifier -> lexemeFromIndent value
-
-let tokenize (input: string) =
-    let rec tokenize' (input: string) (line: int) (tokens: Token list) =
-        if String.IsNullOrEmpty(input) then
-            List.rev tokens 
-        else
-            let input, line =
-                if input.StartsWith("\n") then
-                    (input.Substring(1), line + 1)
-=======
 
 type LexerError =
     | UnterminatedString of Position
@@ -626,7 +418,6 @@
                         iStr
                         { position with
                             Column = position.Column + iVal.Length }
->>>>>>> 76b69859
                 else
                     Ok
                         { Lexeme = Identifier iVal
