/// <summary>
/// Compiler for the backend.
/// Compiles the AST to bytecode.
/// </summary>

module Vec3.Interpreter.Backend.Compiler

open Microsoft.FSharp.Core
open System
open Vec3.Interpreter
open Vec3.Interpreter.Backend.Types
open Vec3.Interpreter.Backend.Chunk
open Vec3.Interpreter.Backend.Instructions
open Vec3.Interpreter.Grammar
open Vec3.Interpreter.Prelude
open Vec3.Interpreter.SymbolicExpression
open Vec3.Interpreter.Token

let identMap: Map<Lexeme, Value> ref = ref Map.empty

type CompilerState =
    { CurrentFunction: Closure
      CurrentLine: int
      ScopeDepth: int
      LocalCount: int }

type CompilerError = string * CompilerState
type CompilerResult<'a> = Result<'a * CompilerState, CompilerError>
type Compiler<'a> = CompilerState -> CompilerResult<'a>

let emitByte (byte: byte) (state: CompilerState) : CompilerResult<unit> =
    writeChunk state.CurrentFunction.Function.Chunk byte state.CurrentLine
    Ok((), state)

let emitBytes (bytes: byte seq) (state: CompilerState) : CompilerResult<unit> =
    Seq.iter (fun byte -> writeChunk state.CurrentFunction.Function.Chunk byte state.CurrentLine) bytes
    Ok((), state)

let emitConstant (value: Value) (state: CompilerState) : CompilerResult<unit> =
    writeConstant state.CurrentFunction.Function.Chunk value state.CurrentLine
    Ok((), state)

let emitOpCode (opCode: OP_CODE) (state: CompilerState) : CompilerResult<unit> = emitByte (opCodeToByte opCode) state

let emitJumpBack (offset: int) (state: CompilerState) : CompilerResult<unit> =
    let jump = state.CurrentFunction.Function.Chunk.Code.Count - offset - 1
    let bytes = [| byte (jump &&& 0xff); byte ((jump >>> 8) &&& 0xff) |]
    emitBytes bytes state

let emitJump (instruction: byte) (state: CompilerState) =
    emitByte instruction state
    |> Result.bind (fun ((), state) ->
        emitByte (byte 0xff) state
        |> Result.bind (fun ((), state) ->
            emitByte (byte 0xff) state
            |> Result.map (fun ((), state) -> state.CurrentFunction.Function.Chunk.Code.Count - 2)))

let patchJump (offset: int) (state: CompilerState) =
    let jump = state.CurrentFunction.Function.Chunk.Code.Count - offset - 2

    state.CurrentFunction.Function.Chunk.Code[offset] <- (byte jump >>> 8) &&& byte 0xff
    state.CurrentFunction.Function.Chunk.Code[offset + 1] <- byte jump &&& byte 0xff

let initFunction (name: string) =
    { Arity = 0
      Chunk = emptyChunk ()
      Name = name
      Locals = [] }

let addLocal (name: string) (state: CompilerState) : CompilerState =
    let local =
        { Name = name
          Depth = state.ScopeDepth
          Index = state.LocalCount }

    let updatedFunction =
        { state.CurrentFunction.Function with
            Locals = local :: state.CurrentFunction.Function.Locals }

    { state with
        CurrentFunction.Function = updatedFunction
        LocalCount = state.LocalCount + 1 }

let addUpValue (name: string) (depth: int) (state: CompilerState) : CompilerState =
    let upValue =
        { Name = name
          Index = state.CurrentFunction.UpValues.Length
          Location = if depth = 0 then 
                       Local(state.LocalCount)
                        else 
                       Enclosing(depth) }
    
    let updatedFunction =
        { state.CurrentFunction with
            UpValues = upValue :: state.CurrentFunction.UpValues }
    
    { state with
        CurrentFunction = updatedFunction }

let rec compileLiteral (lit: Literal) : Compiler<unit> =
    let compileNumber (n: Token.Number) state =
        match n with
        | LInteger i -> emitConstant (VNumber(VInteger i)) state
        | LFloat f -> emitConstant (VNumber(VFloat f)) state
        | LRational(n, d) -> emitConstant (VNumber(VRational(n, d))) state
        | LComplex(r, i) -> emitConstant (VNumber(VComplex(r, i))) state
        | LChar c -> emitConstant (VNumber(VChar c)) state

    fun state ->
        match lit with
        | LNumber n -> compileNumber n state
        | LString s -> emitConstant (VString s) state
        | LBool b ->
            if b then
                emitOpCode OP_CODE.TRUE state
            else
                emitOpCode OP_CODE.FALSE state
        | LUnit -> emitConstant VNil state

let compileCodeBlock (expr: Expr) state : CompilerResult<unit> = emitConstant (VBlock(expr)) state

let rec compileExpr (expr: Expr) : Compiler<unit> =
    fun state ->
        match expr with
        | ELiteral(lit, _) -> compileLiteral lit state
        | EIdentifier(i, _) -> compileIdentifier i state
        | EGrouping(e, _) -> compileGrouping e state
        | ELambda(parameters, body, _, pr, _, isAsync) ->
            let parameters = List.map fst parameters
            compileLambda parameters body pr isAsync state
        | ECall(callee, arguments, _) -> compileCall callee arguments false state
        | EList(elements, _) -> compileList elements state
        | EIndex(list, (start, end_, isRange), _) -> compileIndex list start end_ isRange state
        | ETuple(elements, _) -> compileTuple elements state
        | ECodeBlock(expr) -> compileCodeBlock expr state
        | ERange(start, stop, _) ->
            let expression =
                ECall(
                    EIdentifier(
                        { Lexeme = Identifier "range"
                          Position = { Line = 0; Column = 0 } },
                        None
                    ),
                    [ start; stop ],
                    None
                )

            compileExpr expression state

        | ERecordEmpty _ ->
            emitConstant (VNumber(VInteger 0)) state
            |> Result.bind (fun ((), state) -> emitConstant (VList([], RECORD)) state)
            |> Result.bind (fun ((), state) -> emitOpCode OP_CODE.COMPOUND_CREATE state)

        | ERecordExtend((name, value, _), record, _) ->
            let name =
                match name with
                | { Lexeme = Identifier n } -> n
                | _ -> raise <| System.Exception("Invalid record field name")

            // pretty horrbile, but it works
            // record is a list of lists, where each list is a pair of a string and a value
            // might be better to have specific value for pair, but then the compound create would need to be changed
            // or extra instruction for create pair, otherwise any two eleemnt list would be a pair

            let constIndex = addConstant state.CurrentFunction.Function.Chunk (VString name)

            emitBytes [| byte (opCodeToByte OP_CODE.CONSTANT); byte constIndex |] state
            |> Result.bind (fun ((), state) -> compileExpr value state)
            |> Result.bind (fun ((), state) -> emitConstant (VNumber(VInteger 2)) state)
            |> Result.bind (fun ((), state) -> emitConstant (VList([], RECORD)) state)
            |> Result.bind (fun ((), state) -> emitOpCode OP_CODE.COMPOUND_CREATE state)
            |> Result.bind (fun ((), state) -> emitConstant (VNumber(VInteger 1)) state)
            |> Result.bind (fun ((), state) -> compileExpr record state)
            |> Result.bind (fun ((), state) -> emitOpCode OP_CODE.COMPOUND_CREATE state)


        | ERecordSelect(expr, token, _) ->
            let name =
                match token with
                | { Lexeme = Identifier n } -> n
                | _ -> raise <| System.Exception("Invalid record field name")

            // compile as call
            let callee =
                EIdentifier(
                    { Lexeme = Identifier "select"
                      Position = { Line = 0; Column = 0 } },
                    None
                )

            compileCall callee [ expr; ELiteral(LString name, TString) ] false state

        | EBlock(stmts, _) -> compileBlock stmts state // scope is fucked up think its global
        | EIf(condition, thenBranch, elseBranch, _) -> compileIf condition thenBranch elseBranch state
        | ETernary(cond, thenB, elseB, _) -> compileIf cond thenB elseB state
        | ETail(ex, _) ->
            match ex with
            | ECall(name, args, _) -> compileCall name args true state
            | e -> compileExpr e state
        | EMatch(expr, cases, _) -> compileMatch expr cases state

and compileIndex (list: Expr) (start: Expr option) (end_: Expr option) (isRange: bool) : Compiler<unit> =
    fun state ->
        if isRange && (Option.isNone start && Option.isNone end_) then
            raise <| InvalidProgramException("Range must have both start and end")

        if not isRange && (Option.isSome start && Option.isSome end_) then
            raise <| InvalidProgramException("Index must have either start or end")

        if not isRange && (Option.isSome start && Option.isNone end_) then
            // is index
            let start = Option.get start
            // compile as call
            let callee =
                EIdentifier(
                    { Lexeme = Identifier "index"
                      Position = { Line = 0; Column = 0 } },
                    None
                )

            compileCall callee [ list; start ] false state


        else if not isRange && (Option.isNone start && Option.isSome end_) then
            let end_ = Option.get end_
            // compile as call
            let callee =
                EIdentifier(
                    { Lexeme = Identifier "index"
                      Position = { Line = 0; Column = 0 } },
                    None
                )

            compileCall callee [ list; end_ ] false state

        else if Option.isNone start then
            // compile as call
            let callee =
                EIdentifier(
                    { Lexeme = Identifier "index"
                      Position = { Line = 0; Column = 0 } },
                    None
                )

            compileCall callee [ list; ELiteral(LNumber(LInteger 0), TInteger); Option.get end_ ] false state

        else if Option.isNone end_ then
            let start = Option.get start

            // compile as call
            let callee =
                EIdentifier(
                    { Lexeme = Identifier "index"
                      Position = { Line = 0; Column = 0 } },
                    None
                )

            compileCall callee [ list; start; ELiteral(LNumber(LInteger 0), TInteger) ] false state
        else
            let start = Option.get start
            let end_ = Option.get end_

            // compile as call
            let callee =
                EIdentifier(
                    { Lexeme = Identifier "index"
                      Position = { Line = 0; Column = 0 } },
                    None
                )

            compileCall callee [ list; start; end_ ] false state

and compileTuple (elements: Expr list) : Compiler<unit> =
    fun state ->
        let rec compileElements elements state =
            match elements with
            | [] -> Ok((), state)
            | element :: rest ->
                compileExpr element state
                |> Result.bind (fun ((), state) -> compileElements rest state)

        // same as list
        compileElements elements state
        |> Result.bind (fun ((), state) -> emitConstant (VNumber(VInteger elements.Length)) state)
        |> Result.bind (fun ((), state) -> emitConstant (VList([], TUPLE)) state)
        |> Result.bind (fun ((), state) -> emitOpCode OP_CODE.COMPOUND_CREATE state)

and compileList (elements: Expr list) : Compiler<unit> =
    fun state ->
        let rec compileElements elements state =
            match elements with
            | [] -> Ok((), state)
            | element :: rest ->
                compileExpr element state
                |> Result.bind (fun ((), state) -> compileElements rest state)

        compileElements elements state
        |> Result.bind (fun ((), state) -> emitConstant (VNumber(VInteger elements.Length)) state)
        |> Result.bind (fun ((), state) -> emitConstant (VList([], LIST)) state)
        |> Result.bind (fun ((), state) -> emitOpCode OP_CODE.COMPOUND_CREATE state)


and compileIf (condition: Expr) (thenBranch: Expr) (elseBranch: Expr) : Compiler<unit> =
    fun state ->
        compileExpr condition state
        |> Result.bind (fun ((), state) ->
            emitJump (opCodeToByte OP_CODE.JUMP_IF_FALSE) state
            |> Result.bind (fun thenJump ->
                compileExpr thenBranch state
                |> Result.bind (fun ((), state) ->
                    emitJump (opCodeToByte OP_CODE.JUMP) state
                    |> Result.bind (fun elseJump ->
                        patchJump thenJump state

                        compileExpr elseBranch state
                        |> Result.bind (fun ((), state) ->
                            patchJump elseJump state
                            Ok((), state))))))

// block is a new scope and an expression, therefore last expression is returned in the block
and compileBlock (stmts: Stmt list) : Compiler<unit> =
    fun state ->
        let state =
            { state with
                ScopeDepth = state.ScopeDepth + 1 }

        let rec compileStmts stmts state =
            match stmts with
            | [] -> Ok((), state)
            | [ stmt ] ->
                match stmt with
                | SExpression(expr, _) -> compileExpr expr state
                | _ ->
                    compileStmt stmt state
                    |> Result.bind (fun ((), state) -> emitConstant VNil state)

            | stmt :: rest ->
                compileStmt stmt state
                |> Result.bind (fun ((), state) -> compileStmts rest state)

        compileStmts stmts state
        |> Result.map (fun ((), newState) ->
            ((),
             { newState with
                 ScopeDepth = newState.ScopeDepth - 1 }))
and compileLambda (parameters: Token list) (body: Expr) (pur: bool) (isAsync: bool) : Compiler<unit> =
    fun state ->
        let functionName = $"lambda_{state.CurrentFunction.Function.Name}"
        printfn $"Compiling lambda {functionName}"
        let lambdaFunction = initFunction functionName
<<<<<<< HEAD
        
        // Create initial state with new function
        let initialState = 
            { state with 
                CurrentFunction = 
                    { Function = lambdaFunction
                      UpValues = []
                      UpValuesValues = [||] }
                ScopeDepth = 0
=======

        let currentFunction = state.CurrentFunction

        let upvalues = currentFunction.Function.Locals @ currentFunction.UpValues

        let lambdaState =
            { state with
                CurrentFunction.Function = lambdaFunction
                ScopeDepth = state.ScopeDepth + 1
>>>>>>> 4d6cad39
                LocalCount = 0 }
                
        // Add parameters first
        let stateWithParams = 
            parameters 
            |> List.fold 
                (fun st param -> 
                    let name = lexemeToString param.Lexeme
                    let st = addLocal name st
                    { st with 
                        CurrentFunction.Function.Arity = st.CurrentFunction.Function.Arity + 1 })
                initialState

        // Helper to resolve variable 
        let rec resolveVariable (name: string) (state: CompilerState) (enclosingState: CompilerState option) =
            // First check locals in current function
            match state.CurrentFunction.Function.Locals |> List.tryFind (fun l -> l.Name = name) with
            | Some local -> 
                printfn $"Found {name} as local at index {local.Index}"
                Some(Local(local.Index))
            | None ->
                // Check enclosing function's locals if we have an enclosing state
                match enclosingState with
                | Some enclosing ->
                    match enclosing.CurrentFunction.Function.Locals |> List.tryFind (fun l -> l.Name = name) with
                    | Some local ->
                        printfn $"Found {name} in enclosing scope at index {local.Index}"
                        // Create new upvalue capturing this local
                        Some(Enclosing(local.Index))
                    | None ->
                        // Recursively check outer scopes
                        match enclosing.CurrentFunction.UpValues |> List.tryFind (fun u -> u.Name = name) with
                        | Some upvalue ->
                            printfn $"Found {name} as upvalue in enclosing scope"
                            Some(upvalue.Location)
                        | None -> None
                | None -> None

        // Walk the body expression to find all variable references that need to be captured
        let rec captureUpValues expr (state: CompilerState) (enclosingState: CompilerState option) =
            match expr with
            | EIdentifier(token, _) ->
                let name = lexemeToString token.Lexeme
                printfn $"Capturing identifier: {name}"
                match resolveVariable name state enclosingState with
                | Some(Enclosing idx) ->
                    printfn $"Capturing {name} as upvalue at index {idx}"
                    let upValue = {
                        Name = name
                        Index = state.CurrentFunction.UpValues.Length
                        Location = Enclosing(idx)
                    }
                    { state with 
                        CurrentFunction = 
                            { state.CurrentFunction with
                                UpValues = upValue :: state.CurrentFunction.UpValues }}
                | Some(Local idx) when enclosingState.IsSome ->
                    // If we're in a nested function and find a local, it needs to be captured
                    printfn $"Capturing local {name} as upvalue"
                    let upValue = {
                        Name = name
                        Index = state.CurrentFunction.UpValues.Length
                        Location = Local(idx)
                    }
                    { state with 
                        CurrentFunction = 
                            { state.CurrentFunction with
                                UpValues = upValue :: state.CurrentFunction.UpValues }}
                | _ -> 
                    printfn $"No capture needed for {name}"
                    state
            | ELambda(params, innerBody, _, _, _, _) ->
                // For nested lambdas, use current state as the enclosing state
                captureUpValues innerBody state (Some state)
            | ECall(callee, args, _) ->
                // Capture upvalues in function calls
                List.fold 
                    (fun st expr -> captureUpValues expr st enclosingState)
                    (captureUpValues callee state enclosingState)
                    args
            | EBlock(stmts, _) ->
                // Capture upvalues in block statements
                List.fold 
                    (fun st stmt -> 
                        match stmt with
                        | SExpression(expr, _) -> captureUpValues expr st enclosingState
                        | _ -> st)
                    state
                    stmts
            | _ -> state

        let stateWithUpValues = captureUpValues body stateWithParams (Some state)

        // Now compile the body with upvalues captured
        compileExpr body stateWithUpValues
        |> Result.bind (fun ((), finalState) ->
            emitOpCode OP_CODE.RETURN finalState
            |> Result.bind (fun ((), state) ->
                emitByte (byte 1) state
                |> Result.bind (fun ((), state) ->
                    let func = VFunction(finalState.CurrentFunction.Function, None)
                    let constIndex = addConstant state.CurrentFunction.Function.Chunk func
                    
                    // Emit closure with actual upvalue count
                    let upvalueCount = List.length finalState.CurrentFunction.UpValues
                    emitBytes [| 
                        byte (opCodeToByte OP_CODE.CLOSURE)
                        byte constIndex
                        byte upvalueCount
                    |] state
                    |> Result.bind (fun ((), state) ->
                        // Emit upvalue information
                        finalState.CurrentFunction.UpValues
                        |> List.fold 
                            (fun result upValue ->
                                result 
                                |> Result.bind (fun ((), state) ->
                                    match upValue.Location with
                                    | Local i ->
                                        emitBytes [| byte i; byte 1 |] state // isLocal = 1
                                    | Enclosing i ->
                                        emitBytes [| byte i; byte 0 |] state // isLocal = 0
                                    | Global name ->
                                        emitBytes [| byte 0; byte 0 |] state)) // placeholder for globals
                            (Ok((), state))))))
and compileAsBuiltin (parameters: Token list) (body: Expr) : Expression =
    // what we could do is make every unit return its compiled value
    // add to a map of lexeme to builtins on function def
    // then we would be able to use other values and other functions in this (type checker verifies that this is valid)

    if parameters.Length <> 1 then
        raise
        <| InvalidProgramException("Builtin functions can only have one parameter")

    fromExpr body

and compileCall (callee: Expr) (arguments: Expr list) (recursive: bool) : Compiler<unit> =
    fun state ->
        let rec compileArguments arguments state =
            match arguments with
            | [] -> Ok((), state)
            | arg :: rest ->
                compileExpr arg state
                |> Result.bind (fun ((), state) -> compileArguments rest state)

        compileExpr callee state
        |> Result.bind (fun ((), state) -> compileArguments arguments state)
        |> Result.bind (fun ((), state) ->
            let b =
                match recursive with
                | false -> 0
                | true -> 1

            emitBytes [| byte (opCodeToByte OP_CODE.CALL); byte (List.length arguments); (byte b) |] state)

and compileGrouping grouping : Compiler<unit> = fun state -> compileExpr grouping state

and compileIdentifier (token: Token) : Compiler<unit> =
    fun state ->
        let name = lexemeToString token.Lexeme
        printfn $"Compiling identifier: {name} in function {state.CurrentFunction.Function.Name}"

        // First check if this identifier is marked as needing to be captured as an upvalue
        match state.CurrentFunction.UpValues |> List.tryFind (fun upvalue -> upvalue.Name = name) with
        | Some upvalue -> 
            printfn $"Found as upvalue at index {upvalue.Index}"
            emitBytes [| byte (opCodeToByte OP_CODE.GET_UPVALUE); byte upvalue.Index |] state
        | None ->
            // If not an upvalue, check locals
            match state.CurrentFunction.Function.Locals |> List.tryFind (fun local -> local.Name = name) with
            | Some local -> 
                printfn $"Found as local at index {local.Index}"
                emitBytes [| byte (opCodeToByte OP_CODE.GET_LOCAL); byte local.Index |] state
            | None ->
                // Finally check globals
                printfn $"Not found locally or as upvalue, treating as global"
                let constIndex = addConstant state.CurrentFunction.Function.Chunk (VString name)
                emitBytes [| byte (opCodeToByte OP_CODE.GET_GLOBAL); byte constIndex |] state
and compileMatch (expr: Expr) (cases: (Pattern * Expr) list) : Compiler<unit> =
    fun state ->
        // hwo to do this ?
        // compile expr
        // compile each case
        // if match then jump to end
        // if no match then jump to next case
        // if no case then error
        // how to compile cons ?
        // how to compile record ?
        // answer is to compile as call to builtin

        // translate to series of if else
        // EIF(ECall(match, [ pattern compile, expr compile ]), case, else EIF(ECall(match, [ pattern compile, expr compile ]), case, else ...))

        // compile as call to lambda for access to local variables, sorry no impl case as call with pattern
        let rec patternToExpression (pattern: Pattern) : Expr =
            match pattern with
            | PWildcard -> ELiteral(LBool true, TBool)
            | PIdentifier name -> EIdentifier(name, None)
            | PTuple ps -> ETuple(List.map patternToExpression ps, None)
            | PList ps -> EList(List.map patternToExpression ps, None)
            | PCons(head, tail) -> EList([ patternToExpression head; patternToExpression tail ], None)
            | PLiteral lit -> ELiteral(lit, TAny)
            | PRecordEmpty -> ERecordEmpty TRowEmpty
            | PType _ -> ELiteral(LBool true, TBool)

        let rec generateExpression (cases: (Pattern * Expr) list) : Expr =
            match cases with
            | [] ->
                let errIdentifier =
                    EIdentifier(
                        { Lexeme = Identifier "error"
                          Position = { Line = 0; Column = 0 } },
                        None
                    )

                ECall(errIdentifier, [ ELiteral(LString "No match found", TString) ], None)

            | (pattern, case) :: rest ->
                ETernary(
                    ECall(
                        EIdentifier(
                            { Lexeme = Identifier "match"
                              Position = { Line = 0; Column = 0 } },
                            None
                        ),
                        [ (patternToExpression pattern); expr ],
                        None
                    ),
                    case,
                    generateExpression rest,
                    None
                )

        let expression = generateExpression cases
        compileExpr expression state

and compileStmt (stmt: Stmt) : Compiler<unit> =
    fun state ->
        match stmt with
        | SExpression(expr, _) -> compileExpr expr state
        | SVariableDeclaration(name, initializer, _) -> compileVariableDeclaration name initializer state
        | SAsync(name, tup, expr, _) ->
            let assign =
                SVariableDeclaration(name, ELambda(tup, expr, None, false, None, true), None)

            compileStmt assign state
        | SRecFunc(name, tup, expr, _) ->
            let assign =
                SVariableDeclaration(name, ELambda(tup, expr, None, false, None, false), None)

            compileStmt assign state
        | SAssertStatement(expr, msg, _) ->
            let callee =
                EIdentifier(
                    { Lexeme = Identifier "assert"
                      Position = { Column = 0; Line = 0 } },
                    None
                )

            let args =
                if Option.isNone msg then
                    [ expr ]
                else
                    [ Option.get msg; expr ]

            compileCall callee args false state
        | STypeDeclaration _ -> Ok((), state)
        | SImport(_, path, _) ->
            // handle imports here
            try
                let parsed = Parser.parseFile path

                match parsed with
                | Ok(_, program) ->
                    let _, _, _, p = preludeChecked
                    let program = p @ program
                    List.iter (fun stmt -> compileStmt stmt state |> ignore) program
                    Ok((), state)
                | Error e -> Error($"{e}", state)

            with e ->
                Error(e.Message, state)

and compileVariableDeclaration (name: Token) (initializer: Expr) : Compiler<unit> =
    fun state ->
        compileExpr initializer state
        |> Result.bind (fun ((), state) ->
            if state.ScopeDepth > 0 then
                let newState = addLocal (lexemeToString name.Lexeme) state
                Ok((), newState)
            else
                let constIndex =
                    addConstant state.CurrentFunction.Function.Chunk (VString(lexemeToString name.Lexeme))

                emitBytes [| byte (opCodeToByte OP_CODE.DEFINE_GLOBAL); byte constIndex |] state)

and compileProgramState (program: Program) (state: CompilerState) : CompilerResult<Chunk> =
    let rec compileStmts stmts state =
        match stmts with
        | [] -> Ok((), state)
        | stmt :: rest ->
            compileStmt stmt state
            |> Result.bind (fun ((), state) -> compileStmts rest state)

    compileStmts program state
    |> Result.bind (fun ((), state) ->
        emitOpCode OP_CODE.RETURN state
        |> Result.map (fun ((), state) ->
            (emitByte (byte 0) state |> ignore
             state.CurrentFunction.Function.Chunk, state)))


and compileProgram (program: Program) : CompilerResult<Function> =
    let func = initFunction "REPL_Input"

    let initialState =
        { CurrentFunction =
            { Function = func
              UpValues = []
              UpValuesValues = [||] }
          ScopeDepth = 0
          CurrentLine = 1
          LocalCount = 0 }

    let rec compileStmts stmts state =
        match stmts with
        | [] -> Ok((), state)
        | stmt :: rest ->
            compileStmt stmt state
            |> Result.bind (fun ((), state) -> compileStmts rest state)

    compileStmts program initialState
    |> Result.bind (fun ((), state) ->
        emitOpCode OP_CODE.RETURN state
        |> Result.map (fun ((), state) ->
            (emitByte (byte 0) state |> ignore
             state.CurrentFunction.Function, state)))<|MERGE_RESOLUTION|>--- conflicted
+++ resolved
@@ -68,7 +68,7 @@
       Locals = [] }
 
 let addLocal (name: string) (state: CompilerState) : CompilerState =
-    let local =
+    let local: Local =
         { Name = name
           Depth = state.ScopeDepth
           Index = state.LocalCount }
@@ -85,17 +85,15 @@
     let upValue =
         { Name = name
           Index = state.CurrentFunction.UpValues.Length
-          Location = if depth = 0 then 
-                       Local(state.LocalCount)
-                        else 
-                       Enclosing(depth) }
-    
+          Depth = depth }
+
     let updatedFunction =
         { state.CurrentFunction with
             UpValues = upValue :: state.CurrentFunction.UpValues }
-    
+
     { state with
         CurrentFunction = updatedFunction }
+
 
 let rec compileLiteral (lit: Literal) : Compiler<unit> =
     let compileNumber (n: Token.Number) state =
@@ -344,22 +342,12 @@
             ((),
              { newState with
                  ScopeDepth = newState.ScopeDepth - 1 }))
+
+
 and compileLambda (parameters: Token list) (body: Expr) (pur: bool) (isAsync: bool) : Compiler<unit> =
     fun state ->
         let functionName = $"lambda_{state.CurrentFunction.Function.Name}"
-        printfn $"Compiling lambda {functionName}"
         let lambdaFunction = initFunction functionName
-<<<<<<< HEAD
-        
-        // Create initial state with new function
-        let initialState = 
-            { state with 
-                CurrentFunction = 
-                    { Function = lambdaFunction
-                      UpValues = []
-                      UpValuesValues = [||] }
-                ScopeDepth = 0
-=======
 
         let currentFunction = state.CurrentFunction
 
@@ -369,132 +357,57 @@
             { state with
                 CurrentFunction.Function = lambdaFunction
                 ScopeDepth = state.ScopeDepth + 1
->>>>>>> 4d6cad39
                 LocalCount = 0 }
-                
-        // Add parameters first
-        let stateWithParams = 
-            parameters 
-            |> List.fold 
-                (fun st param -> 
-                    let name = lexemeToString param.Lexeme
-                    let st = addLocal name st
-                    { st with 
-                        CurrentFunction.Function.Arity = st.CurrentFunction.Function.Arity + 1 })
-                initialState
-
-        // Helper to resolve variable 
-        let rec resolveVariable (name: string) (state: CompilerState) (enclosingState: CompilerState option) =
-            // First check locals in current function
-            match state.CurrentFunction.Function.Locals |> List.tryFind (fun l -> l.Name = name) with
-            | Some local -> 
-                printfn $"Found {name} as local at index {local.Index}"
-                Some(Local(local.Index))
-            | None ->
-                // Check enclosing function's locals if we have an enclosing state
-                match enclosingState with
-                | Some enclosing ->
-                    match enclosing.CurrentFunction.Function.Locals |> List.tryFind (fun l -> l.Name = name) with
-                    | Some local ->
-                        printfn $"Found {name} in enclosing scope at index {local.Index}"
-                        // Create new upvalue capturing this local
-                        Some(Enclosing(local.Index))
-                    | None ->
-                        // Recursively check outer scopes
-                        match enclosing.CurrentFunction.UpValues |> List.tryFind (fun u -> u.Name = name) with
-                        | Some upvalue ->
-                            printfn $"Found {name} as upvalue in enclosing scope"
-                            Some(upvalue.Location)
-                        | None -> None
-                | None -> None
-
-        // Walk the body expression to find all variable references that need to be captured
-        let rec captureUpValues expr (state: CompilerState) (enclosingState: CompilerState option) =
-            match expr with
-            | EIdentifier(token, _) ->
-                let name = lexemeToString token.Lexeme
-                printfn $"Capturing identifier: {name}"
-                match resolveVariable name state enclosingState with
-                | Some(Enclosing idx) ->
-                    printfn $"Capturing {name} as upvalue at index {idx}"
-                    let upValue = {
-                        Name = name
-                        Index = state.CurrentFunction.UpValues.Length
-                        Location = Enclosing(idx)
-                    }
-                    { state with 
-                        CurrentFunction = 
-                            { state.CurrentFunction with
-                                UpValues = upValue :: state.CurrentFunction.UpValues }}
-                | Some(Local idx) when enclosingState.IsSome ->
-                    // If we're in a nested function and find a local, it needs to be captured
-                    printfn $"Capturing local {name} as upvalue"
-                    let upValue = {
-                        Name = name
-                        Index = state.CurrentFunction.UpValues.Length
-                        Location = Local(idx)
-                    }
-                    { state with 
-                        CurrentFunction = 
-                            { state.CurrentFunction with
-                                UpValues = upValue :: state.CurrentFunction.UpValues }}
-                | _ -> 
-                    printfn $"No capture needed for {name}"
-                    state
-            | ELambda(params, innerBody, _, _, _, _) ->
-                // For nested lambdas, use current state as the enclosing state
-                captureUpValues innerBody state (Some state)
-            | ECall(callee, args, _) ->
-                // Capture upvalues in function calls
-                List.fold 
-                    (fun st expr -> captureUpValues expr st enclosingState)
-                    (captureUpValues callee state enclosingState)
-                    args
-            | EBlock(stmts, _) ->
-                // Capture upvalues in block statements
-                List.fold 
-                    (fun st stmt -> 
-                        match stmt with
-                        | SExpression(expr, _) -> captureUpValues expr st enclosingState
-                        | _ -> st)
-                    state
-                    stmts
-            | _ -> state
-
-        let stateWithUpValues = captureUpValues body stateWithParams (Some state)
-
-        // Now compile the body with upvalues captured
-        compileExpr body stateWithUpValues
-        |> Result.bind (fun ((), finalState) ->
-            emitOpCode OP_CODE.RETURN finalState
-            |> Result.bind (fun ((), state) ->
-                emitByte (byte 1) state
+
+        let compiledParamsState =
+            parameters
+            |> List.fold
+                (fun state param ->
+                    let state = addLocal (lexemeToString param.Lexeme) state
+
+                    { state with
+                        CurrentFunction.Function.Arity = state.CurrentFunction.Function.Arity + 1 })
+                lambdaState
+
+        let compiledParamsState =
+            upvalues
+            |> List.fold (fun state upvalue -> addUpValue upvalue.Name upvalue.Depth state) compiledParamsState
+
+        let builtin =
+            if pur then
+                Some <| compileAsBuiltin parameters body
+            else
+                None
+
+        compileExpr body compiledParamsState
+        |> Result.bind (fun ((), finalLambdaState) ->
+            emitOpCode OP_CODE.RETURN finalLambdaState
+            |> Result.bind (fun ((), finalState) ->
+                emitByte (byte 1) finalLambdaState |> ignore
+
+                let constIndex =
+                    addConstant
+                        state.CurrentFunction.Function.Chunk
+                        (if isAsync then
+                             VAsyncFunction(finalState.CurrentFunction.Function)
+                         else
+                             VFunction(finalState.CurrentFunction.Function, builtin))
+
+                emitBytes [| byte (opCodeToByte OP_CODE.CLOSURE); byte constIndex |] state
                 |> Result.bind (fun ((), state) ->
-                    let func = VFunction(finalState.CurrentFunction.Function, None)
-                    let constIndex = addConstant state.CurrentFunction.Function.Chunk func
-                    
-                    // Emit closure with actual upvalue count
-                    let upvalueCount = List.length finalState.CurrentFunction.UpValues
-                    emitBytes [| 
-                        byte (opCodeToByte OP_CODE.CLOSURE)
-                        byte constIndex
-                        byte upvalueCount
-                    |] state
+                    emitByte (byte (List.length upvalues)) state
                     |> Result.bind (fun ((), state) ->
-                        // Emit upvalue information
-                        finalState.CurrentFunction.UpValues
-                        |> List.fold 
-                            (fun result upValue ->
-                                result 
-                                |> Result.bind (fun ((), state) ->
-                                    match upValue.Location with
-                                    | Local i ->
-                                        emitBytes [| byte i; byte 1 |] state // isLocal = 1
-                                    | Enclosing i ->
-                                        emitBytes [| byte i; byte 0 |] state // isLocal = 0
-                                    | Global name ->
-                                        emitBytes [| byte 0; byte 0 |] state)) // placeholder for globals
-                            (Ok((), state))))))
+                        let upvalues =
+                            upvalues
+                            |> Seq.map (fun upvalue ->
+                                let constIndex =
+                                    addConstant state.CurrentFunction.Function.Chunk (VString upvalue.Name)
+
+                                [| byte upvalue.Index; byte upvalue.Depth; byte constIndex |])
+                            |> Seq.concat
+
+                        emitBytes upvalues state))))
+
 and compileAsBuiltin (parameters: Token list) (body: Expr) : Expression =
     // what we could do is make every unit return its compiled value
     // add to a map of lexeme to builtins on function def
@@ -530,24 +443,22 @@
 and compileIdentifier (token: Token) : Compiler<unit> =
     fun state ->
         let name = lexemeToString token.Lexeme
-        printfn $"Compiling identifier: {name} in function {state.CurrentFunction.Function.Name}"
-
-        // First check if this identifier is marked as needing to be captured as an upvalue
-        match state.CurrentFunction.UpValues |> List.tryFind (fun upvalue -> upvalue.Name = name) with
-        | Some upvalue -> 
-            printfn $"Found as upvalue at index {upvalue.Index}"
-            emitBytes [| byte (opCodeToByte OP_CODE.GET_UPVALUE); byte upvalue.Index |] state
+
+        match
+            state.CurrentFunction.Function.Locals
+            |> List.tryFind (fun local -> local.Name = name)
+        with
+        | Some local -> emitBytes [| byte (opCodeToByte OP_CODE.GET_LOCAL); byte local.Index |] state
         | None ->
-            // If not an upvalue, check locals
-            match state.CurrentFunction.Function.Locals |> List.tryFind (fun local -> local.Name = name) with
-            | Some local -> 
-                printfn $"Found as local at index {local.Index}"
-                emitBytes [| byte (opCodeToByte OP_CODE.GET_LOCAL); byte local.Index |] state
+            match
+                state.CurrentFunction.UpValues
+                |> List.tryFind (fun upvalue -> upvalue.Name = name)
+            with
+            | Some upvalue -> emitBytes [| byte (opCodeToByte OP_CODE.GET_UPVALUE); byte upvalue.Index |] state
             | None ->
-                // Finally check globals
-                printfn $"Not found locally or as upvalue, treating as global"
                 let constIndex = addConstant state.CurrentFunction.Function.Chunk (VString name)
                 emitBytes [| byte (opCodeToByte OP_CODE.GET_GLOBAL); byte constIndex |] state
+
 and compileMatch (expr: Expr) (cases: (Pattern * Expr) list) : Compiler<unit> =
     fun state ->
         // hwo to do this ?
