--- conflicted
+++ resolved
@@ -1,3 +1,13 @@
+/// <summary>
+/// The virtual machine for the interpreter.
+/// </summary>
+
+// might do a hacky thing for upvalues, store them in an env or something
+// and then just look them up in the env.
+// but how do i set them ??
+// think current issue is how thte return clears teh stack of info.
+// also maybe affects recursive funcs ??
+
 module Vec3.Interpreter.Backend.VM
 
 open System
@@ -8,38 +18,32 @@
 open Vec3.Interpreter.Backend.Types
 open Vec3.Interpreter.Backend.Value
 open Vec3.Interpreter.Backend.Builtins
+
 open Vec3.Interpreter.Token
 open Grammar
-open Vec3.Interpreter.Backend
-
-type OpCodeResult =
-    | Return of Value
-    | Call of byte * byte
-    | Continue
 
 let output = ref Seq.empty
 
 let loadFunction (vm: VM) (func: Function) : VM =
-    let closure = {
-        Function = func
-        UpValues = []
-        UpValuesValues = [||]
-    }
-    let frame = {
-        Closure = closure
-        IP = 0
-        StackBase = vm.Stack.Count
-    }
+    let closure =
+        { Function = func
+          UpValues = []
+          UpValuesValues = [||] }
+
+    let frame =
+        { Closure = closure
+          IP = 0
+          StackBase = vm.Stack.Count }
+
     vm.Frames.Add(frame)
     vm
 
-let createOutputStreams () = {
-    ConstantPool = Seq.empty
-    Disassembly = Seq.empty
-    Execution = Seq.empty
-    StandardOutput = output
-    Globals = Seq.empty
-}
+let createOutputStreams () =
+    { ConstantPool = Seq.empty
+      Disassembly = Seq.empty
+      Execution = Seq.empty
+      StandardOutput = output
+      Globals = Seq.empty }
 
 let getCurrentFrame (vm: VM) = vm.Frames[vm.Frames.Count - 1]
 
@@ -53,8 +57,12 @@
 let readConstant (vm: VM) =
     let vm, byte = readByte vm
     let frame = getCurrentFrame vm
+
     if int byte >= frame.Closure.Function.Chunk.ConstantPool.Count then
-        raise <| InvalidProgramException($"Constant index out of range: {byte} (pool size: {frame.Closure.Function.Chunk.ConstantPool.Count})")
+        raise
+        <| InvalidProgramException
+            $"Constant index out of range: {byte} (pool size: {frame.Closure.Function.Chunk.ConstantPool.Count})"
+
     let constant = frame.Closure.Function.Chunk.ConstantPool[int byte]
     (constant, vm)
 
@@ -64,29 +72,55 @@
     let vm, byte3 = readByte vm
     let frame = getCurrentFrame vm
     let index = (int byte1) ||| ((int byte2) <<< 8) ||| ((int byte3) <<< 16)
-    
+
     if index >= frame.Closure.Function.Chunk.ConstantPool.Count then
-        raise <| InvalidProgramException($"Long constant index out of range: {index} (pool size: {frame.Closure.Function.Chunk.ConstantPool.Count})")
-    
+        raise
+        <| InvalidProgramException
+            $"Long constant index out of range: %d{index} (pool size: %d{frame.Closure.Function.Chunk.ConstantPool.Count})"
+
     let constant = frame.Closure.Function.Chunk.ConstantPool[index]
     (constant, vm)
 
+
 let saveVMState (vm: VM) = vm.ExecutionHistory.Add(vm)
 
-let appendToStream (stream: seq<string>) (str: string) = Seq.append stream [str]
+let appendToStream (stream: seq<string>) (str: string) = Seq.append stream [ str ]
 
 let appendOutput (vm: VM) (streamType: StreamType) (str: string) =
     let updatedStreams =
         match streamType with
-        | ConstantPool -> { vm.Streams with ConstantPool = appendToStream vm.Streams.ConstantPool str }
-        | Disassembly -> { vm.Streams with Disassembly = appendToStream vm.Streams.Disassembly str }
-        | Execution -> { vm.Streams with Execution = appendToStream vm.Streams.Execution str }
+        | ConstantPool ->
+            { vm.Streams with
+                ConstantPool = appendToStream vm.Streams.ConstantPool str }
+        | Disassembly ->
+            { vm.Streams with
+                Disassembly = appendToStream vm.Streams.Disassembly str }
+        | Execution ->
+            { vm.Streams with
+                Execution = appendToStream vm.Streams.Execution str }
         | StandardOutput ->
             let appended = appendToStream vm.Streams.StandardOutput.Value str
             output.Value <- appended
-            { vm.Streams with StandardOutput = output }
-        | Globals -> { vm.Streams with Globals = appendToStream vm.Streams.Globals str }
+
+            { vm.Streams with
+                StandardOutput = output }
+        | Globals ->
+            { vm.Streams with
+                Globals = appendToStream vm.Streams.Globals str }
+
     { vm with Streams = updatedStreams }
+
+let findUpValue (vm: VM) (depth: int) (index: int) =
+    let frame = getCurrentFrame vm
+
+    let rec findUpValue' frame depth index =
+        if depth = 0 then
+            vm.Stack[frame.StackBase + index]
+        else
+            let frame = vm.Frames[vm.Frames.Count - depth]
+            findUpValue' frame (depth - 1) index
+
+    findUpValue' frame depth index
 
 let push (vm: VM) (value: Value) =
     vm.Stack.Add(value)
@@ -107,12 +141,67 @@
 
 let getGlobal (vm: VM) (name: string) = Map.tryFind name vm.Globals
 
-let rec executeOpcode (vm: VM) (opcode: OP_CODE) : VM * OpCodeResult =
+let getStreamContent (stream: seq<string>) =
+    String.concat Environment.NewLine (Seq.toArray stream)
+
+let resetStreams (vm: VM) =
+    { vm with
+        Streams = createOutputStreams () }
+
+
+let rec runFrameRecursive vm =
+    let frame = getCurrentFrame vm
+
+    if frame.IP >= frame.Closure.Function.Chunk.Code.Count then
+        VNil, vm
+    else
+        let vm, instruction = readByte vm
+        let opcode = byteToOpCode instruction
+
+        match opcode with
+        | CALL ->
+            let vm, argCount = readByte vm
+            let vm, _ = readByte vm
+            let callee = peek vm (int argCount)
+            callee, vm
+        | _ ->
+            let vm = executeOpcode vm opcode
+            runCurrentFrame vm
+
+and runCurrentFrame vm =
+    let frame = getCurrentFrame vm
+
+    if frame.IP >= frame.Closure.Function.Chunk.Code.Count then
+        VNil, vm
+    else
+        let vm, instruction = readByte vm
+        let opcode = byteToOpCode instruction
+
+        match opcode with
+        | RETURN ->
+            let currentFrame = getCurrentFrame vm
+            let argCount = List.length currentFrame.Closure.Function.Locals
+            let vm, shouldPop = readByte vm
+
+            let result, vm = if vm.Stack.Count > 0 then pop vm else VNil, vm
+            // get values
+            List.iter (fun _ -> let _, _ = pop vm in ()) [ 0 .. (int argCount) - 1 ]
+
+            if int shouldPop = 1 then
+                let _ = pop vm
+                ()
+
+            vm.Frames.RemoveAt(vm.Frames.Count - 1)
+            result, vm
+        | _ ->
+            let vm = executeOpcode vm opcode
+            runCurrentFrame vm
+
+
+and executeOpcode (vm: VM) (opcode: OP_CODE) =
     let vm = appendOutput vm Execution $"Executing: {opCodeToString opcode}"
+
     match opcode with
-<<<<<<< HEAD
-    | RETURN -> 
-=======
     | CONSTANT ->
         let constant, vm = readConstant vm
         let vm = push vm constant
@@ -230,187 +319,39 @@
         let vm, recursive = readByte vm
         callValue vm (int argCount) (int recursive)
     | RETURN ->
->>>>>>> 4d6cad39
         let currentFrame = getCurrentFrame vm
         let argCount = List.length currentFrame.Closure.Function.Locals
+        //  let localCount = currentFrame.Function.Locals.Length
         let vm, shouldPop = readByte vm
         let result, vm = if vm.Stack.Count > 0 then pop vm else VNil, vm
-        
-        let vm = 
-            List.fold 
-                (fun vm _ -> 
-                    let _, vm = pop vm 
-                    vm
-                ) vm [0..argCount - 1]
-        
-        let vm = 
-            if int shouldPop = 1 then 
-                let _, vm = pop vm
-                vm 
-            else 
-                vm
-                 
+
+        // pop arg count
+        List.iter (fun _ -> let _, _ = pop vm in ()) [ 0 .. (int argCount) - 1 ]
+        // List.iter (fun _ -> let _, _ = pop vm in ()) [ 0 .. (int localCount) - 1 ]
+        if int shouldPop = 1 then
+            let _ = pop vm
+            ()
+
+
         vm.Frames.RemoveAt(vm.Frames.Count - 1)
-        (vm, Return result)
-        
-    | CALL ->
-        let vm, argCount = readByte vm
-        let vm, recursive = readByte vm
-        (vm, Call(argCount, recursive))
-        
-    | _ -> 
-        let vm = executeOpcodeImpl vm opcode
-        (vm, Continue)
-
-and executeOpcodeImpl (vm: VM) (opcode: OP_CODE) : VM =
-   match opcode with
-   | CONSTANT ->
-       let constant, vm = readConstant vm
-       let vm = push vm constant
-       appendOutput vm Execution $"Pushed constant onto stack: {valueToString constant}"
-       
-   | CONSTANT_LONG ->
-       let constant, vm = readConstantLong vm
-       let vm = push vm constant
-       appendOutput vm Execution $"Pushed long constant onto stack: {valueToString constant}"
-       
-   | GET_LOCAL ->
-       let vm, slot = readByte vm
-       let frame = getCurrentFrame vm
-       let index = frame.StackBase + int slot
-       printfn $"GET_LOCAL: slot={slot}, stackBase={frame.StackBase}, index={index}, stackSize={vm.Stack.Count}"
-       
-       // Add validation
-       if frame.StackBase < 0 || frame.StackBase >= vm.Stack.Count then
-           raise <| InvalidProgramException(
-               $"Invalid stack base: {frame.StackBase} (stack size: {vm.Stack.Count})")
-               
-       if index < 0 || index >= vm.Stack.Count then
-           raise <| InvalidProgramException(
-               $"GET_LOCAL: Stack index out of range. Index: {index}, Stack size: {vm.Stack.Count}")
-               
-       let value = vm.Stack[index]
-       printfn $"Getting local value: {valueToString value}"
-       push vm value
-           
-   | SET_LOCAL ->
-       let vm, slot = readByte vm
-       let value, vm = pop vm
-       let frame = getCurrentFrame vm
-       let index = frame.StackBase + int slot
-       if index >= vm.Stack.Count then
-           raise <| InvalidProgramException($"SET_LOCAL: Stack index out of range. Index: {index}, Stack size: {vm.Stack.Count}")
-       vm.Stack[index] <- value
-       vm
-       
-   | TRUE -> push vm (VBoolean true)
-   | FALSE -> push vm (VBoolean false)
-   | NIL -> push vm VNil
-   
-   | POP ->
-       let _, vm = pop vm
-       vm
-       
-   | DEFINE_GLOBAL ->
-       let constant, vm = readConstant vm
-       match constant with
-       | VString name ->
-           let value, vm = pop vm
-           let vm = appendOutput vm Execution $"Defining global variable: {name} = {valueToString value}"
-           defineGlobal vm name value
-       | _ -> raise <| InvalidProgramException("Expected string constant for variable name in DEFINE_GLOBAL")
-       
-   | GET_GLOBAL ->
-       let constant, vm = readConstant vm
-       match constant with
-       | VString name ->
-           match getGlobal vm name with
-           | Some value -> push vm value
-           | None -> raise <| InvalidProgramException($"Undefined variable '{name}'")
-       | _ -> raise <| InvalidProgramException("Expected string constant for variable name in GET_GLOBAL")
-       
-   | SET_GLOBAL ->
-       let constant, vm = readConstant vm
-       match constant with
-       | VString name ->
-           let value, vm = pop vm
-           if vm.Globals.ContainsKey(name) then
-               defineGlobal vm name value
-           else
-               raise <| InvalidProgramException($"Undefined variable '{name}'")
-
+
+        if vm.Frames.Count = 0 then
+            let vm = push vm result
+            vm
+        else
+            let vm = push vm result
+            runLoop vm
     | CLOSURE ->
         let constant, vm = readConstant vm
+
         match constant with
         | VFunction(func, f) ->
             let vm, upValueCount = readByte vm
-            printfn $"Creating closure with {upValueCount} upvalues (func: {func.Name})"
-                
-            // Helper to safely create upvalues
-            let rec createUpValues (vm: VM) (count: int) (acc: UpValue list) (values: Value list) =
-                if count <= 0 then 
-                    vm, List.rev acc, Array.ofList (List.rev values)
-                else
+
+            let rec popUpValues (vm: VM) (count: int) : VM * Local list =
+                match count with
+                | n when n > 0 ->
                     let vm, index = readByte vm
-<<<<<<< HEAD
-                    let vm, isLocal = readByte vm
-                    printfn $"Creating upvalue {acc.Length}: index={index}, isLocal={isLocal}"
-                        
-                    let location = 
-                        if isLocal = 1uy then 
-                            let frame = getCurrentFrame vm
-                            Local(int index)
-                        else 
-                            Enclosing(int index)
-                                
-                    let upValue = {
-                        Index = acc.Length
-                        Name = sprintf "upvalue_%d" acc.Length
-                        Location = location
-                    }
-                    
-                    // Get the actual value for this upvalue
-                    let value =
-                        match location with
-                        | Local idx -> 
-                            let frame = getCurrentFrame vm
-                            if frame.StackBase + idx >= vm.Stack.Count then
-                                VNil
-                            else
-                                vm.Stack[frame.StackBase + idx]
-                        | Enclosing idx ->
-                            if vm.Frames.Count < 2 then
-                                VNil
-                            else
-                                let enclosingFrame = vm.Frames[vm.Frames.Count - 2]
-                                if idx >= enclosingFrame.Closure.UpValuesValues.Length then
-                                    VNil
-                                else
-                                    enclosingFrame.Closure.UpValuesValues[idx]
-                        | Global name ->
-                            match Map.tryFind name vm.Globals with
-                            | Some v -> v
-                            | None -> VNil
-                            
-                    createUpValues vm (count - 1) (upValue :: acc) (value :: values)
-                
-            let vm, upValues, upValuesValues = createUpValues vm (int upValueCount) [] []
-            printfn $"Created {upValues.Length} upvalues with {Array.length upValuesValues} values"
-                
-            let closure = VClosure(
-                { Function = func
-                  UpValues = upValues
-                  UpValuesValues = upValuesValues },
-                f
-            )
-            printfn $"Created closure for {func.Name} with {upValues.Length} upvalues"
-            push vm closure
-       
-        | _ -> raise <| InvalidProgramException("Expected function constant for closure")
-   
-    | GET_UPVALUE ->
-        let vm, slot = readByte vm
-=======
                     let vm, depth = readByte vm
                     let name, vm = readConstant vm
 
@@ -468,305 +409,288 @@
         let vm, byte2 = readByte vm
         let jump = int ((byte1 <<< 8) ||| byte2)
 
->>>>>>> 4d6cad39
         let frame = getCurrentFrame vm
-        printfn $"Getting upvalue at slot {slot} (total upvalues: {frame.Closure.UpValues.Length})"
-        
-        if int slot >= frame.Closure.UpValues.Length then
-            raise <| InvalidProgramException($"Invalid upvalue slot: {slot} (total upvalues: {frame.Closure.UpValues.Length})")
-            
-        let upValue = frame.Closure.UpValues[int slot]
-        let value =
-            match upValue.Location with
-            | Local index ->
-                if frame.StackBase + index >= vm.Stack.Count then
-                    raise <| InvalidProgramException($"Invalid local index for upvalue: {index} (stack base: {frame.StackBase}, stack size: {vm.Stack.Count})")
-                vm.Stack[frame.StackBase + index]
-                
-            | Enclosing index ->
-                if index >= frame.Closure.UpValuesValues.Length then
-                    raise <| InvalidProgramException($"Invalid upvalue index: {index} (total values: {frame.Closure.UpValuesValues.Length})")
-                frame.Closure.UpValuesValues[index]
-                
-            | Global name ->
-                match Map.tryFind name vm.Globals with
-                | Some v -> v
-                | None -> 
-                    raise <| InvalidProgramException($"Undefined global variable '{name}' referenced by upvalue")
-                    
-        push vm value
-           
-   | JUMP ->
-       let vm, byte1 = readByte vm
-       let vm, byte2 = readByte vm
-       let jump = int ((byte1 <<< 8) ||| byte2)
-       let frame = getCurrentFrame vm
-       let frame = { frame with IP = frame.IP + jump }
-       vm.Frames[vm.Frames.Count - 1] <- frame
-       vm
-       
-   | JUMP_IF_FALSE ->
-       let vm, byte1 = readByte vm
-       let vm, byte2 = readByte vm
-       let jump = int ((byte1 <<< 8) ||| byte2)
-       let condition, vm = pop vm
-       if not (isTruthy condition) then
-           let frame = getCurrentFrame vm
-           let frame = { frame with IP = frame.IP + jump }
-           vm.Frames[vm.Frames.Count - 1] <- frame
-           vm
-       else
-           vm
-           
-   | COMPOUND_CREATE ->
-       let structure, vm = pop vm
-       let count, vm = pop vm
-       match (structure, count) with
-       | VList(values, typ), VNumber(VInteger n) when n >= 0 ->
-           let values' = [0 .. n - 1] 
-                        |> List.map (fun _ -> let value, _ = pop vm in value) 
-                        |> List.rev
-           let list = VList(List.append values values', typ)
-           push vm list
-       | _ -> raise <| InvalidProgramException("Expected list and integer for list create")
-       
-   | _ -> raise <| InvalidProgramException($"Unimplemented opcode: {opCodeToString opcode}")
-
-let rec runFrameRecursive (vm: VM) : VM * Value =
-    let rec loop (vm: VM) (acc: Value) =
-        let frame = getCurrentFrame vm
-        if frame.IP >= frame.Closure.Function.Chunk.Code.Count then
-            vm, acc
-        else
-            let vm, instruction = readByte vm
-            let opcode = byteToOpCode instruction
-            let vm, result = executeOpcode vm opcode
-            match result with
-            | Return value -> vm, value
-            | Call(argCount, recursive) ->
-                let vm = callValue vm (int argCount) (int recursive)
-                loop vm acc
-            | Continue -> loop vm acc
-    loop vm VNil
-
-and runLoop (vm: VM) : VM =
-    let rec loop (vm: VM) =
-        if vm.Frames.Count = 0 then
+        let frame = { frame with IP = frame.IP + jump }
+        vm.Frames[vm.Frames.Count - 1] <- frame
+        vm
+    | JUMP_IF_FALSE ->
+        let vm, byte1 = readByte vm
+        let vm, byte2 = readByte vm
+        let jump = int ((byte1 <<< 8) ||| byte2)
+        let condition, vm = pop vm
+
+        if not (isTruthy condition) then
+            let frame = getCurrentFrame vm
+            let frame = { frame with IP = frame.IP + jump }
+            vm.Frames[vm.Frames.Count - 1] <- frame
             vm
         else
-            let frame = getCurrentFrame vm
-            if frame.IP >= frame.Closure.Function.Chunk.Code.Count then
-                if vm.Frames.Count > 1 then
-                    let result, vm = if vm.Stack.Count > 0 then pop vm else VNil, vm
-                    vm.Frames.RemoveAt(vm.Frames.Count - 1)
-                    let callerFrame = getCurrentFrame vm
-                    vm.Stack.RemoveRange(callerFrame.StackBase, vm.Stack.Count - callerFrame.StackBase)
-                    let vm = push vm result
-                    loop vm
-                else
-                    vm.Frames.RemoveAt(vm.Frames.Count - 1)
-                    if vm.Stack.Count = 0 then push vm VNil else vm
+            vm
+    | COMPOUND_CREATE ->
+        let structure, vm = pop vm
+        let count, vm = pop vm
+
+        match (structure, count) with
+        | VList(values, typ), VNumber(VInteger n) when n >= 0 ->
+            let values' =
+                [ 0 .. n - 1 ] |> List.map (fun _ -> let value, _ = pop vm in value) |> List.rev
+
+            let list = VList(List.append values values', typ)
+            let vm = push vm list
+            vm
+        | _ -> raise <| InvalidProgramException("Expected list and integer for list create")
+
+    | _ ->
+        raise
+        <| InvalidProgramException($"Unimplemented opcode: {opCodeToString opcode}")
+
+and runLoop vm =
+    if vm.Frames.Count = 0 then
+        vm
+    else
+        let frame = getCurrentFrame vm
+
+        if frame.IP >= frame.Closure.Function.Chunk.Code.Count then
+            if vm.Frames.Count > 1 then
+                let result, vm = if vm.Stack.Count > 0 then pop vm else VNil, vm
+                vm.Frames.RemoveAt(vm.Frames.Count - 1)
+                let callerFrame = getCurrentFrame vm
+                vm.Stack.RemoveRange(callerFrame.StackBase, vm.Stack.Count - callerFrame.StackBase)
+                let vm = push vm result
+                runLoop vm
             else
-                saveVMState vm
-                let vm, instruction = readByte vm
+                vm.Frames.RemoveAt(vm.Frames.Count - 1)
+                let vm = if vm.Stack.Count = 0 then push vm VNil else vm
+                vm
+        else
+            saveVMState vm
+            let vm, instruction = readByte vm
+
+            let vm =
                 let opcode = byteToOpCode instruction
-                let vm, result = executeOpcode vm opcode
-                match result with
-                | Return value -> 
-                    let vm = push vm value
-                    loop vm
-                | Call(argCount, recursive) ->
-                    let vm = callValue vm (int argCount) (int recursive)
-                    loop vm
-                | Continue -> 
-                    loop vm
-    loop vm
+                executeOpcode vm opcode
+
+            runLoop vm
+
+and joinOutput (vm1: VM) (vm2: VM) =
+    appendOutput vm1 StandardOutput (vm2.Streams.StandardOutput.ToString())
 
 and callValue (vm: VM) (argCount: int) (recursive: int) : VM =
-    printfn $"\nCALL: argCount={argCount}, recursive={recursive}, stack size={vm.Stack.Count}"
     let callee = peek vm argCount
-    printfn $"Callee: {valueToString callee}"
-    
-    match (callee, recursive) with
-    | (VFunction(func, _), 0) 
-    | (VClosure({ Function = func }, _), 0) ->
-        printfn $"Calling function {func.Name} with arity {func.Arity}"
-        if argCount <> func.Arity then
-            raise <| InvalidProgramException($"Expected {func.Arity} arguments but got {argCount}")
-            
-        // Calculate new stack base
-        let stackBase = vm.Stack.Count - argCount
-        printfn $"New stack base: {stackBase}"
-        
-        // Create new frame
-        let frame = {
-            Closure = 
-                match callee with
-                | VClosure(closure, _) -> 
-                    printfn "Using existing closure with upvalues"
-                    printfn $"Closure upvalue count: {closure.UpValues.Length}"
-                    // Important: Create a new closure with the same upvalues and values
-                    { closure with
-                        UpValuesValues = Array.copy closure.UpValuesValues }
-                | VFunction(f, _) -> 
-                    printfn "Creating new closure from function"
-                    { Function = f
-                      UpValues = []
-                      UpValuesValues = [||] }
-                | _ -> failwith "Impossible"
-            IP = 0
-            StackBase = stackBase
-        }
-        
-        // Add the new frame
-        printfn $"Adding new frame (frame count before: {vm.Frames.Count})"
-        vm.Frames.Add(frame)
-        printfn $"Frame count after: {vm.Frames.Count}"
-        vm
+
+    match recursive with
+    | 0 ->
+        match callee with
+        | VFunction(func, _) ->
+            if argCount <> func.Arity then
+                raise
+                <| InvalidProgramException $"Expected {func.Arity} arguments but got {argCount} for function {func}"
+
+            // remove caller from stack
+            let closure =
+                { Function = func
+                  UpValues = []
+                  UpValuesValues = [||] }
+
+            let frame =
+                { Closure = closure
+                  IP = 0
+                  StackBase = vm.Stack.Count - argCount }
+
+            vm.Frames.Add(frame)
+            vm
+        | VClosure(closure, _) ->
+            if argCount <> closure.Function.Arity then
+                raise
+                <| InvalidProgramException $"Expected {closure.Function.Arity} arguments but got {argCount} for closure"
+
+            let frame =
+                { Closure = closure
+                  IP = 0
+                  StackBase = vm.Stack.Count - argCount }
+
+            vm.Frames.Add(frame)
+            vm
+        | VBuiltin(func, _) ->
+            let args =
+                [ 0 .. argCount - 1 ]
+                |> List.map (fun _ -> let value, _ = pop vm in value)
+                |> List.rev
+
+            let value = func args
+
+            let vm, value =
+                match value with
+                | VShape(_, _, _, _, _, _, id, _) ->
+                    vm.Canvas.Add(value)
+                    vm.Plots.Add(value)
+                    let record = VList([ VList([ VString "id"; VNumber(VInteger id) ], LIST) ], RECORD)
+                    vm, record
+                | VPlotData _ ->
+                    vm.Plots.Add(value)
+                    vm, VNil
+                | VPlotFunction _ ->
+                    vm.Plots.Add(value)
+                    vm, VNil
+                | VPlotFunctions _ ->
+                    vm.Plots.Add(value)
+                    vm, VNil
+                | VShapes(_, id) ->
+                    vm.Canvas.Add(value)
+                    vm.Plots.Add(value)
+                    let record = VList([ VList([ VString "id"; VNumber(VInteger id) ], LIST) ], RECORD)
+                    vm, record
+                | VOutput s -> appendOutput vm StandardOutput s, VNil
+                | VEventListener(id, event, func) ->
+                    vm.EventListeners.Add(id, event, func)
+                    vm, VNil
+                | _ -> vm, value
+
+            let _, vm = pop vm
+            push vm value
+        | VAsyncFunction func ->
+            let runAsyncFunction (func: Function) (args: Value list) : Async<Value> =
+                async {
+                    let res = runFunction vm func args
+                    return res
+                }
+
+            let args =
+                [ 0 .. argCount - 1 ]
+                |> List.map (fun _ -> let value, _ = pop vm in value)
+                |> List.rev
+
+            let res = runAsyncFunction func args
+            push vm (VPromise res)
+        | _ ->
+            raise
+            <| InvalidProgramException $"Can only call functions and closures {callee}"
+    | 1 ->
+        match callee with
+        | VClosure(closure, _) ->
+            if argCount <> closure.Function.Arity then
+                raise
+                <| InvalidProgramException $"Expected {closure.Function.Arity} arguments but got {argCount} for closure"
+
+            let frame =
+                { Closure = closure
+                  IP = 0
+                  StackBase = vm.Stack.Count - argCount }
+
+            vm.Frames.Add(frame)
+
+            match runFrameRecursive vm with
+            | VFunction _, vm ->
+                vm.Frames.RemoveAt(vm.Frames.Count - 1)
+                callValue vm argCount 1
+            | v, vm -> let _ = push vm v in vm
+
+        | VFunction(func, _) ->
+            if argCount <> func.Arity then
+                raise
+                <| InvalidProgramException
+                    $"Expected {func.Arity} arguments but got {argCount} for function {func.Name}"
+
+            let closure =
+                { Function = func
+                  UpValues = []
+                  UpValuesValues = [||] }
+
+            let frame =
+                { Closure = closure
+                  IP = 0
+                  StackBase = vm.Stack.Count - argCount }
+
+            vm.Frames.Add(frame)
+
+            match runFrameRecursive vm with
+            | VFunction _, vm ->
+                vm.Frames.RemoveAt(vm.Frames.Count - 1)
+                callValue vm argCount 1
+            | v, vm -> let _ = push vm v in vm
+        | VBuiltin(func, _) ->
+            let args =
+                [ 0 .. argCount - 1 ]
+                |> List.map (fun _ -> let value, _ = pop vm in value)
+                |> List.rev
+
+            let value = func args
+
+            let vm, value =
+                match value with
+                | VShape(_, _, _, _, _, _, id, _) ->
+                    vm.Plots.Add(value)
+                    vm.Canvas.Add(value)
+                    let record = VList([ VList([ VString "id"; VNumber(VInteger id) ], LIST) ], RECORD)
+                    vm, record
+                | VPlotData _ ->
+                    vm.Plots.Add(value)
+                    vm, VNil
+                | VPlotFunction _ ->
+                    vm.Plots.Add(value)
+                    vm, VNil
+                | VPlotFunctions _ ->
+                    vm.Plots.Add(value)
+                    vm, VNil
+                | VShapes(_, id) ->
+                    vm.Plots.Add(value)
+                    vm.Canvas.Add(value)
+                    let record = VList([ VList([ VString "id"; VNumber(VInteger id) ], LIST) ], RECORD)
+                    vm, record
+                | VOutput s -> appendOutput vm StandardOutput s, VNil
+                | VEventListener(id, event, func) ->
+                    vm.EventListeners.Add(id, event, func)
+                    vm, VNil
+                | _ -> vm, value
+
+            let _, vm = pop vm
+            push vm value
+        | _ ->
+            raise
+            <| InvalidProgramException $"Can only call functions and closures {callee}"
+    | _ -> raise <| InvalidProgramException $"Invalid recursive value {recursive}"
+
+
+
 and run (vm: VM) = runLoop vm
 
-and runFunction (vm: VM) (func: Function) (args: Value list) : Value =
-    let vm = push vm (VFunction(func, None))
-    args |> List.iter (fun arg -> push vm arg |> ignore)
-    let vm = callValue vm (List.length args) 0
-    let vm = runLoop vm
-    let result, _ = pop vm
-    result
-    
-
-
-let rec createNewVM (mainFunc: Function) : VM =
-    let constantPool = 
-        mainFunc.Chunk.ConstantPool 
-        |> Seq.indexed 
+
+and createNewVM (mainFunc: Function) : VM =
+    let constantPool =
+        mainFunc.Chunk.ConstantPool
+        |> Seq.indexed
         |> Seq.map (fun (i, value) -> $"[{i}] {valueToString value}")
-    
-    let vm = {
-        Frames = ResizeArray<CallFrame>()
-        Stack = ResizeArray<Value>(256)
-        ScopeDepth = 0
-        Globals = Map.fold (fun acc key value -> Map.add key value acc) (specialCasedBuiltins ()) builtins
-        Streams = {
-            ConstantPool = constantPool
-            Disassembly = [""]
-            Execution = Seq.empty
-            StandardOutput = output
-            Globals = Seq.empty
-        }
-        ExecutionHistory = ResizeArray<VM>()
-        Plots = ResizeArray<Value>()
-        Canvas = ResizeArray<Value>()
-        EventListeners = ResizeArray<int * int * Function>()
-    }
-    
-    let closure = {
-        Function = mainFunc
-        UpValues = []
-        UpValuesValues = [||]
-    }
-    
-    let mainFrame = {
-        Closure = closure
-        IP = 0
-        StackBase = 0
-    }
-    
+
+    let vm =
+        { Frames = ResizeArray<CallFrame>()
+          Stack = ResizeArray<Value>(256)
+          ScopeDepth = 0
+          Globals = Map.fold (fun acc key value -> Map.add key value acc) (specialCasedBuiltins ()) builtins
+          Streams =
+            { ConstantPool = constantPool
+              Disassembly = [ "" ]
+              Execution = Seq.empty
+              StandardOutput = output
+              Globals = Seq.empty }
+          ExecutionHistory = ResizeArray<VM>()
+          Plots = ResizeArray<Value>()
+          Canvas = ResizeArray<Value>()
+          EventListeners = ResizeArray<int * int * Function>() }
+
+    let closure =
+        { Function = mainFunc
+          UpValues = []
+          UpValuesValues = [||] }
+
+    let mainFrame =
+        { Closure = closure
+          IP = 0
+          StackBase = 0 }
+
     vm.Frames.Add(mainFrame)
     vm
 
 and specialCasedBuiltins () : Map<string, Value> =
-<<<<<<< HEAD
-    [
-        Identifier "eval", 
-        VBuiltin((fun args ->
-            match args with
-            | [VBlock e] ->
-                match e with
-                | EBlock(stmts, _) ->
-                    let compiled = compileProgram stmts
-                    match compiled with
-                    | Ok(func, _) ->
-                        let block = createNewVM(func)
-                        let vm' = run block
-                        vm'.Stack[vm'.Stack.Count - 1]
-                    | Error err -> raise <| InvalidProgramException($"{err}")
-                | _ -> raise <| InvalidProgramException("eval expects a block")
-            | _ -> raise <| InvalidProgramException("eval expects a block")), 
-        "Eval")
-        
-        Identifier "differentiate",
-        VBuiltin((fun args ->
-            match args with
-            | [VClosure(_, Some f)] ->
-                let diff = SymbolicExpression.differentiate f
-                let expr = SymbolicExpression.toExpr diff
-                let param = {
-                    Lexeme = Identifier "x"
-                    Position = { Line = 0; Column = 0 }
-                }
-                let expr = SExpression(
-                    ELambda([param, None], expr, None, true, None, false), 
-                    None
-                )
-                let compiled = compileProgram [expr]
-                match compiled with
-                | Ok(func, _) ->
-                    let block = createNewVM (func)
-                    let vm' = run block
-                    vm'.Stack[vm'.Stack.Count - 1]
-                | Error err -> raise <| InvalidProgramException($"{err}")
-            | _ -> raise <| InvalidProgramException("differentiate expects a function")),
-        "Differentiate")
-        
-        Identifier "integrate",
-        VBuiltin((fun args ->
-            match args with
-            | [VClosure(_, Some f)] ->
-                let integral = SymbolicExpression.integrate f
-                let expr = SymbolicExpression.toExpr integral
-                let param = {
-                    Lexeme = Identifier "x"
-                    Position = { Line = 0; Column = 0 }
-                }
-                let expr = SExpression(
-                    ELambda([param, None], expr, None, true, None, false),
-                    None
-                )
-                let compiled = compileProgram [expr]
-                match compiled with
-                | Ok(func, _) ->
-                    let block = createNewVM (func)
-                    let vm' = run block
-                    vm'.Stack[vm'.Stack.Count - 1]
-                | Error err -> raise <| InvalidProgramException($"{err}")
-            | _ -> raise <| InvalidProgramException("integrate expects a function")),
-        "Integrate")
-        
-        Identifier "taylorSeries",
-        VBuiltin((fun args ->
-            match args with
-            | [VClosure(_, Some f); VNumber(VInteger n)] ->
-                let series = SymbolicExpression.taylorSeries f n
-                let expr = SymbolicExpression.toExpr series
-                let param = {
-                    Lexeme = Identifier "x"
-                    Position = { Line = 0; Column = 0 }
-                }
-                let expr = SExpression(
-                    ELambda([param, None], expr, None, true, None, false),
-                    None
-                )
-                let compiled = compileProgram [expr]
-                match compiled with
-                | Ok(func, _) ->
-                    let block = createNewVM (func)
-                    let vm' = run block
-                    vm'.Stack[vm'.Stack.Count - 1]
-                | Error err -> raise <| InvalidProgramException($"{err}")
-            | _ -> raise <| InvalidProgramException("taylorSeries expects a function and an integer")),
-        "TaylorSeries")
-    ]
-=======
     [ Identifier "eval",
       VBuiltin(
           (fun args ->
@@ -871,6 +795,13 @@
       )
 
       ]
->>>>>>> 4d6cad39
     |> List.map (fun (key, value) -> lexemeToString key, value)
-    |> Map.ofList+    |> Map.ofList
+
+and runFunction (vm: VM) (func: Function) (args: Value list) : Value =
+    let vm = push vm (VFunction(func, None))
+    args |> List.iter (fun arg -> push vm arg |> ignore)
+    let vm = callValue vm (List.length args) 0
+    let vm = runLoop vm
+    let result, _ = pop vm
+    result