namespace Vec3

open System
open Avalonia.Controls
open Avalonia.Markup.Xaml
open AvaloniaEdit
open Avalonia.Media
open TextMateSharp.Grammars
open AvaloniaEdit.TextMate
open Vec3.Interpreter
open Vec3.Interpreter.Repl
open Vec3.Interpreter.Backend.VM
open Vec3.Interpreter.Backend.Types
open Vec3.Interpreter.Backend.Compiler
open Vec3.Interpreter.Parser
open Vec3.Interpreter.Typing
open System.Threading.Tasks
open System.Threading

type MainWindow () as this =
    inherit Window ()

    let mutable textEditor: TextEditor = null
    let mutable textMateInstallation: TextMate.Installation = null
    let mutable replInput: TextEditor = null
    
    let mutable openNotebookButton: Button = null
    let mutable loadButton: Button = null
    let mutable runButton: Button = null
    let mutable standardOutput: TextBlock = null
    let mutable replState: VM = createNewVM(initFunction("Main"))
    
    let debounceTime = 500
    let mutable debounceTimer = None : Timer option
    
    let welcomeMessage = """Welcome to Vec3 Editor!
Use the editor on the left to write your Vec3 code.
Click 'Load' or 'Shift+L' to execute the code.
REPL for quick commands click 'Play' or Shift+Enter.
Type 'help()' in the REPL for more information."""

    let initialCode = """// Vec3 Editor Example
let x: int = 5
print(x)

let f = (x) -> x^2.0 - 2.0

let diff = differentiate(f)

print(diff)

<<<<<<< HEAD
plotFuncs("Differentiation", f, diff)
=======
plotFuncs("Function differential", [f, diff])
>>>>>>> 2dbe32cd

let y = (z) -> cos(z)

let r = (t) -> 2.9 * tan(t) 
let a = 1.0
let b = 2.0
let tolerance = 1e-6
let max = 100

let root = bisection(f, a, b, tolerance, max)

print(root)

<<<<<<< HEAD
plotFunc("Polynomial", f)

plotFunc("Cos", cos)
plotFunc("Tan", r)
=======
plotFunc("Standard Polynomial", f)
plotFunc("Cos", cos)
plotFunc("Tan wrapped", r)
>>>>>>> 2dbe32cd

let data = {
    title="My Plot",
    x=[1, 2, 3, 4],
    y=[1, 4, 9, 16],
    ptype="bar" 
}
plot(data)
"""
    
    do
        AvaloniaXamlLoader.Load(this)
        this.InitializeComponent()

    member private this.SetupEditor(registryOptions: RegistryOptions) =
        if textEditor <> null then
            textEditor.ShowLineNumbers <- true
            textEditor.Options.ShowTabs <- false 
            textEditor.Options.ShowSpaces <- false 
            textEditor.Options.ShowEndOfLine <- false 
            textEditor.Options.HighlightCurrentLine <- false 

            textMateInstallation <- TextMate.Installation(textEditor, registryOptions)
            
            let fsharpLanguage = registryOptions.GetLanguageByExtension(".fs")
            let scopeName = registryOptions.GetScopeByLanguageId(fsharpLanguage.Id)
            textMateInstallation.SetGrammar(scopeName)
            textEditor.Text <- initialCode
            this.ApplyColorScheme()

    member private this.SetupReplInput(registryOptions: RegistryOptions) =
        if replInput <> null then
            replInput.ShowLineNumbers <- false
            replInput.Options.ShowTabs <- false 
            replInput.Options.ShowSpaces <- false 
            replInput.Options.ShowEndOfLine <- false 
            replInput.Options.HighlightCurrentLine <- false
                
            let replTextMate = TextMate.Installation(replInput, registryOptions)
            let fsharpLanguage = registryOptions.GetLanguageByExtension(".fs")
            let scopeName = registryOptions.GetScopeByLanguageId(fsharpLanguage.Id)
            replTextMate.SetGrammar(scopeName)
            
            // Apply color scheme
            let mutable colorString = ""
            if textMateInstallation.TryGetThemeColor("editor.background", &colorString) then
                match Color.TryParse(colorString) with
                | true, color -> replInput.Background <- SolidColorBrush(color)
                | _ -> ()
                    
            if textMateInstallation.TryGetThemeColor("editor.foreground", &colorString) then
                match Color.TryParse(colorString) with
                | true, color -> replInput.Foreground <- SolidColorBrush(color)
                | _ -> ()
    member private this.InitializeComponent() =
        textEditor <- this.FindControl<TextEditor>("Editor")
        loadButton <- this.FindControl<Button>("LoadButton")
        standardOutput <- this.FindControl<TextBlock>("StandardOutput")
        replInput <- this.FindControl<TextEditor>("ReplInput")
        runButton <- this.FindControl<Button>("RunButton")
        openNotebookButton <- this.FindControl<Button>("OpenNotebookButton")
        
        standardOutput.Foreground <- SolidColorBrush(Colors.White)
        standardOutput.Text <- welcomeMessage

        let registryOptions = RegistryOptions(ThemeName.QuietLight)
        this.SetupEditor(registryOptions)
        this.SetupReplInput(registryOptions)
                
        loadButton.Click.AddHandler(fun _ _ -> this.LoadCode())
        textEditor.TextChanged.AddHandler(fun _ _ -> this.TextChanged())
        runButton.Click.AddHandler(fun _ _ -> this.run() |> ignore)
        openNotebookButton.Click.AddHandler(fun _ _ -> this.OpenNotebook())
        
    member private this.OpenNotebook() =
        let notebookWindow = NotebookWindow()
        notebookWindow.Show()
    member private this.CreatePlotWindow(title: string) =
        let plotWindow = PlotWindow()
        plotWindow.Title <- title
        plotWindow.PlotControl.Plot.Clear()
        plotWindow

    member private this.HandlePlotOutput(vm: VM) =
        for value in vm.Plots do
            match value with
            | VPlotData (title, xs, ys, plotType) ->
                let plotWindow = PlotWindow()
                plotWindow.Title <- title
                
                let extractNumber = function
                    | VNumber (VFloat f) -> f
                    | VNumber (VInteger i) -> float i
                    | _ -> 0.0
                
                let x = List.map extractNumber xs |> Array.ofList
                let y = List.map extractNumber ys |> Array.ofList
                
                match plotType with
                | Scatter -> 
                    plotWindow.PlotControl.Plot.Add.Scatter(x, y) |> ignore
                | Line ->
                    plotWindow.PlotControl.Plot.Add.Line(x[0], y[0], x[1], y[1]) |> ignore
                | Bar ->
                    plotWindow.PlotControl.Plot.Add.Bars(y, x) |> ignore
                | Histogram -> failwith "todo"
                    
                plotWindow.PlotControl.Plot.Title(title)
                plotWindow.PlotControl.Refresh()
                plotWindow.Show()
                        
            | VPlotFunction (title, f) ->
                let plotWindow = PlotWindow()
                plotWindow.Title <- title
                plotWindow.PlotControl.Plot.Add.Function(f) |> ignore
                plotWindow.PlotControl.Plot.Title(title)
                plotWindow.PlotControl.Refresh()
                plotWindow.Show()
            
            | VPlotFunctions (title, fs) ->
                let plotWindow = PlotWindow()
                plotWindow.Title <- title
                for f in fs do
                    plotWindow.PlotControl.Plot.Add.Function(f) |> ignore
                plotWindow.PlotControl.Plot.Title(title)
                plotWindow.PlotControl.Refresh()
                plotWindow.Show()
            | _ -> ()
                
        vm.Plots.Clear()
        
    member private this.LoadCode() =
        replState <- createNewVM(initFunction("Main"))
        let code = this.GetEditorText()
        try 
            match parseAndCompile code replState with
            | Some vm ->
                replState <- run vm 
                standardOutput.Foreground <- SolidColorBrush(Colors.White)
                let outputText = String.concat "\n" replState.Streams.StandardOutput
                standardOutput.Text <- $"Vec3 code loaded and executed:\n%s{outputText}"
                this.HandlePlotOutput(replState)  
            | None -> 
                standardOutput.Foreground <- SolidColorBrush(Colors.Red)
                standardOutput.Text <- "Failed to compile code"
        with
        | ex -> 
            standardOutput.Foreground <- SolidColorBrush(Colors.Red)
            standardOutput.Text <- $"Error: %s{ex.Message}"
            
    member private this.TextChanged() =
        debounceTimer |> Option.iter (_.Dispose())
        let callback = fun _ ->
            Task.Run(fun () ->
                Avalonia.Threading.Dispatcher.UIThread.InvokeAsync(fun () ->
                    let code = textEditor.Text
                    if String.IsNullOrEmpty(code) then
                        standardOutput.Foreground <- SolidColorBrush(Colors.White)
                        standardOutput.Text <- ""
                    else
                        match parse code with
                        | Ok (_, ast) ->
                            let env, aliases, _, _ = Prelude.preludeChecked
                            
                            match Inference.inferProgram aliases env ast with
                            | Ok _ ->
                                    standardOutput.Foreground <- SolidColorBrush(Colors.White)
                                    standardOutput.Text <- "No errors"
                            | Error err ->
                                    standardOutput.Foreground <- SolidColorBrush(Colors.Yellow)
                                    standardOutput.Text <- Exceptions.formatTypeErrors err
                        | Error (err, state) ->
                            printfn $"{err}"
                            standardOutput.Foreground <- SolidColorBrush(Colors.Red)
                            standardOutput.Text <- formatParserError err state
                ) |> ignore
            ) |> ignore
        
        debounceTimer <- Some(new Timer(callback, null, debounceTime, Timeout.Infinite))
    
    member private this.ApplyColorScheme() =
        if textMateInstallation <> null then
            let applyColor colorKey (action: IBrush -> unit) =
                let mutable colorString = ""
                if textMateInstallation.TryGetThemeColor(colorKey, &colorString) then
                    match Color.TryParse(colorString) with
                    | true, color ->
                        let brush = SolidColorBrush(color)
                        action(brush)
                    | _ -> ()

            applyColor "editor.background" (fun brush -> textEditor.Background <- brush)
            applyColor "editor.foreground" (fun brush -> textEditor.Foreground <- brush)
            applyColor "editorLineNumber.foreground" (fun brush -> textEditor.LineNumbersForeground <- brush)

    member this.run() =
        if replInput <> null then
            let code = replInput.Text.Trim()
            if code = "help()" then
                let syntaxWindow = SyntaxWindow()
                syntaxWindow.Show()
                standardOutput.Foreground <- SolidColorBrush(Colors.White)
                standardOutput.Text <- $"%s{standardOutput.Text}\n<Vec3> help()\nOpening syntax guide window..."
                replInput.Text <- ""
            else
                match noTcParseAndCompile code replState with
                | Some vm ->
                    let previousOutput = standardOutput.Text  
                    let oldOutputLength = Seq.length replState.Streams.StandardOutput
                    replState <- run vm
                    standardOutput.Foreground <- SolidColorBrush(Colors.White)
                    
                    let newOutput = replState.Streams.StandardOutput 
                                  |> Seq.skip oldOutputLength 
                                  |> String.concat "\n"
                    if not (String.IsNullOrWhiteSpace(newOutput)) then
                        standardOutput.Text <- $"%s{previousOutput}\n<Vec3> %s{code}\n%s{newOutput}"
                    else
                        standardOutput.Text <- $"%s{previousOutput}\n<Vec3> %s{code}"
                            
                    this.HandlePlotOutput(replState)
                    replInput.Text <- ""  
                | None -> 
                    standardOutput.Foreground <- SolidColorBrush(Colors.Red)
                    standardOutput.Text <- $"%s{standardOutput.Text}\nFailed to compile: %s{replInput.Text}"
        true

    member private this.GetEditorText() : string =
        if textEditor <> null then
            textEditor.Text
        else
            ""

    member this.SetEditorText(text: string) =
        if textEditor <> null then
            textEditor.Text <- text<|MERGE_RESOLUTION|>--- conflicted
+++ resolved
@@ -1,315 +1,304 @@
-namespace Vec3
-
-open System
-open Avalonia.Controls
-open Avalonia.Markup.Xaml
-open AvaloniaEdit
-open Avalonia.Media
-open TextMateSharp.Grammars
-open AvaloniaEdit.TextMate
-open Vec3.Interpreter
-open Vec3.Interpreter.Repl
-open Vec3.Interpreter.Backend.VM
-open Vec3.Interpreter.Backend.Types
-open Vec3.Interpreter.Backend.Compiler
-open Vec3.Interpreter.Parser
-open Vec3.Interpreter.Typing
-open System.Threading.Tasks
-open System.Threading
-
-type MainWindow () as this =
-    inherit Window ()
-
-    let mutable textEditor: TextEditor = null
-    let mutable textMateInstallation: TextMate.Installation = null
-    let mutable replInput: TextEditor = null
-    
-    let mutable openNotebookButton: Button = null
-    let mutable loadButton: Button = null
-    let mutable runButton: Button = null
-    let mutable standardOutput: TextBlock = null
-    let mutable replState: VM = createNewVM(initFunction("Main"))
-    
-    let debounceTime = 500
-    let mutable debounceTimer = None : Timer option
-    
-    let welcomeMessage = """Welcome to Vec3 Editor!
-Use the editor on the left to write your Vec3 code.
-Click 'Load' or 'Shift+L' to execute the code.
-REPL for quick commands click 'Play' or Shift+Enter.
-Type 'help()' in the REPL for more information."""
-
-    let initialCode = """// Vec3 Editor Example
-let x: int = 5
-print(x)
-
-let f = (x) -> x^2.0 - 2.0
-
-let diff = differentiate(f)
-
-print(diff)
-
-<<<<<<< HEAD
-plotFuncs("Differentiation", f, diff)
-=======
-plotFuncs("Function differential", [f, diff])
->>>>>>> 2dbe32cd
-
-let y = (z) -> cos(z)
-
-let r = (t) -> 2.9 * tan(t) 
-let a = 1.0
-let b = 2.0
-let tolerance = 1e-6
-let max = 100
-
-let root = bisection(f, a, b, tolerance, max)
-
-print(root)
-
-<<<<<<< HEAD
-plotFunc("Polynomial", f)
-
-plotFunc("Cos", cos)
-plotFunc("Tan", r)
-=======
-plotFunc("Standard Polynomial", f)
-plotFunc("Cos", cos)
-plotFunc("Tan wrapped", r)
->>>>>>> 2dbe32cd
-
-let data = {
-    title="My Plot",
-    x=[1, 2, 3, 4],
-    y=[1, 4, 9, 16],
-    ptype="bar" 
-}
-plot(data)
-"""
-    
-    do
-        AvaloniaXamlLoader.Load(this)
-        this.InitializeComponent()
-
-    member private this.SetupEditor(registryOptions: RegistryOptions) =
-        if textEditor <> null then
-            textEditor.ShowLineNumbers <- true
-            textEditor.Options.ShowTabs <- false 
-            textEditor.Options.ShowSpaces <- false 
-            textEditor.Options.ShowEndOfLine <- false 
-            textEditor.Options.HighlightCurrentLine <- false 
-
-            textMateInstallation <- TextMate.Installation(textEditor, registryOptions)
-            
-            let fsharpLanguage = registryOptions.GetLanguageByExtension(".fs")
-            let scopeName = registryOptions.GetScopeByLanguageId(fsharpLanguage.Id)
-            textMateInstallation.SetGrammar(scopeName)
-            textEditor.Text <- initialCode
-            this.ApplyColorScheme()
-
-    member private this.SetupReplInput(registryOptions: RegistryOptions) =
-        if replInput <> null then
-            replInput.ShowLineNumbers <- false
-            replInput.Options.ShowTabs <- false 
-            replInput.Options.ShowSpaces <- false 
-            replInput.Options.ShowEndOfLine <- false 
-            replInput.Options.HighlightCurrentLine <- false
-                
-            let replTextMate = TextMate.Installation(replInput, registryOptions)
-            let fsharpLanguage = registryOptions.GetLanguageByExtension(".fs")
-            let scopeName = registryOptions.GetScopeByLanguageId(fsharpLanguage.Id)
-            replTextMate.SetGrammar(scopeName)
-            
-            // Apply color scheme
-            let mutable colorString = ""
-            if textMateInstallation.TryGetThemeColor("editor.background", &colorString) then
-                match Color.TryParse(colorString) with
-                | true, color -> replInput.Background <- SolidColorBrush(color)
-                | _ -> ()
-                    
-            if textMateInstallation.TryGetThemeColor("editor.foreground", &colorString) then
-                match Color.TryParse(colorString) with
-                | true, color -> replInput.Foreground <- SolidColorBrush(color)
-                | _ -> ()
-    member private this.InitializeComponent() =
-        textEditor <- this.FindControl<TextEditor>("Editor")
-        loadButton <- this.FindControl<Button>("LoadButton")
-        standardOutput <- this.FindControl<TextBlock>("StandardOutput")
-        replInput <- this.FindControl<TextEditor>("ReplInput")
-        runButton <- this.FindControl<Button>("RunButton")
-        openNotebookButton <- this.FindControl<Button>("OpenNotebookButton")
-        
-        standardOutput.Foreground <- SolidColorBrush(Colors.White)
-        standardOutput.Text <- welcomeMessage
-
-        let registryOptions = RegistryOptions(ThemeName.QuietLight)
-        this.SetupEditor(registryOptions)
-        this.SetupReplInput(registryOptions)
-                
-        loadButton.Click.AddHandler(fun _ _ -> this.LoadCode())
-        textEditor.TextChanged.AddHandler(fun _ _ -> this.TextChanged())
-        runButton.Click.AddHandler(fun _ _ -> this.run() |> ignore)
-        openNotebookButton.Click.AddHandler(fun _ _ -> this.OpenNotebook())
-        
-    member private this.OpenNotebook() =
-        let notebookWindow = NotebookWindow()
-        notebookWindow.Show()
-    member private this.CreatePlotWindow(title: string) =
-        let plotWindow = PlotWindow()
-        plotWindow.Title <- title
-        plotWindow.PlotControl.Plot.Clear()
-        plotWindow
-
-    member private this.HandlePlotOutput(vm: VM) =
-        for value in vm.Plots do
-            match value with
-            | VPlotData (title, xs, ys, plotType) ->
-                let plotWindow = PlotWindow()
-                plotWindow.Title <- title
-                
-                let extractNumber = function
-                    | VNumber (VFloat f) -> f
-                    | VNumber (VInteger i) -> float i
-                    | _ -> 0.0
-                
-                let x = List.map extractNumber xs |> Array.ofList
-                let y = List.map extractNumber ys |> Array.ofList
-                
-                match plotType with
-                | Scatter -> 
-                    plotWindow.PlotControl.Plot.Add.Scatter(x, y) |> ignore
-                | Line ->
-                    plotWindow.PlotControl.Plot.Add.Line(x[0], y[0], x[1], y[1]) |> ignore
-                | Bar ->
-                    plotWindow.PlotControl.Plot.Add.Bars(y, x) |> ignore
-                | Histogram -> failwith "todo"
-                    
-                plotWindow.PlotControl.Plot.Title(title)
-                plotWindow.PlotControl.Refresh()
-                plotWindow.Show()
-                        
-            | VPlotFunction (title, f) ->
-                let plotWindow = PlotWindow()
-                plotWindow.Title <- title
-                plotWindow.PlotControl.Plot.Add.Function(f) |> ignore
-                plotWindow.PlotControl.Plot.Title(title)
-                plotWindow.PlotControl.Refresh()
-                plotWindow.Show()
-            
-            | VPlotFunctions (title, fs) ->
-                let plotWindow = PlotWindow()
-                plotWindow.Title <- title
-                for f in fs do
-                    plotWindow.PlotControl.Plot.Add.Function(f) |> ignore
-                plotWindow.PlotControl.Plot.Title(title)
-                plotWindow.PlotControl.Refresh()
-                plotWindow.Show()
-            | _ -> ()
-                
-        vm.Plots.Clear()
-        
-    member private this.LoadCode() =
-        replState <- createNewVM(initFunction("Main"))
-        let code = this.GetEditorText()
-        try 
-            match parseAndCompile code replState with
-            | Some vm ->
-                replState <- run vm 
-                standardOutput.Foreground <- SolidColorBrush(Colors.White)
-                let outputText = String.concat "\n" replState.Streams.StandardOutput
-                standardOutput.Text <- $"Vec3 code loaded and executed:\n%s{outputText}"
-                this.HandlePlotOutput(replState)  
-            | None -> 
-                standardOutput.Foreground <- SolidColorBrush(Colors.Red)
-                standardOutput.Text <- "Failed to compile code"
-        with
-        | ex -> 
-            standardOutput.Foreground <- SolidColorBrush(Colors.Red)
-            standardOutput.Text <- $"Error: %s{ex.Message}"
-            
-    member private this.TextChanged() =
-        debounceTimer |> Option.iter (_.Dispose())
-        let callback = fun _ ->
-            Task.Run(fun () ->
-                Avalonia.Threading.Dispatcher.UIThread.InvokeAsync(fun () ->
-                    let code = textEditor.Text
-                    if String.IsNullOrEmpty(code) then
-                        standardOutput.Foreground <- SolidColorBrush(Colors.White)
-                        standardOutput.Text <- ""
-                    else
-                        match parse code with
-                        | Ok (_, ast) ->
-                            let env, aliases, _, _ = Prelude.preludeChecked
-                            
-                            match Inference.inferProgram aliases env ast with
-                            | Ok _ ->
-                                    standardOutput.Foreground <- SolidColorBrush(Colors.White)
-                                    standardOutput.Text <- "No errors"
-                            | Error err ->
-                                    standardOutput.Foreground <- SolidColorBrush(Colors.Yellow)
-                                    standardOutput.Text <- Exceptions.formatTypeErrors err
-                        | Error (err, state) ->
-                            printfn $"{err}"
-                            standardOutput.Foreground <- SolidColorBrush(Colors.Red)
-                            standardOutput.Text <- formatParserError err state
-                ) |> ignore
-            ) |> ignore
-        
-        debounceTimer <- Some(new Timer(callback, null, debounceTime, Timeout.Infinite))
-    
-    member private this.ApplyColorScheme() =
-        if textMateInstallation <> null then
-            let applyColor colorKey (action: IBrush -> unit) =
-                let mutable colorString = ""
-                if textMateInstallation.TryGetThemeColor(colorKey, &colorString) then
-                    match Color.TryParse(colorString) with
-                    | true, color ->
-                        let brush = SolidColorBrush(color)
-                        action(brush)
-                    | _ -> ()
-
-            applyColor "editor.background" (fun brush -> textEditor.Background <- brush)
-            applyColor "editor.foreground" (fun brush -> textEditor.Foreground <- brush)
-            applyColor "editorLineNumber.foreground" (fun brush -> textEditor.LineNumbersForeground <- brush)
-
-    member this.run() =
-        if replInput <> null then
-            let code = replInput.Text.Trim()
-            if code = "help()" then
-                let syntaxWindow = SyntaxWindow()
-                syntaxWindow.Show()
-                standardOutput.Foreground <- SolidColorBrush(Colors.White)
-                standardOutput.Text <- $"%s{standardOutput.Text}\n<Vec3> help()\nOpening syntax guide window..."
-                replInput.Text <- ""
-            else
-                match noTcParseAndCompile code replState with
-                | Some vm ->
-                    let previousOutput = standardOutput.Text  
-                    let oldOutputLength = Seq.length replState.Streams.StandardOutput
-                    replState <- run vm
-                    standardOutput.Foreground <- SolidColorBrush(Colors.White)
-                    
-                    let newOutput = replState.Streams.StandardOutput 
-                                  |> Seq.skip oldOutputLength 
-                                  |> String.concat "\n"
-                    if not (String.IsNullOrWhiteSpace(newOutput)) then
-                        standardOutput.Text <- $"%s{previousOutput}\n<Vec3> %s{code}\n%s{newOutput}"
-                    else
-                        standardOutput.Text <- $"%s{previousOutput}\n<Vec3> %s{code}"
-                            
-                    this.HandlePlotOutput(replState)
-                    replInput.Text <- ""  
-                | None -> 
-                    standardOutput.Foreground <- SolidColorBrush(Colors.Red)
-                    standardOutput.Text <- $"%s{standardOutput.Text}\nFailed to compile: %s{replInput.Text}"
-        true
-
-    member private this.GetEditorText() : string =
-        if textEditor <> null then
-            textEditor.Text
-        else
-            ""
-
-    member this.SetEditorText(text: string) =
-        if textEditor <> null then
+namespace Vec3
+
+open System
+open Avalonia.Controls
+open Avalonia.Markup.Xaml
+open AvaloniaEdit
+open Avalonia.Media
+open TextMateSharp.Grammars
+open AvaloniaEdit.TextMate
+open Vec3.Interpreter
+open Vec3.Interpreter.Repl
+open Vec3.Interpreter.Backend.VM
+open Vec3.Interpreter.Backend.Types
+open Vec3.Interpreter.Backend.Compiler
+open Vec3.Interpreter.Parser
+open Vec3.Interpreter.Typing
+open System.Threading.Tasks
+open System.Threading
+
+type MainWindow () as this =
+    inherit Window ()
+
+    let mutable textEditor: TextEditor = null
+    let mutable textMateInstallation: TextMate.Installation = null
+    let mutable replInput: TextEditor = null
+    
+    let mutable openNotebookButton: Button = null
+    let mutable loadButton: Button = null
+    let mutable runButton: Button = null
+    let mutable standardOutput: TextBlock = null
+    let mutable replState: VM = createNewVM(initFunction("Main"))
+    
+    let debounceTime = 500
+    let mutable debounceTimer = None : Timer option
+    
+    let welcomeMessage = """Welcome to Vec3 Editor!
+Use the editor on the left to write your Vec3 code.
+Click 'Load' or 'Shift+L' to execute the code.
+REPL for quick commands click 'Play' or Shift+Enter.
+Type 'help()' in the REPL for more information."""
+
+    let initialCode = """// Vec3 Editor Example
+let x: int = 5
+print(x)
+
+let f = (x) -> x^2.0 - 2.0
+
+let diff = differentiate(f)
+
+print(diff)
+
+plotFuncs("Function differential", [f, diff])
+
+let y = (z) -> cos(z)
+
+let r = (t) -> 2.9 * tan(t) 
+let a = 1.0
+let b = 2.0
+let tolerance = 1e-6
+let max = 100
+
+let root = bisection(f, a, b, tolerance, max)
+
+print(root)
+
+plotFunc("Polynomial", f)
+plotFunc("Cos", cos)
+plotFunc("Tan", r)
+
+let data = {
+    title="My Plot",
+    x=[1, 2, 3, 4],
+    y=[1, 4, 9, 16],
+    ptype="bar" 
+}
+plot(data)
+"""
+    
+    do
+        AvaloniaXamlLoader.Load(this)
+        this.InitializeComponent()
+
+    member private this.SetupEditor(registryOptions: RegistryOptions) =
+        if textEditor <> null then
+            textEditor.ShowLineNumbers <- true
+            textEditor.Options.ShowTabs <- false 
+            textEditor.Options.ShowSpaces <- false 
+            textEditor.Options.ShowEndOfLine <- false 
+            textEditor.Options.HighlightCurrentLine <- false 
+
+            textMateInstallation <- TextMate.Installation(textEditor, registryOptions)
+            
+            let fsharpLanguage = registryOptions.GetLanguageByExtension(".fs")
+            let scopeName = registryOptions.GetScopeByLanguageId(fsharpLanguage.Id)
+            textMateInstallation.SetGrammar(scopeName)
+            textEditor.Text <- initialCode
+            this.ApplyColorScheme()
+
+    member private this.SetupReplInput(registryOptions: RegistryOptions) =
+        if replInput <> null then
+            replInput.ShowLineNumbers <- false
+            replInput.Options.ShowTabs <- false 
+            replInput.Options.ShowSpaces <- false 
+            replInput.Options.ShowEndOfLine <- false 
+            replInput.Options.HighlightCurrentLine <- false
+                
+            let replTextMate = TextMate.Installation(replInput, registryOptions)
+            let fsharpLanguage = registryOptions.GetLanguageByExtension(".fs")
+            let scopeName = registryOptions.GetScopeByLanguageId(fsharpLanguage.Id)
+            replTextMate.SetGrammar(scopeName)
+            
+            // Apply color scheme
+            let mutable colorString = ""
+            if textMateInstallation.TryGetThemeColor("editor.background", &colorString) then
+                match Color.TryParse(colorString) with
+                | true, color -> replInput.Background <- SolidColorBrush(color)
+                | _ -> ()
+                    
+            if textMateInstallation.TryGetThemeColor("editor.foreground", &colorString) then
+                match Color.TryParse(colorString) with
+                | true, color -> replInput.Foreground <- SolidColorBrush(color)
+                | _ -> ()
+    member private this.InitializeComponent() =
+        textEditor <- this.FindControl<TextEditor>("Editor")
+        loadButton <- this.FindControl<Button>("LoadButton")
+        standardOutput <- this.FindControl<TextBlock>("StandardOutput")
+        replInput <- this.FindControl<TextEditor>("ReplInput")
+        runButton <- this.FindControl<Button>("RunButton")
+        openNotebookButton <- this.FindControl<Button>("OpenNotebookButton")
+        
+        standardOutput.Foreground <- SolidColorBrush(Colors.White)
+        standardOutput.Text <- welcomeMessage
+
+        let registryOptions = RegistryOptions(ThemeName.QuietLight)
+        this.SetupEditor(registryOptions)
+        this.SetupReplInput(registryOptions)
+                
+        loadButton.Click.AddHandler(fun _ _ -> this.LoadCode())
+        textEditor.TextChanged.AddHandler(fun _ _ -> this.TextChanged())
+        runButton.Click.AddHandler(fun _ _ -> this.run() |> ignore)
+        openNotebookButton.Click.AddHandler(fun _ _ -> this.OpenNotebook())
+        
+    member private this.OpenNotebook() =
+        let notebookWindow = NotebookWindow()
+        notebookWindow.Show()
+    member private this.CreatePlotWindow(title: string) =
+        let plotWindow = PlotWindow()
+        plotWindow.Title <- title
+        plotWindow.PlotControl.Plot.Clear()
+        plotWindow
+
+    member private this.HandlePlotOutput(vm: VM) =
+        for value in vm.Plots do
+            match value with
+            | VPlotData (title, xs, ys, plotType) ->
+                let plotWindow = PlotWindow()
+                plotWindow.Title <- title
+                
+                let extractNumber = function
+                    | VNumber (VFloat f) -> f
+                    | VNumber (VInteger i) -> float i
+                    | _ -> 0.0
+                
+                let x = List.map extractNumber xs |> Array.ofList
+                let y = List.map extractNumber ys |> Array.ofList
+                
+                match plotType with
+                | Scatter -> 
+                    plotWindow.PlotControl.Plot.Add.Scatter(x, y) |> ignore
+                | Line ->
+                    plotWindow.PlotControl.Plot.Add.Line(x[0], y[0], x[1], y[1]) |> ignore
+                | Bar ->
+                    plotWindow.PlotControl.Plot.Add.Bars(y, x) |> ignore
+                | Histogram -> failwith "todo"
+                    
+                plotWindow.PlotControl.Plot.Title(title)
+                plotWindow.PlotControl.Refresh()
+                plotWindow.Show()
+                        
+            | VPlotFunction (title, f) ->
+                let plotWindow = PlotWindow()
+                plotWindow.Title <- title
+                plotWindow.PlotControl.Plot.Add.Function(f) |> ignore
+                plotWindow.PlotControl.Plot.Title(title)
+                plotWindow.PlotControl.Refresh()
+                plotWindow.Show()
+            
+            | VPlotFunctions (title, fs) ->
+                let plotWindow = PlotWindow()
+                plotWindow.Title <- title
+                for f in fs do
+                    plotWindow.PlotControl.Plot.Add.Function(f) |> ignore
+                plotWindow.PlotControl.Plot.Title(title)
+                plotWindow.PlotControl.Refresh()
+                plotWindow.Show()
+            | _ -> ()
+                
+        vm.Plots.Clear()
+        
+    member private this.LoadCode() =
+        replState <- createNewVM(initFunction("Main"))
+        let code = this.GetEditorText()
+        try 
+            match parseAndCompile code replState with
+            | Some vm ->
+                replState <- run vm 
+                standardOutput.Foreground <- SolidColorBrush(Colors.White)
+                let outputText = String.concat "\n" replState.Streams.StandardOutput
+                standardOutput.Text <- $"Vec3 code loaded and executed:\n%s{outputText}"
+                this.HandlePlotOutput(replState)  
+            | None -> 
+                standardOutput.Foreground <- SolidColorBrush(Colors.Red)
+                standardOutput.Text <- "Failed to compile code"
+        with
+        | ex -> 
+            standardOutput.Foreground <- SolidColorBrush(Colors.Red)
+            standardOutput.Text <- $"Error: %s{ex.Message}"
+            
+    member private this.TextChanged() =
+        debounceTimer |> Option.iter (_.Dispose())
+        let callback = fun _ ->
+            Task.Run(fun () ->
+                Avalonia.Threading.Dispatcher.UIThread.InvokeAsync(fun () ->
+                    let code = textEditor.Text
+                    if String.IsNullOrEmpty(code) then
+                        standardOutput.Foreground <- SolidColorBrush(Colors.White)
+                        standardOutput.Text <- ""
+                    else
+                        match parse code with
+                        | Ok (_, ast) ->
+                            let env, aliases, _, _ = Prelude.preludeChecked
+                            
+                            match Inference.inferProgram aliases env ast with
+                            | Ok _ ->
+                                    standardOutput.Foreground <- SolidColorBrush(Colors.White)
+                                    standardOutput.Text <- "No errors"
+                            | Error err ->
+                                    standardOutput.Foreground <- SolidColorBrush(Colors.Yellow)
+                                    standardOutput.Text <- Exceptions.formatTypeErrors err
+                        | Error (err, state) ->
+                            printfn $"{err}"
+                            standardOutput.Foreground <- SolidColorBrush(Colors.Red)
+                            standardOutput.Text <- formatParserError err state
+                ) |> ignore
+            ) |> ignore
+        
+        debounceTimer <- Some(new Timer(callback, null, debounceTime, Timeout.Infinite))
+    
+    member private this.ApplyColorScheme() =
+        if textMateInstallation <> null then
+            let applyColor colorKey (action: IBrush -> unit) =
+                let mutable colorString = ""
+                if textMateInstallation.TryGetThemeColor(colorKey, &colorString) then
+                    match Color.TryParse(colorString) with
+                    | true, color ->
+                        let brush = SolidColorBrush(color)
+                        action(brush)
+                    | _ -> ()
+
+            applyColor "editor.background" (fun brush -> textEditor.Background <- brush)
+            applyColor "editor.foreground" (fun brush -> textEditor.Foreground <- brush)
+            applyColor "editorLineNumber.foreground" (fun brush -> textEditor.LineNumbersForeground <- brush)
+
+    member this.run() =
+        if replInput <> null then
+            let code = replInput.Text.Trim()
+            if code = "help()" then
+                let syntaxWindow = SyntaxWindow()
+                syntaxWindow.Show()
+                standardOutput.Foreground <- SolidColorBrush(Colors.White)
+                standardOutput.Text <- $"%s{standardOutput.Text}\n<Vec3> help()\nOpening syntax guide window..."
+                replInput.Text <- ""
+            else
+                match noTcParseAndCompile code replState with
+                | Some vm ->
+                    let previousOutput = standardOutput.Text  
+                    let oldOutputLength = Seq.length replState.Streams.StandardOutput
+                    replState <- run vm
+                    standardOutput.Foreground <- SolidColorBrush(Colors.White)
+                    
+                    let newOutput = replState.Streams.StandardOutput 
+                                  |> Seq.skip oldOutputLength 
+                                  |> String.concat "\n"
+                    if not (String.IsNullOrWhiteSpace(newOutput)) then
+                        standardOutput.Text <- $"%s{previousOutput}\n<Vec3> %s{code}\n%s{newOutput}"
+                    else
+                        standardOutput.Text <- $"%s{previousOutput}\n<Vec3> %s{code}"
+                            
+                    this.HandlePlotOutput(replState)
+                    replInput.Text <- ""  
+                | None -> 
+                    standardOutput.Foreground <- SolidColorBrush(Colors.Red)
+                    standardOutput.Text <- $"%s{standardOutput.Text}\nFailed to compile: %s{replInput.Text}"
+        true
+
+    member private this.GetEditorText() : string =
+        if textEditor <> null then
+            textEditor.Text
+        else
+            ""
+
+    member this.SetEditorText(text: string) =
+        if textEditor <> null then
             textEditor.Text <- text